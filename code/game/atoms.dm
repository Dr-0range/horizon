<<<<<<< HEAD
/atom
	layer = 2
	var/level = 2
	var/flags = 0
	var/list/fingerprints
	var/list/fingerprintshidden
	var/fingerprintslast = null
	var/list/blood_DNA

	///Chemistry.
	var/datum/reagents/reagents = null

	//This atom's HUD (med/sec, etc) images. Associative list.
	var/list/image/hud_list = list()
	//HUD images that this atom can provide.
	var/list/hud_possible

	//Value used to increment ex_act() if reactionary_explosions is on
	var/explosion_block = 0


/atom/Destroy()
	if(alternate_appearances)
		for(var/aakey in alternate_appearances)
			var/datum/alternate_appearance/AA = alternate_appearances[aakey]
			qdel(AA)
		alternate_appearances = null

	return ..()


/atom/proc/onCentcom()
	var/turf/T = get_turf(src)
	if(!T)
		return 0

	if(T.z != ZLEVEL_CENTCOM)//if not, don't bother
		return 0

	//check for centcomm shuttles
	for(var/A in SSshuttle.mobile)
		var/obj/docking_port/mobile/M = A
		if(M.launch_status == ENDGAME_LAUNCHED && T in M.areaInstance)
			return 1

	//finally check for centcom itself
	return istype(T.loc,/area/centcom)

/atom/proc/onSyndieBase()
	var/turf/T = get_turf(src)
	if(!T)
		return 0

	if(T.z != ZLEVEL_CENTCOM)//if not, don't bother
		return 0

	if(istype(T.loc,/area/shuttle/syndicate) || istype(T.loc,/area/syndicate_mothership))
		return 1

	return 0

/atom/proc/attack_hulk(mob/living/carbon/human/hulk, do_attack_animation = 0)
	if(do_attack_animation)
		hulk.changeNext_move(CLICK_CD_MELEE)
		add_logs(hulk, src, "punched", "hulk powers")
		hulk.do_attack_animation(src)
	return

/atom/proc/CheckParts()
	return

/atom/proc/assume_air(datum/gas_mixture/giver)
	qdel(giver)
	return null

/atom/proc/remove_air(amount)
	return null

/atom/proc/return_air()
	if(loc)
		return loc.return_air()
	else
		return null

/atom/proc/check_eye(mob/user)
	return

/atom/proc/on_reagent_change()
	return

/atom/proc/Bumped(AM as mob|obj)
	return

// Convenience proc to see if a container is open for chemistry handling
// returns true if open
// false if closed
/atom/proc/is_open_container()
	return flags & OPENCONTAINER

/*//Convenience proc to see whether a container can be accessed in a certain way.

/atom/proc/can_subract_container()
	return flags & EXTRACT_CONTAINER

/atom/proc/can_add_container()
	return flags & INSERT_CONTAINER
*/


/atom/proc/allow_drop()
	return 1

/atom/proc/CheckExit()
	return 1

/atom/proc/HasProximity(atom/movable/AM as mob|obj)
	return

/atom/proc/emp_act(severity)
	return

/atom/proc/bullet_act(obj/item/projectile/P, def_zone)
	. = P.on_hit(src, 0, def_zone)

/atom/proc/in_contents_of(container)//can take class or object instance as argument
	if(ispath(container))
		if(istype(src.loc, container))
			return 1
	else if(src in container)
		return 1
	return

/*
 *	atom/proc/search_contents_for(path,list/filter_path=null)
 * Recursevly searches all atom contens (including contents contents and so on).
 *
 * ARGS: path - search atom contents for atoms of this type
 *       list/filter_path - if set, contents of atoms not of types in this list are excluded from search.
 *
 * RETURNS: list of found atoms
 */

/atom/proc/search_contents_for(path,list/filter_path=null)
	var/list/found = list()
	for(var/atom/A in src)
		if(istype(A, path))
			found += A
		if(filter_path)
			var/pass = 0
			for(var/type in filter_path)
				pass |= istype(A, type)
			if(!pass)
				continue
		if(A.contents.len)
			found += A.search_contents_for(path,filter_path)
	return found


/atom/proc/examine(mob/user)
	//This reformat names to get a/an properly working on item descriptions when they are bloody
	var/f_name = "\a [src]."
	if(src.blood_DNA && !istype(src, /obj/effect/decal))
		if(gender == PLURAL)
			f_name = "some "
		else
			f_name = "a "
		f_name += "<span class='danger'>blood-stained</span> [name]!"

	user << "\icon[src] That's [f_name]"

	if(desc)
		user << desc
	// *****RM
	//user << "[name]: Dn:[density] dir:[dir] cont:[contents] icon:[icon] is:[icon_state] loc:[loc]"

	if(reagents && is_open_container()) //is_open_container() isn't really the right proc for this, but w/e
		user << "It contains:"
		if(reagents.reagent_list.len)
			if(user.can_see_reagents()) //Show each individual reagent
				for(var/datum/reagent/R in reagents.reagent_list)
					user << "[R.volume] units of [R.name]"
			else //Otherwise, just show the total volume
				var/total_volume = 0
				for(var/datum/reagent/R in reagents.reagent_list)
					total_volume += R.volume
				user << "[total_volume] units of various reagents"
		else
			user << "Nothing."

/atom/proc/relaymove()
	return

/atom/proc/contents_explosion(severity, target)
	for(var/atom/A in contents)
		A.ex_act(severity, target)
		CHECK_TICK

/atom/proc/ex_act(severity, target)
	contents_explosion(severity, target)

/atom/proc/blob_act()
	return

/atom/proc/fire_act()
	return

/atom/proc/hitby(atom/movable/AM, skipcatch, hitpush, blocked)
	if(density && !has_gravity(AM)) //thrown stuff bounces off dense stuff in no grav, unless the thrown stuff ends up inside what it hit(embedding, bola, etc...).
		spawn(2) //very short wait, so we can actually see the impact.
			if(AM && isturf(AM.loc))
				step(AM, turn(AM.dir, 180))

var/list/blood_splatter_icons = list()

/atom/proc/blood_splatter_index()
	return "\ref[initial(icon)]-[initial(icon_state)]"

/atom/proc/add_blood_list(mob/living/carbon/M)
	// Returns 0 if we have that blood already
	if(!istype(blood_DNA, /list))	//if our list of DNA doesn't exist yet (or isn't a list) initialise it.
		blood_DNA = list()
	//if this blood isn't already in the list, add it
	if(blood_DNA[M.dna.unique_enzymes])
		return 0 //already bloodied with this blood. Cannot add more.
	blood_DNA[M.dna.unique_enzymes] = M.dna.blood_type
	return 1

//returns 1 if made bloody, returns 0 otherwise
/atom/proc/add_blood(mob/living/carbon/M)
	if(!M || !M.has_dna() || rejects_blood())
		return 0
	if(ishuman(M))
		var/mob/living/carbon/human/H = M
		if(NOBLOOD in H.dna.species.specflags)
			return 0
	return 1

/obj/add_blood(mob/living/carbon/M)
	if(!..())
		return 0
	return add_blood_list(M)

/obj/item/add_blood(mob/living/carbon/M)
	var/blood_count = !blood_DNA ? 0 : blood_DNA.len
	if(!..())
		return 0
	//apply the blood-splatter overlay if it isn't already in there
	if(!blood_count && initial(icon) && initial(icon_state))
		//try to find a pre-processed blood-splatter. otherwise, make a new one
		var/index = blood_splatter_index()
		var/icon/blood_splatter_icon = blood_splatter_icons[index]
		if(!blood_splatter_icon)
			blood_splatter_icon = icon(initial(icon), initial(icon_state), , 1)		//we only want to apply blood-splatters to the initial icon_state for each object
			blood_splatter_icon.Blend("#fff", ICON_ADD) 			//fills the icon_state with white (except where it's transparent)
			blood_splatter_icon.Blend(icon('icons/effects/blood.dmi', "itemblood"), ICON_MULTIPLY) //adds blood and the remaining white areas become transparant
			blood_splatter_icon = fcopy_rsc(blood_splatter_icon)
			blood_splatter_icons[index] = blood_splatter_icon
		overlays += blood_splatter_icon
	return 1 //we applied blood to the item

/obj/item/clothing/gloves/add_blood(mob/living/carbon/M)
	if(!..())
		return 0
	transfer_blood = rand(2, 4)
	bloody_hands_mob = M
	return 1

/turf/simulated/add_blood(mob/living/carbon/human/M)
	if(!..())
		return 0

	var/obj/effect/decal/cleanable/blood/B = locate() in contents	//check for existing blood splatter
	if(!B)
		blood_splatter(src,M.get_blood(M.vessel),1)
		B = locate(/obj/effect/decal/cleanable/blood) in contents
	B.add_blood_list(M)
	return 1 //we bloodied the floor

/mob/living/carbon/human/add_blood(mob/living/carbon/M)
	if(!..())
		return 0
	add_blood_list(M)
	bloody_hands = rand(2, 4)
	bloody_hands_mob = M
	update_inv_gloves()	//handles bloody hands overlays and updating
	return 1 //we applied blood to the item

/atom/proc/rejects_blood()
	return 0

// Only adds blood on the floor -- Skie
/atom/proc/add_blood_floor(mob/living/carbon/M)
	if(istype(src, /turf/simulated))
		if(M.has_dna())	//mobs with dna = (monkeys + humans at time of writing)
			var/obj/effect/decal/cleanable/blood/B = locate() in contents
			if(!B)
				blood_splatter(src,M,1)
				B = locate(/obj/effect/decal/cleanable/blood) in contents
			B.blood_DNA[M.dna.unique_enzymes] = M.dna.blood_type
		else if(istype(M, /mob/living/carbon/alien))
			var/obj/effect/decal/cleanable/xenoblood/B = locate() in contents
			if(!B)
				B = new(src)
			B.blood_DNA["UNKNOWN BLOOD"] = "X*"
		else if(istype(M, /mob/living/silicon/robot))
			var/obj/effect/decal/cleanable/oil/B = locate() in contents
			if(!B)
				B = new(src)

/atom/proc/clean_blood()
	if(istype(blood_DNA, /list))
		blood_DNA = null
		return 1


/atom/proc/get_global_map_pos()
	if(!islist(global_map) || isemptylist(global_map)) return
	var/cur_x = null
	var/cur_y = null
	var/list/y_arr = null
	for(cur_x=1,cur_x<=global_map.len,cur_x++)
		y_arr = global_map[cur_x]
		cur_y = y_arr.Find(src.z)
		if(cur_y)
			break
//	world << "X = [cur_x]; Y = [cur_y]"
	if(cur_x && cur_y)
		return list("x"=cur_x,"y"=cur_y)
	else
		return 0

/atom/proc/isinspace()
	if(istype(get_turf(src), /turf/space))
		return 1
	else
		return 0

/atom/proc/handle_fall()
	return

/atom/proc/handle_slip()
	return
/atom/proc/singularity_act()
	return

/atom/proc/singularity_pull()
	return

/atom/proc/acid_act(acidpwr, toxpwr, acid_volume)
	return

/atom/proc/emag_act()
	return

/atom/proc/narsie_act()
	return

/atom/proc/storage_contents_dump_act(obj/item/weapon/storage/src_object, mob/user)
    return 0

//This proc is called on the location of an atom when the atom is Destroy()'d
/atom/proc/handle_atom_del(atom/A)

// Byond seemingly calls stat, each tick.
// Calling things each tick can get expensive real quick.
// So we slow this down a little.
// See: http://www.byond.com/docs/ref/info.html#/client/proc/Stat
/atom/Stat()
	. = ..()
	sleep(1)

//This is called just before maps and objects are initialized, use it to spawn other mobs/objects
//effects at world start up without causing runtimes
/atom/proc/spawn_atom_to_world()

//This will be called after the map and objects are loaded
/atom/proc/initialize()
	return

//the vision impairment to give to the mob whose perspective is set to that atom (e.g. an unfocused camera giving you an impaired vision when looking through it)
/atom/proc/get_remote_view_fullscreens(mob/user)
	return

//the sight changes to give to the mob whose perspective is set to that atom (e.g. A mob with nightvision loses its nightvision while looking through a normal camera)
/atom/proc/update_remote_sight(mob/living/user)
	return

/atom/proc/add_vomit_floor(mob/living/carbon/M, toxvomit = 0)
	if(istype(src,/turf/simulated) )
		var/obj/effect/decal/cleanable/vomit/V = PoolOrNew(/obj/effect/decal/cleanable/vomit, src)
		// Make toxins vomit look different
		if(toxvomit)
			V.icon_state = "vomittox_[pick(1,4)]"
		if(M.reagents)
			clear_reagents_to_vomit_pool(M,V)

/atom/proc/clear_reagents_to_vomit_pool(mob/living/carbon/M, obj/effect/decal/cleanable/vomit/V)
	M.reagents.trans_to(V, M.reagents.total_volume / 10)
	for(var/datum/reagent/R in M.reagents.reagent_list)                //clears the stomach of anything that might be digested as food
		if(istype(R, /datum/reagent/consumable))
			var/datum/reagent/consumable/nutri_check = R
			if(nutri_check.nutriment_factor >0)
				M.reagents.remove_reagent(R.id,R.volume)
=======
/atom
	layer = 2
	var/level = 2
	var/flags = 0
	var/list/fingerprints
	var/list/fingerprintshidden
	var/fingerprintslast = null
	var/list/blood_DNA

	///Chemistry.
	var/datum/reagents/reagents = null

	//This atom's HUD (med/sec, etc) images. Associative list.
	var/list/image/hud_list = list()
	//HUD images that this atom can provide.
	var/list/hud_possible

	//Value used to increment ex_act() if reactionary_explosions is on
	var/explosion_block = 0

/atom/proc/onCentcom()
	var/turf/T = get_turf(src)
	if(!T)
		return 0

	if(T.z != ZLEVEL_CENTCOM)//if not, don't bother
		return 0

	//check for centcomm shuttles
	for(var/A in SSshuttle.mobile)
		var/obj/docking_port/mobile/M = A
		if(M.launch_status == ENDGAME_LAUNCHED && T in M.areaInstance)
			return 1

	//finally check for centcom itself
	return istype(T.loc,/area/centcom)

/atom/proc/onSyndieBase()
	var/turf/T = get_turf(src)
	if(!T)
		return 0

	if(T.z != ZLEVEL_CENTCOM)//if not, don't bother
		return 0

	if(istype(T.loc,/area/shuttle/syndicate) || istype(T.loc,/area/syndicate_mothership))
		return 1

	return 0

/atom/proc/attack_hulk(mob/living/carbon/human/hulk, do_attack_animation = 0)
	if(do_attack_animation)
		hulk.changeNext_move(CLICK_CD_MELEE)
		add_logs(hulk, src, "punched", "hulk powers")
		hulk.do_attack_animation(src)
	return

/atom/proc/CheckParts()
	return

/atom/proc/assume_air(datum/gas_mixture/giver)
	qdel(giver)
	return null

/atom/proc/remove_air(amount)
	return null

/atom/proc/return_air()
	if(loc)
		return loc.return_air()
	else
		return null

/atom/proc/check_eye(mob/user)
	return

/atom/proc/on_reagent_change()
	return

/atom/proc/Bumped(AM as mob|obj)
	return

// Convenience proc to see if a container is open for chemistry handling
// returns true if open
// false if closed
/atom/proc/is_open_container()
	return flags & OPENCONTAINER

/*//Convenience proc to see whether a container can be accessed in a certain way.

/atom/proc/can_subract_container()
	return flags & EXTRACT_CONTAINER

/atom/proc/can_add_container()
	return flags & INSERT_CONTAINER
*/


/atom/proc/allow_drop()
	return 1

/atom/proc/CheckExit()
	return 1

/atom/proc/HasProximity(atom/movable/AM as mob|obj)
	return

/atom/proc/emp_act(severity)
	return

/atom/proc/bullet_act(obj/item/projectile/P, def_zone)
	. = P.on_hit(src, 0, def_zone)

/atom/proc/in_contents_of(container)//can take class or object instance as argument
	if(ispath(container))
		if(istype(src.loc, container))
			return 1
	else if(src in container)
		return 1
	return

/*
 *	atom/proc/search_contents_for(path,list/filter_path=null)
 * Recursevly searches all atom contens (including contents contents and so on).
 *
 * ARGS: path - search atom contents for atoms of this type
 *       list/filter_path - if set, contents of atoms not of types in this list are excluded from search.
 *
 * RETURNS: list of found atoms
 */

/atom/proc/search_contents_for(path,list/filter_path=null)
	var/list/found = list()
	for(var/atom/A in src)
		if(istype(A, path))
			found += A
		if(filter_path)
			var/pass = 0
			for(var/type in filter_path)
				pass |= istype(A, type)
			if(!pass)
				continue
		if(A.contents.len)
			found += A.search_contents_for(path,filter_path)
	return found


/atom/proc/examine(mob/user)
	//This reformat names to get a/an properly working on item descriptions when they are bloody
	var/f_name = "\a [src]."
	if(src.blood_DNA && !istype(src, /obj/effect/decal))
		if(gender == PLURAL)
			f_name = "some "
		else
			f_name = "a "
		f_name += "<span class='danger'>blood-stained</span> [name]!"

	user << "\icon[src] That's [f_name]"

	if(desc)
		user << desc
	// *****RM
	//user << "[name]: Dn:[density] dir:[dir] cont:[contents] icon:[icon] is:[icon_state] loc:[loc]"

	if(reagents && is_open_container()) //is_open_container() isn't really the right proc for this, but w/e
		user << "It contains:"
		if(reagents.reagent_list.len)
			if(user.can_see_reagents()) //Show each individual reagent
				for(var/datum/reagent/R in reagents.reagent_list)
					user << "[R.volume] units of [R.name]"
			else //Otherwise, just show the total volume
				var/total_volume = 0
				for(var/datum/reagent/R in reagents.reagent_list)
					total_volume += R.volume
				user << "[total_volume] units of various reagents"
		else
			user << "Nothing."

/atom/proc/relaymove()
	return

/atom/proc/contents_explosion(severity, target)
	for(var/atom/A in contents)
		A.ex_act(severity, target)
		CHECK_TICK

/atom/proc/ex_act(severity, target)
	contents_explosion(severity, target)

/atom/proc/blob_act()
	return

/atom/proc/fire_act()
	return

/atom/proc/hitby(atom/movable/AM, skipcatch, hitpush, blocked)
	if(density && !has_gravity(AM)) //thrown stuff bounces off dense stuff in no grav, unless the thrown stuff ends up inside what it hit(embedding, bola, etc...).
		spawn(2) //very short wait, so we can actually see the impact.
			if(AM && isturf(AM.loc))
				step(AM, turn(AM.dir, 180))

var/list/blood_splatter_icons = list()

/atom/proc/blood_splatter_index()
	return "\ref[initial(icon)]-[initial(icon_state)]"

/atom/proc/add_blood_list(mob/living/carbon/M)
	// Returns 0 if we have that blood already
	if(!istype(blood_DNA, /list))	//if our list of DNA doesn't exist yet (or isn't a list) initialise it.
		blood_DNA = list()
	//if this blood isn't already in the list, add it
	if(blood_DNA[M.dna.unique_enzymes])
		return 0 //already bloodied with this blood. Cannot add more.
	blood_DNA[M.dna.unique_enzymes] = M.dna.blood_type
	return 1

//returns 1 if made bloody, returns 0 otherwise
/atom/proc/add_blood(mob/living/carbon/M)
	if(!M || !M.has_dna() || rejects_blood())
		return 0
	if(ishuman(M))
		var/mob/living/carbon/human/H = M
		if(NOBLOOD in H.dna.species.specflags)
			return 0
	return 1

/obj/add_blood(mob/living/carbon/M)
	if(!..())
		return 0
	return add_blood_list(M)

/obj/item/add_blood(mob/living/carbon/M)
	var/blood_count = !blood_DNA ? 0 : blood_DNA.len
	if(!..())
		return 0
	//apply the blood-splatter overlay if it isn't already in there
	if(!blood_count && initial(icon) && initial(icon_state))
		//try to find a pre-processed blood-splatter. otherwise, make a new one
		var/index = blood_splatter_index()
		var/icon/blood_splatter_icon = blood_splatter_icons[index]
		if(!blood_splatter_icon)
			blood_splatter_icon = icon(initial(icon), initial(icon_state), , 1)		//we only want to apply blood-splatters to the initial icon_state for each object
			blood_splatter_icon.Blend("#fff", ICON_ADD) 			//fills the icon_state with white (except where it's transparent)
			blood_splatter_icon.Blend(icon('icons/effects/blood.dmi', "itemblood"), ICON_MULTIPLY) //adds blood and the remaining white areas become transparant
			blood_splatter_icon = fcopy_rsc(blood_splatter_icon)
			blood_splatter_icons[index] = blood_splatter_icon
		overlays += blood_splatter_icon
	return 1 //we applied blood to the item

/obj/item/clothing/gloves/add_blood(mob/living/carbon/M)
	if(!..())
		return 0
	transfer_blood = rand(2, 4)
	bloody_hands_mob = M
	return 1

/turf/add_blood(mob/living/carbon/human/M)
	if(!..())
		return 0

	var/obj/effect/decal/cleanable/blood/B = locate() in contents	//check for existing blood splatter
	if(!B)
		blood_splatter(src,M.get_blood(M.vessel),1)
		B = locate(/obj/effect/decal/cleanable/blood) in contents
	B.add_blood_list(M)
	return 1 //we bloodied the floor

/mob/living/carbon/human/add_blood(mob/living/carbon/M)
	if(!..())
		return 0
	add_blood_list(M)
	bloody_hands = rand(2, 4)
	bloody_hands_mob = M
	update_inv_gloves()	//handles bloody hands overlays and updating
	return 1 //we applied blood to the item

/atom/proc/rejects_blood()
	return 0

// Only adds blood on the floor -- Skie
/atom/proc/add_blood_floor(mob/living/carbon/M)
	if(istype(src, /turf))
		if(M.has_dna())	//mobs with dna = (monkeys + humans at time of writing)
			var/obj/effect/decal/cleanable/blood/B = locate() in contents
			if(!B)
				blood_splatter(src,M,1)
				B = locate(/obj/effect/decal/cleanable/blood) in contents
			B.blood_DNA[M.dna.unique_enzymes] = M.dna.blood_type
		else if(istype(M, /mob/living/carbon/alien))
			var/obj/effect/decal/cleanable/xenoblood/B = locate() in contents
			if(!B)
				B = new(src)
			B.blood_DNA["UNKNOWN BLOOD"] = "X*"
		else if(istype(M, /mob/living/silicon/robot))
			var/obj/effect/decal/cleanable/oil/B = locate() in contents
			if(!B)
				B = new(src)

/atom/proc/clean_blood()
	if(istype(blood_DNA, /list))
		blood_DNA = null
		return 1


/atom/proc/get_global_map_pos()
	if(!islist(global_map) || isemptylist(global_map)) return
	var/cur_x = null
	var/cur_y = null
	var/list/y_arr = null
	for(cur_x=1,cur_x<=global_map.len,cur_x++)
		y_arr = global_map[cur_x]
		cur_y = y_arr.Find(src.z)
		if(cur_y)
			break
//	world << "X = [cur_x]; Y = [cur_y]"
	if(cur_x && cur_y)
		return list("x"=cur_x,"y"=cur_y)
	else
		return 0

/atom/proc/isinspace()
	if(istype(get_turf(src), /turf/open/space))
		return 1
	else
		return 0

/atom/proc/handle_fall()
	return

/atom/proc/handle_slip()
	return
/atom/proc/singularity_act()
	return

/atom/proc/singularity_pull()
	return

/atom/proc/acid_act(acidpwr, toxpwr, acid_volume)
	return

/atom/proc/emag_act()
	return

/atom/proc/narsie_act()
	return

/atom/proc/storage_contents_dump_act(obj/item/weapon/storage/src_object, mob/user)
    return 0

//This proc is called on the location of an atom when the atom is Destroy()'d
/atom/proc/handle_atom_del(atom/A)

// Byond seemingly calls stat, each tick.
// Calling things each tick can get expensive real quick.
// So we slow this down a little.
// See: http://www.byond.com/docs/ref/info.html#/client/proc/Stat
/atom/Stat()
	. = ..()
	sleep(1)
	stoplag()

//This is called just before maps and objects are initialized, use it to spawn other mobs/objects
//effects at world start up without causing runtimes
/atom/proc/spawn_atom_to_world()

//This will be called after the map and objects are loaded
/atom/proc/initialize()
	return

//the vision impairment to give to the mob whose perspective is set to that atom (e.g. an unfocused camera giving you an impaired vision when looking through it)
/atom/proc/get_remote_view_fullscreens(mob/user)
	return

//the sight changes to give to the mob whose perspective is set to that atom (e.g. A mob with nightvision loses its nightvision while looking through a normal camera)
/atom/proc/update_remote_sight(mob/living/user)
	return

/atom/proc/add_vomit_floor(mob/living/carbon/M, toxvomit = 0)
	if(istype(src,/turf) )
		var/obj/effect/decal/cleanable/vomit/V = PoolOrNew(/obj/effect/decal/cleanable/vomit, src)
		// Make toxins vomit look different
		if(toxvomit)
			V.icon_state = "vomittox_[pick(1,4)]"
		if(M.reagents)
			clear_reagents_to_vomit_pool(M,V)

/atom/proc/clear_reagents_to_vomit_pool(mob/living/carbon/M, obj/effect/decal/cleanable/vomit/V)
	M.reagents.trans_to(V, M.reagents.total_volume / 10)
	for(var/datum/reagent/R in M.reagents.reagent_list)                //clears the stomach of anything that might be digested as food
		if(istype(R, /datum/reagent/consumable))
			var/datum/reagent/consumable/nutri_check = R
			if(nutri_check.nutriment_factor >0)
				M.reagents.remove_reagent(R.id,R.volume)
>>>>>>> 5e31ef9b
<|MERGE_RESOLUTION|>--- conflicted
+++ resolved
@@ -1,799 +1,404 @@
-<<<<<<< HEAD
-/atom
-	layer = 2
-	var/level = 2
-	var/flags = 0
-	var/list/fingerprints
-	var/list/fingerprintshidden
-	var/fingerprintslast = null
-	var/list/blood_DNA
-
-	///Chemistry.
-	var/datum/reagents/reagents = null
-
-	//This atom's HUD (med/sec, etc) images. Associative list.
-	var/list/image/hud_list = list()
-	//HUD images that this atom can provide.
-	var/list/hud_possible
-
-	//Value used to increment ex_act() if reactionary_explosions is on
-	var/explosion_block = 0
-
-
-/atom/Destroy()
-	if(alternate_appearances)
-		for(var/aakey in alternate_appearances)
-			var/datum/alternate_appearance/AA = alternate_appearances[aakey]
-			qdel(AA)
-		alternate_appearances = null
-
-	return ..()
-
-
-/atom/proc/onCentcom()
-	var/turf/T = get_turf(src)
-	if(!T)
-		return 0
-
-	if(T.z != ZLEVEL_CENTCOM)//if not, don't bother
-		return 0
-
-	//check for centcomm shuttles
-	for(var/A in SSshuttle.mobile)
-		var/obj/docking_port/mobile/M = A
-		if(M.launch_status == ENDGAME_LAUNCHED && T in M.areaInstance)
-			return 1
-
-	//finally check for centcom itself
-	return istype(T.loc,/area/centcom)
-
-/atom/proc/onSyndieBase()
-	var/turf/T = get_turf(src)
-	if(!T)
-		return 0
-
-	if(T.z != ZLEVEL_CENTCOM)//if not, don't bother
-		return 0
-
-	if(istype(T.loc,/area/shuttle/syndicate) || istype(T.loc,/area/syndicate_mothership))
-		return 1
-
-	return 0
-
-/atom/proc/attack_hulk(mob/living/carbon/human/hulk, do_attack_animation = 0)
-	if(do_attack_animation)
-		hulk.changeNext_move(CLICK_CD_MELEE)
-		add_logs(hulk, src, "punched", "hulk powers")
-		hulk.do_attack_animation(src)
-	return
-
-/atom/proc/CheckParts()
-	return
-
-/atom/proc/assume_air(datum/gas_mixture/giver)
-	qdel(giver)
-	return null
-
-/atom/proc/remove_air(amount)
-	return null
-
-/atom/proc/return_air()
-	if(loc)
-		return loc.return_air()
-	else
-		return null
-
-/atom/proc/check_eye(mob/user)
-	return
-
-/atom/proc/on_reagent_change()
-	return
-
-/atom/proc/Bumped(AM as mob|obj)
-	return
-
-// Convenience proc to see if a container is open for chemistry handling
-// returns true if open
-// false if closed
-/atom/proc/is_open_container()
-	return flags & OPENCONTAINER
-
-/*//Convenience proc to see whether a container can be accessed in a certain way.
-
-/atom/proc/can_subract_container()
-	return flags & EXTRACT_CONTAINER
-
-/atom/proc/can_add_container()
-	return flags & INSERT_CONTAINER
-*/
-
-
-/atom/proc/allow_drop()
-	return 1
-
-/atom/proc/CheckExit()
-	return 1
-
-/atom/proc/HasProximity(atom/movable/AM as mob|obj)
-	return
-
-/atom/proc/emp_act(severity)
-	return
-
-/atom/proc/bullet_act(obj/item/projectile/P, def_zone)
-	. = P.on_hit(src, 0, def_zone)
-
-/atom/proc/in_contents_of(container)//can take class or object instance as argument
-	if(ispath(container))
-		if(istype(src.loc, container))
-			return 1
-	else if(src in container)
-		return 1
-	return
-
-/*
- *	atom/proc/search_contents_for(path,list/filter_path=null)
- * Recursevly searches all atom contens (including contents contents and so on).
- *
- * ARGS: path - search atom contents for atoms of this type
- *       list/filter_path - if set, contents of atoms not of types in this list are excluded from search.
- *
- * RETURNS: list of found atoms
- */
-
-/atom/proc/search_contents_for(path,list/filter_path=null)
-	var/list/found = list()
-	for(var/atom/A in src)
-		if(istype(A, path))
-			found += A
-		if(filter_path)
-			var/pass = 0
-			for(var/type in filter_path)
-				pass |= istype(A, type)
-			if(!pass)
-				continue
-		if(A.contents.len)
-			found += A.search_contents_for(path,filter_path)
-	return found
-
-
-/atom/proc/examine(mob/user)
-	//This reformat names to get a/an properly working on item descriptions when they are bloody
-	var/f_name = "\a [src]."
-	if(src.blood_DNA && !istype(src, /obj/effect/decal))
-		if(gender == PLURAL)
-			f_name = "some "
-		else
-			f_name = "a "
-		f_name += "<span class='danger'>blood-stained</span> [name]!"
-
-	user << "\icon[src] That's [f_name]"
-
-	if(desc)
-		user << desc
-	// *****RM
-	//user << "[name]: Dn:[density] dir:[dir] cont:[contents] icon:[icon] is:[icon_state] loc:[loc]"
-
-	if(reagents && is_open_container()) //is_open_container() isn't really the right proc for this, but w/e
-		user << "It contains:"
-		if(reagents.reagent_list.len)
-			if(user.can_see_reagents()) //Show each individual reagent
-				for(var/datum/reagent/R in reagents.reagent_list)
-					user << "[R.volume] units of [R.name]"
-			else //Otherwise, just show the total volume
-				var/total_volume = 0
-				for(var/datum/reagent/R in reagents.reagent_list)
-					total_volume += R.volume
-				user << "[total_volume] units of various reagents"
-		else
-			user << "Nothing."
-
-/atom/proc/relaymove()
-	return
-
-/atom/proc/contents_explosion(severity, target)
-	for(var/atom/A in contents)
-		A.ex_act(severity, target)
-		CHECK_TICK
-
-/atom/proc/ex_act(severity, target)
-	contents_explosion(severity, target)
-
-/atom/proc/blob_act()
-	return
-
-/atom/proc/fire_act()
-	return
-
-/atom/proc/hitby(atom/movable/AM, skipcatch, hitpush, blocked)
-	if(density && !has_gravity(AM)) //thrown stuff bounces off dense stuff in no grav, unless the thrown stuff ends up inside what it hit(embedding, bola, etc...).
-		spawn(2) //very short wait, so we can actually see the impact.
-			if(AM && isturf(AM.loc))
-				step(AM, turn(AM.dir, 180))
-
-var/list/blood_splatter_icons = list()
-
-/atom/proc/blood_splatter_index()
-	return "\ref[initial(icon)]-[initial(icon_state)]"
-
-/atom/proc/add_blood_list(mob/living/carbon/M)
-	// Returns 0 if we have that blood already
-	if(!istype(blood_DNA, /list))	//if our list of DNA doesn't exist yet (or isn't a list) initialise it.
-		blood_DNA = list()
-	//if this blood isn't already in the list, add it
-	if(blood_DNA[M.dna.unique_enzymes])
-		return 0 //already bloodied with this blood. Cannot add more.
-	blood_DNA[M.dna.unique_enzymes] = M.dna.blood_type
-	return 1
-
-//returns 1 if made bloody, returns 0 otherwise
-/atom/proc/add_blood(mob/living/carbon/M)
-	if(!M || !M.has_dna() || rejects_blood())
-		return 0
-	if(ishuman(M))
-		var/mob/living/carbon/human/H = M
-		if(NOBLOOD in H.dna.species.specflags)
-			return 0
-	return 1
-
-/obj/add_blood(mob/living/carbon/M)
-	if(!..())
-		return 0
-	return add_blood_list(M)
-
-/obj/item/add_blood(mob/living/carbon/M)
-	var/blood_count = !blood_DNA ? 0 : blood_DNA.len
-	if(!..())
-		return 0
-	//apply the blood-splatter overlay if it isn't already in there
-	if(!blood_count && initial(icon) && initial(icon_state))
-		//try to find a pre-processed blood-splatter. otherwise, make a new one
-		var/index = blood_splatter_index()
-		var/icon/blood_splatter_icon = blood_splatter_icons[index]
-		if(!blood_splatter_icon)
-			blood_splatter_icon = icon(initial(icon), initial(icon_state), , 1)		//we only want to apply blood-splatters to the initial icon_state for each object
-			blood_splatter_icon.Blend("#fff", ICON_ADD) 			//fills the icon_state with white (except where it's transparent)
-			blood_splatter_icon.Blend(icon('icons/effects/blood.dmi', "itemblood"), ICON_MULTIPLY) //adds blood and the remaining white areas become transparant
-			blood_splatter_icon = fcopy_rsc(blood_splatter_icon)
-			blood_splatter_icons[index] = blood_splatter_icon
-		overlays += blood_splatter_icon
-	return 1 //we applied blood to the item
-
-/obj/item/clothing/gloves/add_blood(mob/living/carbon/M)
-	if(!..())
-		return 0
-	transfer_blood = rand(2, 4)
-	bloody_hands_mob = M
-	return 1
-
-/turf/simulated/add_blood(mob/living/carbon/human/M)
-	if(!..())
-		return 0
-
-	var/obj/effect/decal/cleanable/blood/B = locate() in contents	//check for existing blood splatter
-	if(!B)
-		blood_splatter(src,M.get_blood(M.vessel),1)
-		B = locate(/obj/effect/decal/cleanable/blood) in contents
-	B.add_blood_list(M)
-	return 1 //we bloodied the floor
-
-/mob/living/carbon/human/add_blood(mob/living/carbon/M)
-	if(!..())
-		return 0
-	add_blood_list(M)
-	bloody_hands = rand(2, 4)
-	bloody_hands_mob = M
-	update_inv_gloves()	//handles bloody hands overlays and updating
-	return 1 //we applied blood to the item
-
-/atom/proc/rejects_blood()
-	return 0
-
-// Only adds blood on the floor -- Skie
-/atom/proc/add_blood_floor(mob/living/carbon/M)
-	if(istype(src, /turf/simulated))
-		if(M.has_dna())	//mobs with dna = (monkeys + humans at time of writing)
-			var/obj/effect/decal/cleanable/blood/B = locate() in contents
-			if(!B)
-				blood_splatter(src,M,1)
-				B = locate(/obj/effect/decal/cleanable/blood) in contents
-			B.blood_DNA[M.dna.unique_enzymes] = M.dna.blood_type
-		else if(istype(M, /mob/living/carbon/alien))
-			var/obj/effect/decal/cleanable/xenoblood/B = locate() in contents
-			if(!B)
-				B = new(src)
-			B.blood_DNA["UNKNOWN BLOOD"] = "X*"
-		else if(istype(M, /mob/living/silicon/robot))
-			var/obj/effect/decal/cleanable/oil/B = locate() in contents
-			if(!B)
-				B = new(src)
-
-/atom/proc/clean_blood()
-	if(istype(blood_DNA, /list))
-		blood_DNA = null
-		return 1
-
-
-/atom/proc/get_global_map_pos()
-	if(!islist(global_map) || isemptylist(global_map)) return
-	var/cur_x = null
-	var/cur_y = null
-	var/list/y_arr = null
-	for(cur_x=1,cur_x<=global_map.len,cur_x++)
-		y_arr = global_map[cur_x]
-		cur_y = y_arr.Find(src.z)
-		if(cur_y)
-			break
-//	world << "X = [cur_x]; Y = [cur_y]"
-	if(cur_x && cur_y)
-		return list("x"=cur_x,"y"=cur_y)
-	else
-		return 0
-
-/atom/proc/isinspace()
-	if(istype(get_turf(src), /turf/space))
-		return 1
-	else
-		return 0
-
-/atom/proc/handle_fall()
-	return
-
-/atom/proc/handle_slip()
-	return
-/atom/proc/singularity_act()
-	return
-
-/atom/proc/singularity_pull()
-	return
-
-/atom/proc/acid_act(acidpwr, toxpwr, acid_volume)
-	return
-
-/atom/proc/emag_act()
-	return
-
-/atom/proc/narsie_act()
-	return
-
-/atom/proc/storage_contents_dump_act(obj/item/weapon/storage/src_object, mob/user)
-    return 0
-
-//This proc is called on the location of an atom when the atom is Destroy()'d
-/atom/proc/handle_atom_del(atom/A)
-
-// Byond seemingly calls stat, each tick.
-// Calling things each tick can get expensive real quick.
-// So we slow this down a little.
-// See: http://www.byond.com/docs/ref/info.html#/client/proc/Stat
-/atom/Stat()
-	. = ..()
-	sleep(1)
-
-//This is called just before maps and objects are initialized, use it to spawn other mobs/objects
-//effects at world start up without causing runtimes
-/atom/proc/spawn_atom_to_world()
-
-//This will be called after the map and objects are loaded
-/atom/proc/initialize()
-	return
-
-//the vision impairment to give to the mob whose perspective is set to that atom (e.g. an unfocused camera giving you an impaired vision when looking through it)
-/atom/proc/get_remote_view_fullscreens(mob/user)
-	return
-
-//the sight changes to give to the mob whose perspective is set to that atom (e.g. A mob with nightvision loses its nightvision while looking through a normal camera)
-/atom/proc/update_remote_sight(mob/living/user)
-	return
-
-/atom/proc/add_vomit_floor(mob/living/carbon/M, toxvomit = 0)
-	if(istype(src,/turf/simulated) )
-		var/obj/effect/decal/cleanable/vomit/V = PoolOrNew(/obj/effect/decal/cleanable/vomit, src)
-		// Make toxins vomit look different
-		if(toxvomit)
-			V.icon_state = "vomittox_[pick(1,4)]"
-		if(M.reagents)
-			clear_reagents_to_vomit_pool(M,V)
-
-/atom/proc/clear_reagents_to_vomit_pool(mob/living/carbon/M, obj/effect/decal/cleanable/vomit/V)
-	M.reagents.trans_to(V, M.reagents.total_volume / 10)
-	for(var/datum/reagent/R in M.reagents.reagent_list)                //clears the stomach of anything that might be digested as food
-		if(istype(R, /datum/reagent/consumable))
-			var/datum/reagent/consumable/nutri_check = R
-			if(nutri_check.nutriment_factor >0)
-				M.reagents.remove_reagent(R.id,R.volume)
-=======
-/atom
-	layer = 2
-	var/level = 2
-	var/flags = 0
-	var/list/fingerprints
-	var/list/fingerprintshidden
-	var/fingerprintslast = null
-	var/list/blood_DNA
-
-	///Chemistry.
-	var/datum/reagents/reagents = null
-
-	//This atom's HUD (med/sec, etc) images. Associative list.
-	var/list/image/hud_list = list()
-	//HUD images that this atom can provide.
-	var/list/hud_possible
-
-	//Value used to increment ex_act() if reactionary_explosions is on
-	var/explosion_block = 0
-
-/atom/proc/onCentcom()
-	var/turf/T = get_turf(src)
-	if(!T)
-		return 0
-
-	if(T.z != ZLEVEL_CENTCOM)//if not, don't bother
-		return 0
-
-	//check for centcomm shuttles
-	for(var/A in SSshuttle.mobile)
-		var/obj/docking_port/mobile/M = A
-		if(M.launch_status == ENDGAME_LAUNCHED && T in M.areaInstance)
-			return 1
-
-	//finally check for centcom itself
-	return istype(T.loc,/area/centcom)
-
-/atom/proc/onSyndieBase()
-	var/turf/T = get_turf(src)
-	if(!T)
-		return 0
-
-	if(T.z != ZLEVEL_CENTCOM)//if not, don't bother
-		return 0
-
-	if(istype(T.loc,/area/shuttle/syndicate) || istype(T.loc,/area/syndicate_mothership))
-		return 1
-
-	return 0
-
-/atom/proc/attack_hulk(mob/living/carbon/human/hulk, do_attack_animation = 0)
-	if(do_attack_animation)
-		hulk.changeNext_move(CLICK_CD_MELEE)
-		add_logs(hulk, src, "punched", "hulk powers")
-		hulk.do_attack_animation(src)
-	return
-
-/atom/proc/CheckParts()
-	return
-
-/atom/proc/assume_air(datum/gas_mixture/giver)
-	qdel(giver)
-	return null
-
-/atom/proc/remove_air(amount)
-	return null
-
-/atom/proc/return_air()
-	if(loc)
-		return loc.return_air()
-	else
-		return null
-
-/atom/proc/check_eye(mob/user)
-	return
-
-/atom/proc/on_reagent_change()
-	return
-
-/atom/proc/Bumped(AM as mob|obj)
-	return
-
-// Convenience proc to see if a container is open for chemistry handling
-// returns true if open
-// false if closed
-/atom/proc/is_open_container()
-	return flags & OPENCONTAINER
-
-/*//Convenience proc to see whether a container can be accessed in a certain way.
-
-/atom/proc/can_subract_container()
-	return flags & EXTRACT_CONTAINER
-
-/atom/proc/can_add_container()
-	return flags & INSERT_CONTAINER
-*/
-
-
-/atom/proc/allow_drop()
-	return 1
-
-/atom/proc/CheckExit()
-	return 1
-
-/atom/proc/HasProximity(atom/movable/AM as mob|obj)
-	return
-
-/atom/proc/emp_act(severity)
-	return
-
-/atom/proc/bullet_act(obj/item/projectile/P, def_zone)
-	. = P.on_hit(src, 0, def_zone)
-
-/atom/proc/in_contents_of(container)//can take class or object instance as argument
-	if(ispath(container))
-		if(istype(src.loc, container))
-			return 1
-	else if(src in container)
-		return 1
-	return
-
-/*
- *	atom/proc/search_contents_for(path,list/filter_path=null)
- * Recursevly searches all atom contens (including contents contents and so on).
- *
- * ARGS: path - search atom contents for atoms of this type
- *       list/filter_path - if set, contents of atoms not of types in this list are excluded from search.
- *
- * RETURNS: list of found atoms
- */
-
-/atom/proc/search_contents_for(path,list/filter_path=null)
-	var/list/found = list()
-	for(var/atom/A in src)
-		if(istype(A, path))
-			found += A
-		if(filter_path)
-			var/pass = 0
-			for(var/type in filter_path)
-				pass |= istype(A, type)
-			if(!pass)
-				continue
-		if(A.contents.len)
-			found += A.search_contents_for(path,filter_path)
-	return found
-
-
-/atom/proc/examine(mob/user)
-	//This reformat names to get a/an properly working on item descriptions when they are bloody
-	var/f_name = "\a [src]."
-	if(src.blood_DNA && !istype(src, /obj/effect/decal))
-		if(gender == PLURAL)
-			f_name = "some "
-		else
-			f_name = "a "
-		f_name += "<span class='danger'>blood-stained</span> [name]!"
-
-	user << "\icon[src] That's [f_name]"
-
-	if(desc)
-		user << desc
-	// *****RM
-	//user << "[name]: Dn:[density] dir:[dir] cont:[contents] icon:[icon] is:[icon_state] loc:[loc]"
-
-	if(reagents && is_open_container()) //is_open_container() isn't really the right proc for this, but w/e
-		user << "It contains:"
-		if(reagents.reagent_list.len)
-			if(user.can_see_reagents()) //Show each individual reagent
-				for(var/datum/reagent/R in reagents.reagent_list)
-					user << "[R.volume] units of [R.name]"
-			else //Otherwise, just show the total volume
-				var/total_volume = 0
-				for(var/datum/reagent/R in reagents.reagent_list)
-					total_volume += R.volume
-				user << "[total_volume] units of various reagents"
-		else
-			user << "Nothing."
-
-/atom/proc/relaymove()
-	return
-
-/atom/proc/contents_explosion(severity, target)
-	for(var/atom/A in contents)
-		A.ex_act(severity, target)
-		CHECK_TICK
-
-/atom/proc/ex_act(severity, target)
-	contents_explosion(severity, target)
-
-/atom/proc/blob_act()
-	return
-
-/atom/proc/fire_act()
-	return
-
-/atom/proc/hitby(atom/movable/AM, skipcatch, hitpush, blocked)
-	if(density && !has_gravity(AM)) //thrown stuff bounces off dense stuff in no grav, unless the thrown stuff ends up inside what it hit(embedding, bola, etc...).
-		spawn(2) //very short wait, so we can actually see the impact.
-			if(AM && isturf(AM.loc))
-				step(AM, turn(AM.dir, 180))
-
-var/list/blood_splatter_icons = list()
-
-/atom/proc/blood_splatter_index()
-	return "\ref[initial(icon)]-[initial(icon_state)]"
-
-/atom/proc/add_blood_list(mob/living/carbon/M)
-	// Returns 0 if we have that blood already
-	if(!istype(blood_DNA, /list))	//if our list of DNA doesn't exist yet (or isn't a list) initialise it.
-		blood_DNA = list()
-	//if this blood isn't already in the list, add it
-	if(blood_DNA[M.dna.unique_enzymes])
-		return 0 //already bloodied with this blood. Cannot add more.
-	blood_DNA[M.dna.unique_enzymes] = M.dna.blood_type
-	return 1
-
-//returns 1 if made bloody, returns 0 otherwise
-/atom/proc/add_blood(mob/living/carbon/M)
-	if(!M || !M.has_dna() || rejects_blood())
-		return 0
-	if(ishuman(M))
-		var/mob/living/carbon/human/H = M
-		if(NOBLOOD in H.dna.species.specflags)
-			return 0
-	return 1
-
-/obj/add_blood(mob/living/carbon/M)
-	if(!..())
-		return 0
-	return add_blood_list(M)
-
-/obj/item/add_blood(mob/living/carbon/M)
-	var/blood_count = !blood_DNA ? 0 : blood_DNA.len
-	if(!..())
-		return 0
-	//apply the blood-splatter overlay if it isn't already in there
-	if(!blood_count && initial(icon) && initial(icon_state))
-		//try to find a pre-processed blood-splatter. otherwise, make a new one
-		var/index = blood_splatter_index()
-		var/icon/blood_splatter_icon = blood_splatter_icons[index]
-		if(!blood_splatter_icon)
-			blood_splatter_icon = icon(initial(icon), initial(icon_state), , 1)		//we only want to apply blood-splatters to the initial icon_state for each object
-			blood_splatter_icon.Blend("#fff", ICON_ADD) 			//fills the icon_state with white (except where it's transparent)
-			blood_splatter_icon.Blend(icon('icons/effects/blood.dmi', "itemblood"), ICON_MULTIPLY) //adds blood and the remaining white areas become transparant
-			blood_splatter_icon = fcopy_rsc(blood_splatter_icon)
-			blood_splatter_icons[index] = blood_splatter_icon
-		overlays += blood_splatter_icon
-	return 1 //we applied blood to the item
-
-/obj/item/clothing/gloves/add_blood(mob/living/carbon/M)
-	if(!..())
-		return 0
-	transfer_blood = rand(2, 4)
-	bloody_hands_mob = M
-	return 1
-
-/turf/add_blood(mob/living/carbon/human/M)
-	if(!..())
-		return 0
-
-	var/obj/effect/decal/cleanable/blood/B = locate() in contents	//check for existing blood splatter
-	if(!B)
-		blood_splatter(src,M.get_blood(M.vessel),1)
-		B = locate(/obj/effect/decal/cleanable/blood) in contents
-	B.add_blood_list(M)
-	return 1 //we bloodied the floor
-
-/mob/living/carbon/human/add_blood(mob/living/carbon/M)
-	if(!..())
-		return 0
-	add_blood_list(M)
-	bloody_hands = rand(2, 4)
-	bloody_hands_mob = M
-	update_inv_gloves()	//handles bloody hands overlays and updating
-	return 1 //we applied blood to the item
-
-/atom/proc/rejects_blood()
-	return 0
-
-// Only adds blood on the floor -- Skie
-/atom/proc/add_blood_floor(mob/living/carbon/M)
-	if(istype(src, /turf))
-		if(M.has_dna())	//mobs with dna = (monkeys + humans at time of writing)
-			var/obj/effect/decal/cleanable/blood/B = locate() in contents
-			if(!B)
-				blood_splatter(src,M,1)
-				B = locate(/obj/effect/decal/cleanable/blood) in contents
-			B.blood_DNA[M.dna.unique_enzymes] = M.dna.blood_type
-		else if(istype(M, /mob/living/carbon/alien))
-			var/obj/effect/decal/cleanable/xenoblood/B = locate() in contents
-			if(!B)
-				B = new(src)
-			B.blood_DNA["UNKNOWN BLOOD"] = "X*"
-		else if(istype(M, /mob/living/silicon/robot))
-			var/obj/effect/decal/cleanable/oil/B = locate() in contents
-			if(!B)
-				B = new(src)
-
-/atom/proc/clean_blood()
-	if(istype(blood_DNA, /list))
-		blood_DNA = null
-		return 1
-
-
-/atom/proc/get_global_map_pos()
-	if(!islist(global_map) || isemptylist(global_map)) return
-	var/cur_x = null
-	var/cur_y = null
-	var/list/y_arr = null
-	for(cur_x=1,cur_x<=global_map.len,cur_x++)
-		y_arr = global_map[cur_x]
-		cur_y = y_arr.Find(src.z)
-		if(cur_y)
-			break
-//	world << "X = [cur_x]; Y = [cur_y]"
-	if(cur_x && cur_y)
-		return list("x"=cur_x,"y"=cur_y)
-	else
-		return 0
-
-/atom/proc/isinspace()
-	if(istype(get_turf(src), /turf/open/space))
-		return 1
-	else
-		return 0
-
-/atom/proc/handle_fall()
-	return
-
-/atom/proc/handle_slip()
-	return
-/atom/proc/singularity_act()
-	return
-
-/atom/proc/singularity_pull()
-	return
-
-/atom/proc/acid_act(acidpwr, toxpwr, acid_volume)
-	return
-
-/atom/proc/emag_act()
-	return
-
-/atom/proc/narsie_act()
-	return
-
-/atom/proc/storage_contents_dump_act(obj/item/weapon/storage/src_object, mob/user)
-    return 0
-
-//This proc is called on the location of an atom when the atom is Destroy()'d
-/atom/proc/handle_atom_del(atom/A)
-
-// Byond seemingly calls stat, each tick.
-// Calling things each tick can get expensive real quick.
-// So we slow this down a little.
-// See: http://www.byond.com/docs/ref/info.html#/client/proc/Stat
-/atom/Stat()
-	. = ..()
-	sleep(1)
-	stoplag()
-
-//This is called just before maps and objects are initialized, use it to spawn other mobs/objects
-//effects at world start up without causing runtimes
-/atom/proc/spawn_atom_to_world()
-
-//This will be called after the map and objects are loaded
-/atom/proc/initialize()
-	return
-
-//the vision impairment to give to the mob whose perspective is set to that atom (e.g. an unfocused camera giving you an impaired vision when looking through it)
-/atom/proc/get_remote_view_fullscreens(mob/user)
-	return
-
-//the sight changes to give to the mob whose perspective is set to that atom (e.g. A mob with nightvision loses its nightvision while looking through a normal camera)
-/atom/proc/update_remote_sight(mob/living/user)
-	return
-
-/atom/proc/add_vomit_floor(mob/living/carbon/M, toxvomit = 0)
-	if(istype(src,/turf) )
-		var/obj/effect/decal/cleanable/vomit/V = PoolOrNew(/obj/effect/decal/cleanable/vomit, src)
-		// Make toxins vomit look different
-		if(toxvomit)
-			V.icon_state = "vomittox_[pick(1,4)]"
-		if(M.reagents)
-			clear_reagents_to_vomit_pool(M,V)
-
-/atom/proc/clear_reagents_to_vomit_pool(mob/living/carbon/M, obj/effect/decal/cleanable/vomit/V)
-	M.reagents.trans_to(V, M.reagents.total_volume / 10)
-	for(var/datum/reagent/R in M.reagents.reagent_list)                //clears the stomach of anything that might be digested as food
-		if(istype(R, /datum/reagent/consumable))
-			var/datum/reagent/consumable/nutri_check = R
-			if(nutri_check.nutriment_factor >0)
-				M.reagents.remove_reagent(R.id,R.volume)
->>>>>>> 5e31ef9b
+/atom
+	layer = 2
+	var/level = 2
+	var/flags = 0
+	var/list/fingerprints
+	var/list/fingerprintshidden
+	var/fingerprintslast = null
+	var/list/blood_DNA
+
+	///Chemistry.
+	var/datum/reagents/reagents = null
+
+	//This atom's HUD (med/sec, etc) images. Associative list.
+	var/list/image/hud_list = list()
+	//HUD images that this atom can provide.
+	var/list/hud_possible
+
+	//Value used to increment ex_act() if reactionary_explosions is on
+	var/explosion_block = 0
+
+
+/atom/Destroy()
+	if(alternate_appearances)
+		for(var/aakey in alternate_appearances)
+			var/datum/alternate_appearance/AA = alternate_appearances[aakey]
+			qdel(AA)
+		alternate_appearances = null
+
+	return ..()
+
+
+/atom/proc/onCentcom()
+	var/turf/T = get_turf(src)
+	if(!T)
+		return 0
+
+	if(T.z != ZLEVEL_CENTCOM)//if not, don't bother
+		return 0
+
+	//check for centcomm shuttles
+	for(var/A in SSshuttle.mobile)
+		var/obj/docking_port/mobile/M = A
+		if(M.launch_status == ENDGAME_LAUNCHED && T in M.areaInstance)
+			return 1
+
+	//finally check for centcom itself
+	return istype(T.loc,/area/centcom)
+
+/atom/proc/onSyndieBase()
+	var/turf/T = get_turf(src)
+	if(!T)
+		return 0
+
+	if(T.z != ZLEVEL_CENTCOM)//if not, don't bother
+		return 0
+
+	if(istype(T.loc,/area/shuttle/syndicate) || istype(T.loc,/area/syndicate_mothership))
+		return 1
+
+	return 0
+
+/atom/proc/attack_hulk(mob/living/carbon/human/hulk, do_attack_animation = 0)
+	if(do_attack_animation)
+		hulk.changeNext_move(CLICK_CD_MELEE)
+		add_logs(hulk, src, "punched", "hulk powers")
+		hulk.do_attack_animation(src)
+	return
+
+/atom/proc/CheckParts()
+	return
+
+/atom/proc/assume_air(datum/gas_mixture/giver)
+	qdel(giver)
+	return null
+
+/atom/proc/remove_air(amount)
+	return null
+
+/atom/proc/return_air()
+	if(loc)
+		return loc.return_air()
+	else
+		return null
+
+/atom/proc/check_eye(mob/user)
+	return
+
+/atom/proc/on_reagent_change()
+	return
+
+/atom/proc/Bumped(AM as mob|obj)
+	return
+
+// Convenience proc to see if a container is open for chemistry handling
+// returns true if open
+// false if closed
+/atom/proc/is_open_container()
+	return flags & OPENCONTAINER
+
+/*//Convenience proc to see whether a container can be accessed in a certain way.
+
+/atom/proc/can_subract_container()
+	return flags & EXTRACT_CONTAINER
+
+/atom/proc/can_add_container()
+	return flags & INSERT_CONTAINER
+*/
+
+
+/atom/proc/allow_drop()
+	return 1
+
+/atom/proc/CheckExit()
+	return 1
+
+/atom/proc/HasProximity(atom/movable/AM as mob|obj)
+	return
+
+/atom/proc/emp_act(severity)
+	return
+
+/atom/proc/bullet_act(obj/item/projectile/P, def_zone)
+	. = P.on_hit(src, 0, def_zone)
+
+/atom/proc/in_contents_of(container)//can take class or object instance as argument
+	if(ispath(container))
+		if(istype(src.loc, container))
+			return 1
+	else if(src in container)
+		return 1
+	return
+
+/*
+ *	atom/proc/search_contents_for(path,list/filter_path=null)
+ * Recursevly searches all atom contens (including contents contents and so on).
+ *
+ * ARGS: path - search atom contents for atoms of this type
+ *       list/filter_path - if set, contents of atoms not of types in this list are excluded from search.
+ *
+ * RETURNS: list of found atoms
+ */
+
+/atom/proc/search_contents_for(path,list/filter_path=null)
+	var/list/found = list()
+	for(var/atom/A in src)
+		if(istype(A, path))
+			found += A
+		if(filter_path)
+			var/pass = 0
+			for(var/type in filter_path)
+				pass |= istype(A, type)
+			if(!pass)
+				continue
+		if(A.contents.len)
+			found += A.search_contents_for(path,filter_path)
+	return found
+
+
+/atom/proc/examine(mob/user)
+	//This reformat names to get a/an properly working on item descriptions when they are bloody
+	var/f_name = "\a [src]."
+	if(src.blood_DNA && !istype(src, /obj/effect/decal))
+		if(gender == PLURAL)
+			f_name = "some "
+		else
+			f_name = "a "
+		f_name += "<span class='danger'>blood-stained</span> [name]!"
+
+	user << "\icon[src] That's [f_name]"
+
+	if(desc)
+		user << desc
+	// *****RM
+	//user << "[name]: Dn:[density] dir:[dir] cont:[contents] icon:[icon] is:[icon_state] loc:[loc]"
+
+	if(reagents && is_open_container()) //is_open_container() isn't really the right proc for this, but w/e
+		user << "It contains:"
+		if(reagents.reagent_list.len)
+			if(user.can_see_reagents()) //Show each individual reagent
+				for(var/datum/reagent/R in reagents.reagent_list)
+					user << "[R.volume] units of [R.name]"
+			else //Otherwise, just show the total volume
+				var/total_volume = 0
+				for(var/datum/reagent/R in reagents.reagent_list)
+					total_volume += R.volume
+				user << "[total_volume] units of various reagents"
+		else
+			user << "Nothing."
+
+/atom/proc/relaymove()
+	return
+
+/atom/proc/contents_explosion(severity, target)
+	for(var/atom/A in contents)
+		A.ex_act(severity, target)
+		CHECK_TICK
+
+/atom/proc/ex_act(severity, target)
+	contents_explosion(severity, target)
+
+/atom/proc/blob_act()
+	return
+
+/atom/proc/fire_act()
+	return
+
+/atom/proc/hitby(atom/movable/AM, skipcatch, hitpush, blocked)
+	if(density && !has_gravity(AM)) //thrown stuff bounces off dense stuff in no grav, unless the thrown stuff ends up inside what it hit(embedding, bola, etc...).
+		spawn(2) //very short wait, so we can actually see the impact.
+			if(AM && isturf(AM.loc))
+				step(AM, turn(AM.dir, 180))
+
+var/list/blood_splatter_icons = list()
+
+/atom/proc/blood_splatter_index()
+	return "\ref[initial(icon)]-[initial(icon_state)]"
+
+/atom/proc/add_blood_list(mob/living/carbon/M)
+	// Returns 0 if we have that blood already
+	if(!istype(blood_DNA, /list))	//if our list of DNA doesn't exist yet (or isn't a list) initialise it.
+		blood_DNA = list()
+	//if this blood isn't already in the list, add it
+	if(blood_DNA[M.dna.unique_enzymes])
+		return 0 //already bloodied with this blood. Cannot add more.
+	blood_DNA[M.dna.unique_enzymes] = M.dna.blood_type
+	return 1
+
+//returns 1 if made bloody, returns 0 otherwise
+/atom/proc/add_blood(mob/living/carbon/M)
+	if(!M || !M.has_dna() || rejects_blood())
+		return 0
+	if(ishuman(M))
+		var/mob/living/carbon/human/H = M
+		if(NOBLOOD in H.dna.species.specflags)
+			return 0
+	return 1
+
+/obj/add_blood(mob/living/carbon/M)
+	if(!..())
+		return 0
+	return add_blood_list(M)
+
+/obj/item/add_blood(mob/living/carbon/M)
+	var/blood_count = !blood_DNA ? 0 : blood_DNA.len
+	if(!..())
+		return 0
+	//apply the blood-splatter overlay if it isn't already in there
+	if(!blood_count && initial(icon) && initial(icon_state))
+		//try to find a pre-processed blood-splatter. otherwise, make a new one
+		var/index = blood_splatter_index()
+		var/icon/blood_splatter_icon = blood_splatter_icons[index]
+		if(!blood_splatter_icon)
+			blood_splatter_icon = icon(initial(icon), initial(icon_state), , 1)		//we only want to apply blood-splatters to the initial icon_state for each object
+			blood_splatter_icon.Blend("#fff", ICON_ADD) 			//fills the icon_state with white (except where it's transparent)
+			blood_splatter_icon.Blend(icon('icons/effects/blood.dmi', "itemblood"), ICON_MULTIPLY) //adds blood and the remaining white areas become transparant
+			blood_splatter_icon = fcopy_rsc(blood_splatter_icon)
+			blood_splatter_icons[index] = blood_splatter_icon
+		overlays += blood_splatter_icon
+	return 1 //we applied blood to the item
+
+/obj/item/clothing/gloves/add_blood(mob/living/carbon/M)
+	if(!..())
+		return 0
+	transfer_blood = rand(2, 4)
+	bloody_hands_mob = M
+	return 1
+
+/turf/add_blood(mob/living/carbon/human/M)
+	if(!..())
+		return 0
+
+	var/obj/effect/decal/cleanable/blood/B = locate() in contents	//check for existing blood splatter
+	if(!B)
+		blood_splatter(src,M.get_blood(M.vessel),1)
+		B = locate(/obj/effect/decal/cleanable/blood) in contents
+	B.add_blood_list(M)
+	return 1 //we bloodied the floor
+
+/mob/living/carbon/human/add_blood(mob/living/carbon/M)
+	if(!..())
+		return 0
+	add_blood_list(M)
+	bloody_hands = rand(2, 4)
+	bloody_hands_mob = M
+	update_inv_gloves()	//handles bloody hands overlays and updating
+	return 1 //we applied blood to the item
+
+/atom/proc/rejects_blood()
+	return 0
+
+// Only adds blood on the floor -- Skie
+/atom/proc/add_blood_floor(mob/living/carbon/M)
+	if(istype(src, /turf))
+		if(M.has_dna())	//mobs with dna = (monkeys + humans at time of writing)
+			var/obj/effect/decal/cleanable/blood/B = locate() in contents
+			if(!B)
+				blood_splatter(src,M,1)
+				B = locate(/obj/effect/decal/cleanable/blood) in contents
+			B.blood_DNA[M.dna.unique_enzymes] = M.dna.blood_type
+		else if(istype(M, /mob/living/carbon/alien))
+			var/obj/effect/decal/cleanable/xenoblood/B = locate() in contents
+			if(!B)
+				B = new(src)
+			B.blood_DNA["UNKNOWN BLOOD"] = "X*"
+		else if(istype(M, /mob/living/silicon/robot))
+			var/obj/effect/decal/cleanable/oil/B = locate() in contents
+			if(!B)
+				B = new(src)
+
+/atom/proc/clean_blood()
+	if(istype(blood_DNA, /list))
+		blood_DNA = null
+		return 1
+
+
+/atom/proc/get_global_map_pos()
+	if(!islist(global_map) || isemptylist(global_map)) return
+	var/cur_x = null
+	var/cur_y = null
+	var/list/y_arr = null
+	for(cur_x=1,cur_x<=global_map.len,cur_x++)
+		y_arr = global_map[cur_x]
+		cur_y = y_arr.Find(src.z)
+		if(cur_y)
+			break
+//	world << "X = [cur_x]; Y = [cur_y]"
+	if(cur_x && cur_y)
+		return list("x"=cur_x,"y"=cur_y)
+	else
+		return 0
+
+/atom/proc/isinspace()
+	if(istype(get_turf(src), /turf/open/space))
+		return 1
+	else
+		return 0
+
+/atom/proc/handle_fall()
+	return
+
+/atom/proc/handle_slip()
+	return
+/atom/proc/singularity_act()
+	return
+
+/atom/proc/singularity_pull()
+	return
+
+/atom/proc/acid_act(acidpwr, toxpwr, acid_volume)
+	return
+
+/atom/proc/emag_act()
+	return
+
+/atom/proc/narsie_act()
+	return
+
+/atom/proc/storage_contents_dump_act(obj/item/weapon/storage/src_object, mob/user)
+    return 0
+
+//This proc is called on the location of an atom when the atom is Destroy()'d
+/atom/proc/handle_atom_del(atom/A)
+
+// Byond seemingly calls stat, each tick.
+// Calling things each tick can get expensive real quick.
+// So we slow this down a little.
+// See: http://www.byond.com/docs/ref/info.html#/client/proc/Stat
+/atom/Stat()
+	. = ..()
+	sleep(1)
+	stoplag()
+
+//This is called just before maps and objects are initialized, use it to spawn other mobs/objects
+//effects at world start up without causing runtimes
+/atom/proc/spawn_atom_to_world()
+
+//This will be called after the map and objects are loaded
+/atom/proc/initialize()
+	return
+
+//the vision impairment to give to the mob whose perspective is set to that atom (e.g. an unfocused camera giving you an impaired vision when looking through it)
+/atom/proc/get_remote_view_fullscreens(mob/user)
+	return
+
+//the sight changes to give to the mob whose perspective is set to that atom (e.g. A mob with nightvision loses its nightvision while looking through a normal camera)
+/atom/proc/update_remote_sight(mob/living/user)
+	return
+
+/atom/proc/add_vomit_floor(mob/living/carbon/M, toxvomit = 0)
+	if(istype(src,/turf) )
+		var/obj/effect/decal/cleanable/vomit/V = PoolOrNew(/obj/effect/decal/cleanable/vomit, src)
+		// Make toxins vomit look different
+		if(toxvomit)
+			V.icon_state = "vomittox_[pick(1,4)]"
+		if(M.reagents)
+			clear_reagents_to_vomit_pool(M,V)
+
+/atom/proc/clear_reagents_to_vomit_pool(mob/living/carbon/M, obj/effect/decal/cleanable/vomit/V)
+	M.reagents.trans_to(V, M.reagents.total_volume / 10)
+	for(var/datum/reagent/R in M.reagents.reagent_list)                //clears the stomach of anything that might be digested as food
+		if(istype(R, /datum/reagent/consumable))
+			var/datum/reagent/consumable/nutri_check = R
+			if(nutri_check.nutriment_factor >0)
+				M.reagents.remove_reagent(R.id,R.volume)