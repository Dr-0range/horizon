<<<<<<< HEAD
var/global/list/possiblethemes = list("organharvest","cult","wizden","cavein","xenoden","hitech","speakeasy","plantlab")

var/global/max_secret_rooms = 6

/proc/spawn_room(atom/start_loc, x_size, y_size, list/walltypes, floor, name)
	var/list/room_turfs = list("walls"=list(),"floors"=list())

	for(var/x = 0, x < x_size, x++)		//sets the size of the room on the x axis
		for(var/y = 0, y < y_size, y++) //sets it on y axis.
			var/turf/T
			var/cur_loc = locate(start_loc.x + x, start_loc.y + y, start_loc.z)


			var/area/asteroid/artifactroom/A = new
			if(name)
				A.name = name
			else
				A.name = "Artifact Room #[start_loc.x]-[start_loc.y]-[start_loc.z]"


			if(x == 0 || x == x_size-1 || y == 0 || y == y_size-1)
				var/wall = pickweight(walltypes)//totally-solid walls are pretty boring.
				T = cur_loc
				T.ChangeTurf(wall)
				room_turfs["walls"] += T


			else
				T = cur_loc
				T.ChangeTurf(floor)
				room_turfs["floors"] += T

			A.contents += T

	return room_turfs

//////////////

/proc/make_mining_asteroid_secrets()
	for(var/i in 1 to max_secret_rooms)
		make_mining_asteroid_secret()

/proc/make_mining_asteroid_secret()
	var/valid = 0
	var/turf/T = null
	var/sanity = 0
	var/list/room = null
	var/list/turfs = null
	var/x_size = 5
	var/y_size = 5

	var/areapoints = 0
	var/theme = "organharvest"
	var/list/walltypes = list(/turf/wall=3, /turf/mineral/random=1)
	var/list/floortypes = list(/turf/floor/plasteel)
	var/list/treasureitems = list()//good stuff. only 1 is created per room.
	var/list/fluffitems = list()//lesser items, to help fill out the room and enhance the theme.

	x_size = rand(3,7)
	y_size = rand(3,7)
	areapoints = x_size * y_size

	switch(pick(possiblethemes))//what kind of room is this gonna be?
		if("organharvest")
			walltypes = list(/turf/wall/r_wall=2,/turf/wall=2,/turf/mineral/random/high_chance=1)
			floortypes = list(/turf/floor/plasteel,/turf/floor/engine)
			treasureitems = list(/mob/living/simple_animal/bot/medbot/mysterious=1, /obj/item/weapon/circular_saw=1, /obj/structure/closet/crate/critter=2, /mob/living/simple_animal/pet/cat/space=1)
			fluffitems = list(/obj/effect/decal/cleanable/blood=5,/obj/item/organ/internal/appendix=2,/obj/structure/closet/crate/freezer=2,
							  /obj/structure/table/optable=1,/obj/item/weapon/scalpel=1,/obj/item/weapon/storage/firstaid/regular=3,
							  /obj/item/weapon/tank/internals/anesthetic=1, /obj/item/weapon/surgical_drapes=2, /obj/item/device/mass_spectrometer/adv=1,/obj/item/clothing/glasses/hud/health=1)

		if("cult")
			theme = "cult"
			walltypes = list(/turf/wall/cult=3,/turf/mineral/random/high_chance=1)
			floortypes = list(/turf/floor/plasteel/cult)
			treasureitems = list(/obj/item/device/soulstone/anybody=1, /obj/item/clothing/suit/space/cult=1, /obj/item/weapon/bedsheet/cult=2,
								 /obj/item/clothing/suit/cultrobes=2, /mob/living/simple_animal/hostile/creature=3)
			fluffitems = list(/obj/effect/gateway=1,/obj/effect/gibspawner=1,/obj/structure/cult/talisman=1,/obj/item/toy/crayon/red=2,
							  /obj/item/organ/internal/heart=2, /obj/effect/decal/cleanable/blood=4,/obj/structure/table/wood=2,/obj/item/weapon/ectoplasm=3,
							  /obj/item/clothing/head/helmet/space/cult=1, /obj/item/clothing/shoes/cult=1)

		if("wizden")
			theme = "wizden"
			walltypes = list(/turf/wall/mineral/plasma=3,/turf/mineral/random/high_chance=1)
			floortypes = list(/turf/floor/wood)
			treasureitems = list(/obj/item/weapon/veilrender/vealrender=2, /obj/item/weapon/spellbook/oneuse/blind=1,/obj/item/clothing/head/wizard/red=2,
							/obj/item/weapon/spellbook/oneuse/forcewall=1, /obj/item/weapon/spellbook/oneuse/smoke=1, /obj/structure/constructshell = 1, /obj/item/toy/katana=3,/obj/item/voodoo=3)
			fluffitems = list(/obj/structure/safe/floor=1,/obj/structure/dresser=1,/obj/item/weapon/storage/belt/soulstone=1,/obj/item/trash/candle=3,
							  /obj/item/weapon/dice=3,/obj/item/weapon/staff=2,/obj/effect/decal/cleanable/dirt=3,/obj/item/weapon/coin/mythril=3)

		if("cavein")
			theme = "cavein"
			walltypes = list(/turf/mineral/random/high_chance=1)
			floortypes = list(/turf/floor/plating/asteroid/airless, /turf/floor/plating/beach/sand)
			treasureitems = list(/obj/mecha/working/ripley/mining=1, /obj/item/weapon/pickaxe/drill/diamonddrill=2,/obj/item/weapon/gun/energy/kinetic_accelerator/hyper=1,
							/obj/item/weapon/resonator/upgraded=1, /obj/item/weapon/pickaxe/drill/jackhammer=5)
			fluffitems = list(/obj/effect/decal/cleanable/blood=3,/obj/effect/decal/remains/human=1,/obj/item/clothing/under/overalls=1,
							  /obj/item/weapon/reagent_containers/food/snacks/grown/chili=1,/obj/item/weapon/tank/internals/oxygen/red=2)

		if("xenoden")
			theme = "xenoden"
			walltypes = list(/turf/mineral/random/high_chance=1)
			floortypes = list(/turf/floor/plating/asteroid/airless, /turf/floor/plating/beach/sand)
			treasureitems = list(/obj/item/clothing/mask/facehugger=1)
			fluffitems = list(/obj/effect/decal/remains/human=1,/obj/effect/decal/cleanable/xenoblood/xsplatter=5)

		if("hitech")
			theme = "hitech"
			walltypes = list(/turf/wall/r_wall=5,/turf/mineral/random=1)
			floortypes = list(/turf/floor/greengrid,/turf/floor/bluegrid)
			treasureitems = list(/obj/item/weapon/stock_parts/cell/hyper=1, /obj/machinery/chem_dispenser/constructable=1,/obj/machinery/computer/telescience=1, /obj/machinery/r_n_d/protolathe=1,
								/obj/machinery/biogenerator=1)
			fluffitems = list(/obj/structure/table/reinforced=2,/obj/item/weapon/stock_parts/scanning_module/phasic=3,
							  /obj/item/weapon/stock_parts/matter_bin/super=3,/obj/item/weapon/stock_parts/manipulator/pico=3,
							  /obj/item/weapon/stock_parts/capacitor/super=3,/obj/item/device/pda/clear=1, /obj/structure/mecha_wreckage/phazon=1)

		if("speakeasy")
			theme = "speakeasy"
			floortypes = list(/turf/floor/plasteel,/turf/floor/wood)
			treasureitems = list(/obj/item/weapon/melee/energy/sword/pirate=1,/obj/item/weapon/gun/projectile/revolver/doublebarrel=1,/obj/item/weapon/storage/backpack/satchel_flat=1,
			/obj/machinery/reagentgrinder=2, /obj/machinery/computer/security/wooden_tv=4, /obj/machinery/vending/coffee=3)
			fluffitems = list(/obj/structure/table/wood=2,/obj/structure/reagent_dispensers/beerkeg=1,/obj/item/stack/spacecash/c500=4,
							  /obj/item/weapon/reagent_containers/food/drinks/shaker=1,/obj/item/weapon/reagent_containers/food/drinks/bottle/wine=3,
							  /obj/item/weapon/reagent_containers/food/drinks/bottle/whiskey=3,/obj/item/clothing/shoes/laceup=2)

		if("plantlab")
			theme = "plantlab"
			treasureitems = list(/obj/item/weapon/gun/energy/floragun=1,/obj/item/seeds/novaflowerseed=2,/obj/item/seeds/bluespacetomatoseed=2,/obj/item/seeds/bluetomatoseed=2,
			/obj/item/seeds/coffee_robusta_seed=2, /obj/item/seeds/cashseed=2)
			fluffitems = list(/obj/structure/flora/kirbyplants=1,/obj/structure/table/reinforced=2,/obj/machinery/hydroponics/constructable=1,
							  /obj/effect/glowshroom/single=2,/obj/item/weapon/reagent_containers/syringe/charcoal=2,
							  /obj/item/weapon/reagent_containers/glass/bottle/diethylamine=3,/obj/item/weapon/reagent_containers/glass/bottle/ammonia=3)

		/*if("poly")
			theme = "poly"
			x_size = 5
			y_size = 5
			walltypes = list(/turf/wall/mineral/clown)
			floortypes= list(/turf/floor/engine)
			treasureitems = list(/obj/item/weapon/spellbook=1,/obj/mecha/combat/marauder=1,/obj/machinery/wish_granter=1)
			fluffitems = list(/obj/item/weapon/melee/energy/axe)*/

	possiblethemes -= theme //once a theme is selected, it's out of the running!
	var/floor = pick(floortypes)

	turfs = get_area_turfs(/area/mine/unexplored)

	if(!turfs.len)
		return 0

	while(!valid)//Finds some spots to place these rooms at, where they won't be spotted immediately.
		valid = 1
		sanity++
		if(sanity > 100)
			return 0

		T=pick(turfs)
		if(!T)
			return 0

		var/list/surroundings = list()

		surroundings += range(7, locate(T.x,T.y,T.z))
		surroundings += range(7, locate(T.x+x_size,T.y,T.z))
		surroundings += range(7, locate(T.x,T.y+y_size,T.z))
		surroundings += range(7, locate(T.x+x_size,T.y+y_size,T.z))

		if(locate(/area/mine/explored) in surroundings)
			valid = 0
			continue

		if(locate(/area/mine/abandoned) in surroundings)
			valid = 0
			continue

		if(locate(/turf/space) in surroundings)
			valid = 0
			continue

		if(locate(/area/asteroid/artifactroom) in surroundings)
			valid = 0
			continue

		if(locate(/turf/floor/plating/asteroid/airless) in range(5,T))//A little less strict than the other checks due to tunnels
			valid = 0
			continue

	if(!T)
		return 0

	room = spawn_room(T,x_size,y_size,walltypes,floor,) //WE'RE FINALLY CREATING THE ROOM

	if(room)//time to fill it with stuff
		var/list/emptyturfs = room["floors"]
		for(var/turf/floor/A in emptyturfs) //remove pls doesn't fix problem
			if(istype(A))
				spawn(2)
					A.fullUpdateMineralOverlays()
		T = pick(emptyturfs)
		if(T)
			new /obj/effect/glowshroom/single(T) //Just to make it a little more visible
			var/surprise = null
			surprise = pickweight(treasureitems)
			new surprise(T)//here's the prize
			emptyturfs -= T

			while(areapoints >= 10)//lets throw in the fluff items
				T = pick(emptyturfs)
				var/garbage = null
				garbage = pickweight(fluffitems)
				new garbage(T)
				areapoints -= 5
				emptyturfs -= T
			//world.log << "The [theme] themed [T.loc] has been created!"

=======
var/global/list/possiblethemes = list("organharvest","cult","wizden","cavein","xenoden","hitech","speakeasy","plantlab")

var/global/max_secret_rooms = 6

/proc/spawn_room(atom/start_loc, x_size, y_size, list/walltypes, floor, name)
	var/list/room_turfs = list("walls"=list(),"floors"=list())

	for(var/x = 0, x < x_size, x++)		//sets the size of the room on the x axis
		for(var/y = 0, y < y_size, y++) //sets it on y axis.
			var/turf/T
			var/cur_loc = locate(start_loc.x + x, start_loc.y + y, start_loc.z)


			var/area/asteroid/artifactroom/A = new
			if(name)
				A.name = name
			else
				A.name = "Artifact Room #[start_loc.x]-[start_loc.y]-[start_loc.z]"


			if(x == 0 || x == x_size-1 || y == 0 || y == y_size-1)
				var/wall = pickweight(walltypes)//totally-solid walls are pretty boring.
				T = cur_loc
				T.ChangeTurf(wall)
				room_turfs["walls"] += T


			else
				T = cur_loc
				T.ChangeTurf(floor)
				room_turfs["floors"] += T

			A.contents += T

	return room_turfs

//////////////

/proc/make_mining_asteroid_secrets()
	for(var/i in 1 to max_secret_rooms)
		make_mining_asteroid_secret()

/proc/make_mining_asteroid_secret()
	var/valid = 0
	var/turf/T = null
	var/sanity = 0
	var/list/room = null
	var/list/turfs = null
	var/x_size = 5
	var/y_size = 5

	var/areapoints = 0
	var/theme = "organharvest"
	var/list/walltypes = list(/turf/simulated/wall=3, /turf/simulated/mineral/random=1)
	var/list/floortypes = list(/turf/simulated/floor/plasteel)
	var/list/treasureitems = list()//good stuff. only 1 is created per room.
	var/list/fluffitems = list()//lesser items, to help fill out the room and enhance the theme.

	x_size = rand(3,7)
	y_size = rand(3,7)
	areapoints = x_size * y_size

	switch(pick(possiblethemes))//what kind of room is this gonna be?
		if("organharvest")
			walltypes = list(/turf/simulated/wall/r_wall=2,/turf/simulated/wall=2,/turf/simulated/mineral/random/high_chance=1)
			floortypes = list(/turf/simulated/floor/plasteel,/turf/simulated/floor/engine)
			treasureitems = list(/mob/living/simple_animal/bot/medbot/mysterious=1, /obj/item/weapon/circular_saw=1, /obj/structure/closet/crate/critter=2, /mob/living/simple_animal/pet/cat/space=1)
			fluffitems = list(/obj/effect/decal/cleanable/blood=5,/obj/item/organ/internal/appendix=2,/obj/structure/closet/crate/freezer=2,
							  /obj/structure/table/optable=1,/obj/item/weapon/scalpel=1,/obj/item/weapon/storage/firstaid/regular=3,
							  /obj/item/weapon/tank/internals/anesthetic=1, /obj/item/weapon/surgical_drapes=2, /obj/item/device/mass_spectrometer/adv=1,/obj/item/clothing/glasses/hud/health=1)

		if("cult")
			theme = "cult"
			walltypes = list(/turf/simulated/wall/cult=3,/turf/simulated/mineral/random/high_chance=1)
			floortypes = list(/turf/simulated/floor/plasteel/cult)
			treasureitems = list(/obj/item/device/soulstone/anybody=1, /obj/item/clothing/suit/space/cult=1, /obj/item/weapon/bedsheet/cult=2,
								 /obj/item/clothing/suit/cultrobes=2, /mob/living/simple_animal/hostile/creature=3)
			fluffitems = list(/obj/effect/gateway=1,/obj/effect/gibspawner=1,/obj/structure/cult/talisman=1,/obj/item/toy/crayon/red=2,
							  /obj/item/organ/internal/heart=2, /obj/effect/decal/cleanable/blood=4,/obj/structure/table/wood=2,/obj/item/weapon/ectoplasm=3,
							  /obj/item/clothing/head/helmet/space/cult=1, /obj/item/clothing/shoes/cult=1)

		if("wizden")
			theme = "wizden"
			walltypes = list(/turf/simulated/wall/mineral/plasma=3,/turf/simulated/mineral/random/high_chance=1)
			floortypes = list(/turf/simulated/floor/wood)
			treasureitems = list(/obj/item/weapon/veilrender/vealrender=2, /obj/item/weapon/spellbook/oneuse/blind=1,/obj/item/clothing/head/wizard/red=2,
							/obj/item/weapon/spellbook/oneuse/forcewall=1, /obj/item/weapon/spellbook/oneuse/smoke=1, /obj/structure/constructshell = 1, /obj/item/toy/katana=3,/obj/item/voodoo=3)
			fluffitems = list(/obj/structure/safe/floor=1,/obj/structure/dresser=1,/obj/item/weapon/storage/belt/soulstone=1,/obj/item/trash/candle=3,
							  /obj/item/weapon/dice=3,/obj/item/weapon/staff=2,/obj/effect/decal/cleanable/dirt=3,/obj/item/weapon/coin/mythril=3)

		if("cavein")
			theme = "cavein"
			walltypes = list(/turf/simulated/mineral/random/high_chance=1)
			floortypes = list(/turf/simulated/floor/plating/asteroid/airless, /turf/simulated/floor/plating/beach/sand)
			treasureitems = list(/obj/mecha/working/ripley/mining=1, /obj/item/weapon/pickaxe/drill/diamonddrill=2,/obj/item/weapon/gun/energy/kinetic_accelerator/hyper=1,
							/obj/item/weapon/resonator/upgraded=1, /obj/item/weapon/pickaxe/drill/jackhammer=5)
			fluffitems = list(/obj/effect/decal/cleanable/blood=3,/obj/effect/decal/remains/human=1,/obj/item/clothing/under/overalls=1,
							  /obj/item/weapon/reagent_containers/food/snacks/grown/chili=1,/obj/item/weapon/tank/internals/oxygen/red=2)

		if("xenoden")
			theme = "xenoden"
			walltypes = list(/turf/simulated/mineral/random/high_chance=1)
			floortypes = list(/turf/simulated/floor/plating/asteroid/airless, /turf/simulated/floor/plating/beach/sand)
			treasureitems = list(/obj/item/clothing/mask/facehugger=1)
			fluffitems = list(/obj/effect/decal/remains/human=1,/obj/effect/decal/cleanable/xenoblood/xsplatter=5)

		if("hitech")
			theme = "hitech"
			walltypes = list(/turf/simulated/wall/r_wall=5,/turf/simulated/mineral/random=1)
			floortypes = list(/turf/simulated/floor/greengrid,/turf/simulated/floor/bluegrid)
			treasureitems = list(/obj/item/weapon/stock_parts/cell/hyper=1, /obj/machinery/chem_dispenser/constructable=1,/obj/machinery/computer/telescience=1, /obj/machinery/r_n_d/protolathe=1,
								/obj/machinery/biogenerator=1)
			fluffitems = list(/obj/structure/table/reinforced=2,/obj/item/weapon/stock_parts/scanning_module/phasic=3,
							  /obj/item/weapon/stock_parts/matter_bin/super=3,/obj/item/weapon/stock_parts/manipulator/pico=3,
							  /obj/item/weapon/stock_parts/capacitor/super=3,/obj/item/device/pda/clear=1, /obj/structure/mecha_wreckage/phazon=1)

		if("speakeasy")
			theme = "speakeasy"
			floortypes = list(/turf/simulated/floor/plasteel,/turf/simulated/floor/wood)
			treasureitems = list(/obj/item/weapon/melee/energy/sword/pirate=1,/obj/item/weapon/gun/projectile/revolver/doublebarrel=1,/obj/item/weapon/storage/backpack/satchel_flat=1,
			/obj/machinery/reagentgrinder=2, /obj/machinery/computer/security/wooden_tv=4, /obj/machinery/vending/coffee=3)
			fluffitems = list(/obj/structure/table/wood=2,/obj/structure/reagent_dispensers/beerkeg=1,/obj/item/stack/spacecash/c500=4,
							  /obj/item/weapon/reagent_containers/food/drinks/shaker=1,/obj/item/weapon/reagent_containers/food/drinks/bottle/wine=3,
							  /obj/item/weapon/reagent_containers/food/drinks/bottle/whiskey=3,/obj/item/clothing/shoes/laceup=2)

		if("plantlab")
			theme = "plantlab"
			treasureitems = list(/obj/item/weapon/gun/energy/floragun=1,/obj/item/seeds/sunflower/novaflower=2,/obj/item/seeds/tomato/blue/bluespace=2,/obj/item/seeds/tomato/blue=2,
			/obj/item/seeds/coffee/robusta=2, /obj/item/seeds/cash=2)
			fluffitems = list(/obj/structure/flora/kirbyplants=1,/obj/structure/table/reinforced=2,/obj/machinery/hydroponics/constructable=1,
							  /obj/effect/glowshroom/single=2,/obj/item/weapon/reagent_containers/syringe/charcoal=2,
							  /obj/item/weapon/reagent_containers/glass/bottle/diethylamine=3,/obj/item/weapon/reagent_containers/glass/bottle/ammonia=3)

		/*if("poly")
			theme = "poly"
			x_size = 5
			y_size = 5
			walltypes = list(/turf/simulated/wall/mineral/clown)
			floortypes= list(/turf/simulated/floor/engine)
			treasureitems = list(/obj/item/weapon/spellbook=1,/obj/mecha/combat/marauder=1,/obj/machinery/wish_granter=1)
			fluffitems = list(/obj/item/weapon/melee/energy/axe)*/

	possiblethemes -= theme //once a theme is selected, it's out of the running!
	var/floor = pick(floortypes)

	turfs = get_area_turfs(/area/mine/unexplored)

	if(!turfs.len)
		return 0

	while(!valid)//Finds some spots to place these rooms at, where they won't be spotted immediately.
		valid = 1
		sanity++
		if(sanity > 100)
			return 0

		T=pick(turfs)
		if(!T)
			return 0

		var/list/surroundings = list()

		surroundings += range(7, locate(T.x,T.y,T.z))
		surroundings += range(7, locate(T.x+x_size,T.y,T.z))
		surroundings += range(7, locate(T.x,T.y+y_size,T.z))
		surroundings += range(7, locate(T.x+x_size,T.y+y_size,T.z))

		if(locate(/area/mine/explored) in surroundings)
			valid = 0
			continue

		if(locate(/area/mine/abandoned) in surroundings)
			valid = 0
			continue

		if(locate(/turf/space) in surroundings)
			valid = 0
			continue

		if(locate(/area/asteroid/artifactroom) in surroundings)
			valid = 0
			continue

		if(locate(/turf/simulated/floor/plating/asteroid/airless) in range(5,T))//A little less strict than the other checks due to tunnels
			valid = 0
			continue

	if(!T)
		return 0

	room = spawn_room(T,x_size,y_size,walltypes,floor,) //WE'RE FINALLY CREATING THE ROOM

	if(room)//time to fill it with stuff
		var/list/emptyturfs = room["floors"]
		for(var/turf/simulated/floor/A in emptyturfs) //remove pls doesn't fix problem
			if(istype(A))
				spawn(2)
					A.fullUpdateMineralOverlays()
		T = pick(emptyturfs)
		if(T)
			new /obj/effect/glowshroom/single(T) //Just to make it a little more visible
			var/surprise = null
			surprise = pickweight(treasureitems)
			new surprise(T)//here's the prize
			emptyturfs -= T

			while(areapoints >= 10)//lets throw in the fluff items
				T = pick(emptyturfs)
				var/garbage = null
				garbage = pickweight(fluffitems)
				new garbage(T)
				areapoints -= 5
				emptyturfs -= T
			//world.log << "The [theme] themed [T.loc] has been created!"

>>>>>>> 3819065b
	return 1<|MERGE_RESOLUTION|>--- conflicted
+++ resolved
@@ -1,4 +1,3 @@
-<<<<<<< HEAD
 var/global/list/possiblethemes = list("organharvest","cult","wizden","cavein","xenoden","hitech","speakeasy","plantlab")
 
 var/global/max_secret_rooms = 6
@@ -126,8 +125,8 @@
 
 		if("plantlab")
 			theme = "plantlab"
-			treasureitems = list(/obj/item/weapon/gun/energy/floragun=1,/obj/item/seeds/novaflowerseed=2,/obj/item/seeds/bluespacetomatoseed=2,/obj/item/seeds/bluetomatoseed=2,
-			/obj/item/seeds/coffee_robusta_seed=2, /obj/item/seeds/cashseed=2)
+			treasureitems = list(/obj/item/weapon/gun/energy/floragun=1,/obj/item/seeds/sunflower/novaflower=2,/obj/item/seeds/tomato/blue/bluespace=2,/obj/item/seeds/tomato/blue=2,
+			/obj/item/seeds/coffee/robusta=2, /obj/item/seeds/cash=2)
 			fluffitems = list(/obj/structure/flora/kirbyplants=1,/obj/structure/table/reinforced=2,/obj/machinery/hydroponics/constructable=1,
 							  /obj/effect/glowshroom/single=2,/obj/item/weapon/reagent_containers/syringe/charcoal=2,
 							  /obj/item/weapon/reagent_containers/glass/bottle/diethylamine=3,/obj/item/weapon/reagent_containers/glass/bottle/ammonia=3)
@@ -214,221 +213,4 @@
 				emptyturfs -= T
 			//world.log << "The [theme] themed [T.loc] has been created!"
 
-=======
-var/global/list/possiblethemes = list("organharvest","cult","wizden","cavein","xenoden","hitech","speakeasy","plantlab")
-
-var/global/max_secret_rooms = 6
-
-/proc/spawn_room(atom/start_loc, x_size, y_size, list/walltypes, floor, name)
-	var/list/room_turfs = list("walls"=list(),"floors"=list())
-
-	for(var/x = 0, x < x_size, x++)		//sets the size of the room on the x axis
-		for(var/y = 0, y < y_size, y++) //sets it on y axis.
-			var/turf/T
-			var/cur_loc = locate(start_loc.x + x, start_loc.y + y, start_loc.z)
-
-
-			var/area/asteroid/artifactroom/A = new
-			if(name)
-				A.name = name
-			else
-				A.name = "Artifact Room #[start_loc.x]-[start_loc.y]-[start_loc.z]"
-
-
-			if(x == 0 || x == x_size-1 || y == 0 || y == y_size-1)
-				var/wall = pickweight(walltypes)//totally-solid walls are pretty boring.
-				T = cur_loc
-				T.ChangeTurf(wall)
-				room_turfs["walls"] += T
-
-
-			else
-				T = cur_loc
-				T.ChangeTurf(floor)
-				room_turfs["floors"] += T
-
-			A.contents += T
-
-	return room_turfs
-
-//////////////
-
-/proc/make_mining_asteroid_secrets()
-	for(var/i in 1 to max_secret_rooms)
-		make_mining_asteroid_secret()
-
-/proc/make_mining_asteroid_secret()
-	var/valid = 0
-	var/turf/T = null
-	var/sanity = 0
-	var/list/room = null
-	var/list/turfs = null
-	var/x_size = 5
-	var/y_size = 5
-
-	var/areapoints = 0
-	var/theme = "organharvest"
-	var/list/walltypes = list(/turf/simulated/wall=3, /turf/simulated/mineral/random=1)
-	var/list/floortypes = list(/turf/simulated/floor/plasteel)
-	var/list/treasureitems = list()//good stuff. only 1 is created per room.
-	var/list/fluffitems = list()//lesser items, to help fill out the room and enhance the theme.
-
-	x_size = rand(3,7)
-	y_size = rand(3,7)
-	areapoints = x_size * y_size
-
-	switch(pick(possiblethemes))//what kind of room is this gonna be?
-		if("organharvest")
-			walltypes = list(/turf/simulated/wall/r_wall=2,/turf/simulated/wall=2,/turf/simulated/mineral/random/high_chance=1)
-			floortypes = list(/turf/simulated/floor/plasteel,/turf/simulated/floor/engine)
-			treasureitems = list(/mob/living/simple_animal/bot/medbot/mysterious=1, /obj/item/weapon/circular_saw=1, /obj/structure/closet/crate/critter=2, /mob/living/simple_animal/pet/cat/space=1)
-			fluffitems = list(/obj/effect/decal/cleanable/blood=5,/obj/item/organ/internal/appendix=2,/obj/structure/closet/crate/freezer=2,
-							  /obj/structure/table/optable=1,/obj/item/weapon/scalpel=1,/obj/item/weapon/storage/firstaid/regular=3,
-							  /obj/item/weapon/tank/internals/anesthetic=1, /obj/item/weapon/surgical_drapes=2, /obj/item/device/mass_spectrometer/adv=1,/obj/item/clothing/glasses/hud/health=1)
-
-		if("cult")
-			theme = "cult"
-			walltypes = list(/turf/simulated/wall/cult=3,/turf/simulated/mineral/random/high_chance=1)
-			floortypes = list(/turf/simulated/floor/plasteel/cult)
-			treasureitems = list(/obj/item/device/soulstone/anybody=1, /obj/item/clothing/suit/space/cult=1, /obj/item/weapon/bedsheet/cult=2,
-								 /obj/item/clothing/suit/cultrobes=2, /mob/living/simple_animal/hostile/creature=3)
-			fluffitems = list(/obj/effect/gateway=1,/obj/effect/gibspawner=1,/obj/structure/cult/talisman=1,/obj/item/toy/crayon/red=2,
-							  /obj/item/organ/internal/heart=2, /obj/effect/decal/cleanable/blood=4,/obj/structure/table/wood=2,/obj/item/weapon/ectoplasm=3,
-							  /obj/item/clothing/head/helmet/space/cult=1, /obj/item/clothing/shoes/cult=1)
-
-		if("wizden")
-			theme = "wizden"
-			walltypes = list(/turf/simulated/wall/mineral/plasma=3,/turf/simulated/mineral/random/high_chance=1)
-			floortypes = list(/turf/simulated/floor/wood)
-			treasureitems = list(/obj/item/weapon/veilrender/vealrender=2, /obj/item/weapon/spellbook/oneuse/blind=1,/obj/item/clothing/head/wizard/red=2,
-							/obj/item/weapon/spellbook/oneuse/forcewall=1, /obj/item/weapon/spellbook/oneuse/smoke=1, /obj/structure/constructshell = 1, /obj/item/toy/katana=3,/obj/item/voodoo=3)
-			fluffitems = list(/obj/structure/safe/floor=1,/obj/structure/dresser=1,/obj/item/weapon/storage/belt/soulstone=1,/obj/item/trash/candle=3,
-							  /obj/item/weapon/dice=3,/obj/item/weapon/staff=2,/obj/effect/decal/cleanable/dirt=3,/obj/item/weapon/coin/mythril=3)
-
-		if("cavein")
-			theme = "cavein"
-			walltypes = list(/turf/simulated/mineral/random/high_chance=1)
-			floortypes = list(/turf/simulated/floor/plating/asteroid/airless, /turf/simulated/floor/plating/beach/sand)
-			treasureitems = list(/obj/mecha/working/ripley/mining=1, /obj/item/weapon/pickaxe/drill/diamonddrill=2,/obj/item/weapon/gun/energy/kinetic_accelerator/hyper=1,
-							/obj/item/weapon/resonator/upgraded=1, /obj/item/weapon/pickaxe/drill/jackhammer=5)
-			fluffitems = list(/obj/effect/decal/cleanable/blood=3,/obj/effect/decal/remains/human=1,/obj/item/clothing/under/overalls=1,
-							  /obj/item/weapon/reagent_containers/food/snacks/grown/chili=1,/obj/item/weapon/tank/internals/oxygen/red=2)
-
-		if("xenoden")
-			theme = "xenoden"
-			walltypes = list(/turf/simulated/mineral/random/high_chance=1)
-			floortypes = list(/turf/simulated/floor/plating/asteroid/airless, /turf/simulated/floor/plating/beach/sand)
-			treasureitems = list(/obj/item/clothing/mask/facehugger=1)
-			fluffitems = list(/obj/effect/decal/remains/human=1,/obj/effect/decal/cleanable/xenoblood/xsplatter=5)
-
-		if("hitech")
-			theme = "hitech"
-			walltypes = list(/turf/simulated/wall/r_wall=5,/turf/simulated/mineral/random=1)
-			floortypes = list(/turf/simulated/floor/greengrid,/turf/simulated/floor/bluegrid)
-			treasureitems = list(/obj/item/weapon/stock_parts/cell/hyper=1, /obj/machinery/chem_dispenser/constructable=1,/obj/machinery/computer/telescience=1, /obj/machinery/r_n_d/protolathe=1,
-								/obj/machinery/biogenerator=1)
-			fluffitems = list(/obj/structure/table/reinforced=2,/obj/item/weapon/stock_parts/scanning_module/phasic=3,
-							  /obj/item/weapon/stock_parts/matter_bin/super=3,/obj/item/weapon/stock_parts/manipulator/pico=3,
-							  /obj/item/weapon/stock_parts/capacitor/super=3,/obj/item/device/pda/clear=1, /obj/structure/mecha_wreckage/phazon=1)
-
-		if("speakeasy")
-			theme = "speakeasy"
-			floortypes = list(/turf/simulated/floor/plasteel,/turf/simulated/floor/wood)
-			treasureitems = list(/obj/item/weapon/melee/energy/sword/pirate=1,/obj/item/weapon/gun/projectile/revolver/doublebarrel=1,/obj/item/weapon/storage/backpack/satchel_flat=1,
-			/obj/machinery/reagentgrinder=2, /obj/machinery/computer/security/wooden_tv=4, /obj/machinery/vending/coffee=3)
-			fluffitems = list(/obj/structure/table/wood=2,/obj/structure/reagent_dispensers/beerkeg=1,/obj/item/stack/spacecash/c500=4,
-							  /obj/item/weapon/reagent_containers/food/drinks/shaker=1,/obj/item/weapon/reagent_containers/food/drinks/bottle/wine=3,
-							  /obj/item/weapon/reagent_containers/food/drinks/bottle/whiskey=3,/obj/item/clothing/shoes/laceup=2)
-
-		if("plantlab")
-			theme = "plantlab"
-			treasureitems = list(/obj/item/weapon/gun/energy/floragun=1,/obj/item/seeds/sunflower/novaflower=2,/obj/item/seeds/tomato/blue/bluespace=2,/obj/item/seeds/tomato/blue=2,
-			/obj/item/seeds/coffee/robusta=2, /obj/item/seeds/cash=2)
-			fluffitems = list(/obj/structure/flora/kirbyplants=1,/obj/structure/table/reinforced=2,/obj/machinery/hydroponics/constructable=1,
-							  /obj/effect/glowshroom/single=2,/obj/item/weapon/reagent_containers/syringe/charcoal=2,
-							  /obj/item/weapon/reagent_containers/glass/bottle/diethylamine=3,/obj/item/weapon/reagent_containers/glass/bottle/ammonia=3)
-
-		/*if("poly")
-			theme = "poly"
-			x_size = 5
-			y_size = 5
-			walltypes = list(/turf/simulated/wall/mineral/clown)
-			floortypes= list(/turf/simulated/floor/engine)
-			treasureitems = list(/obj/item/weapon/spellbook=1,/obj/mecha/combat/marauder=1,/obj/machinery/wish_granter=1)
-			fluffitems = list(/obj/item/weapon/melee/energy/axe)*/
-
-	possiblethemes -= theme //once a theme is selected, it's out of the running!
-	var/floor = pick(floortypes)
-
-	turfs = get_area_turfs(/area/mine/unexplored)
-
-	if(!turfs.len)
-		return 0
-
-	while(!valid)//Finds some spots to place these rooms at, where they won't be spotted immediately.
-		valid = 1
-		sanity++
-		if(sanity > 100)
-			return 0
-
-		T=pick(turfs)
-		if(!T)
-			return 0
-
-		var/list/surroundings = list()
-
-		surroundings += range(7, locate(T.x,T.y,T.z))
-		surroundings += range(7, locate(T.x+x_size,T.y,T.z))
-		surroundings += range(7, locate(T.x,T.y+y_size,T.z))
-		surroundings += range(7, locate(T.x+x_size,T.y+y_size,T.z))
-
-		if(locate(/area/mine/explored) in surroundings)
-			valid = 0
-			continue
-
-		if(locate(/area/mine/abandoned) in surroundings)
-			valid = 0
-			continue
-
-		if(locate(/turf/space) in surroundings)
-			valid = 0
-			continue
-
-		if(locate(/area/asteroid/artifactroom) in surroundings)
-			valid = 0
-			continue
-
-		if(locate(/turf/simulated/floor/plating/asteroid/airless) in range(5,T))//A little less strict than the other checks due to tunnels
-			valid = 0
-			continue
-
-	if(!T)
-		return 0
-
-	room = spawn_room(T,x_size,y_size,walltypes,floor,) //WE'RE FINALLY CREATING THE ROOM
-
-	if(room)//time to fill it with stuff
-		var/list/emptyturfs = room["floors"]
-		for(var/turf/simulated/floor/A in emptyturfs) //remove pls doesn't fix problem
-			if(istype(A))
-				spawn(2)
-					A.fullUpdateMineralOverlays()
-		T = pick(emptyturfs)
-		if(T)
-			new /obj/effect/glowshroom/single(T) //Just to make it a little more visible
-			var/surprise = null
-			surprise = pickweight(treasureitems)
-			new surprise(T)//here's the prize
-			emptyturfs -= T
-
-			while(areapoints >= 10)//lets throw in the fluff items
-				T = pick(emptyturfs)
-				var/garbage = null
-				garbage = pickweight(fluffitems)
-				new garbage(T)
-				areapoints -= 5
-				emptyturfs -= T
-			//world.log << "The [theme] themed [T.loc] has been created!"
-
->>>>>>> 3819065b
 	return 1