///LAVA

/turf/open/floor/plating/lava
	name = "lava"
	icon_state = "lava"
	gender = PLURAL //"That's some lava."
	baseturf = /turf/open/floor/plating/lava //lava all the way down
	slowdown = 2
<<<<<<< HEAD
	var/static/list/safeties_typecache = list(/obj/structure/lattice/catwalk)
	//if anything matching this typecache is found in the lava, we don't burn things

	light_range = 2
	light_power = 0.75
	light_color = "#c48a18"

/turf/open/floor/plating/lava/New()
	..()
	safeties_typecache = typecacheof(safeties_typecache)
=======
	luminosity = 1
>>>>>>> 84ded53d

/turf/open/floor/plating/lava/ex_act()
	return

/turf/open/floor/plating/lava/airless
	initial_gas_mix = "TEMP=2.7"

/turf/open/floor/plating/lava/Entered(atom/movable/AM)
	if(burn_stuff(AM))
		START_PROCESSING(SSobj, src)

/turf/open/floor/plating/lava/hitby(atom/movable/AM)
	if(burn_stuff(AM))
		START_PROCESSING(SSobj, src)

/turf/open/floor/plating/lava/process()
	if(!burn_stuff())
		STOP_PROCESSING(SSobj, src)

/turf/open/floor/plating/lava/singularity_act()
	return

/turf/open/floor/plating/lava/singularity_pull(S, current_size)
	return

/turf/open/floor/plating/lava/make_plating()
	return

/turf/open/floor/plating/lava/GetHeatCapacity()
	. = 700000

/turf/open/floor/plating/lava/GetTemperature()
	. = 5000

/turf/open/floor/plating/lava/TakeTemperature(temp)


/turf/open/floor/plating/lava/proc/is_safe()
	//if anything matching this typecache is found in the lava, we don't burn things
	var/static/list/lava_safeties_typecache = typecacheof(list(/obj/structure/lattice/catwalk))
	var/list/found_safeties = typecache_filter_list(contents, lava_safeties_typecache)
	return LAZYLEN(found_safeties)


/turf/open/floor/plating/lava/proc/burn_stuff(AM)
	. = 0

	if(is_safe())
		return FALSE

	var/thing_to_check = src
	if (AM)
		thing_to_check = list(AM)
	for(var/thing in thing_to_check)
		if(isobj(thing))
			var/obj/O = thing
			if((O.resistance_flags & (LAVA_PROOF|INDESTRUCTIBLE)) || O.throwing)
				continue
			. = 1
			if((O.resistance_flags & (ON_FIRE)))
				continue
			if(!(O.resistance_flags & FLAMMABLE))
				O.resistance_flags |= FLAMMABLE //Even fireproof things burn up in lava
			if(O.resistance_flags & FIRE_PROOF)
				O.resistance_flags &= ~FIRE_PROOF
			if(O.armor["fire"] > 50) //obj with 100% fire armor still get slowly burned away.
				O.armor["fire"] = 50
			O.fire_act(10000, 1000)

		else if (isliving(thing))
			. = 1
			var/mob/living/L = thing
			if(L.movement_type & FLYING)
				continue	//YOU'RE FLYING OVER IT
			if("lava" in L.weather_immunities)
				continue
			if(L.buckled)
				if(isobj(L.buckled))
					var/obj/O = L.buckled
					if(O.resistance_flags & LAVA_PROOF)
						continue
				if(isliving(L.buckled)) //Goliath riding
					var/mob/living/live = L.buckled
					if("lava" in live.weather_immunities)
						continue

			L.adjustFireLoss(20)
			if(L) //mobs turning into object corpses could get deleted here.
				L.adjust_fire_stacks(20)
				L.IgniteMob()


/turf/open/floor/plating/lava/attackby(obj/item/C, mob/user, params) //Lava isn't a good foundation to build on
	return

/turf/open/floor/plating/lava/break_tile()
	return

/turf/open/floor/plating/lava/burn_tile()
	return

/turf/open/floor/plating/lava/smooth
	name = "lava"
	baseturf = /turf/open/floor/plating/lava/smooth
	icon = 'icons/turf/floors/lava.dmi'
	icon_state = "unsmooth"
	smooth = SMOOTH_MORE | SMOOTH_BORDER
	canSmoothWith = list(/turf/open/floor/plating/lava/smooth)


/turf/open/floor/plating/lava/smooth/lava_land_surface
	initial_gas_mix = "o2=14;n2=23;TEMP=300"
	planetary_atmos = TRUE
	baseturf = /turf/open/chasm/straight_down/lava_land_surface

/turf/open/floor/plating/lava/smooth/airless
	initial_gas_mix = "TEMP=2.7"<|MERGE_RESOLUTION|>--- conflicted
+++ resolved
@@ -6,20 +6,10 @@
 	gender = PLURAL //"That's some lava."
 	baseturf = /turf/open/floor/plating/lava //lava all the way down
 	slowdown = 2
-<<<<<<< HEAD
-	var/static/list/safeties_typecache = list(/obj/structure/lattice/catwalk)
-	//if anything matching this typecache is found in the lava, we don't burn things
 
 	light_range = 2
 	light_power = 0.75
 	light_color = "#c48a18"
-
-/turf/open/floor/plating/lava/New()
-	..()
-	safeties_typecache = typecacheof(safeties_typecache)
-=======
-	luminosity = 1
->>>>>>> 84ded53d
 
 /turf/open/floor/plating/lava/ex_act()
 	return
