/turf/unsimulated/floor
	name = "floor"
	icon = 'icons/turf/floors.dmi'
	icon_state = "floor"

/turf/unsimulated/floor/plating
	name = "plating"
	icon_state = "plating"
	intact = 0

/turf/unsimulated/floor/bluegrid
	icon = 'icons/turf/floors.dmi'
	icon_state = "bcircuit"

/turf/unsimulated/floor/engine
	icon_state = "engine"

/turf/unsimulated/floor/attack_paw(user as mob)
	return src.attack_hand(user)


/turf/unsimulated/floor/grass
<<<<<<< HEAD
	icon_state = "grass"


=======
	icon_state = "grass1"

/turf/unsimulated/floor/grass/New()
	..()
	icon_state = "grass[rand(1,4)]"

/turf/unsimulated/floor/abductor
	name = "alien floor"
	icon_state = "alienpod1"

>>>>>>> 64b5f854
<|MERGE_RESOLUTION|>--- conflicted
+++ resolved
@@ -1,38 +1,27 @@
-/turf/unsimulated/floor
-	name = "floor"
-	icon = 'icons/turf/floors.dmi'
-	icon_state = "floor"
-
-/turf/unsimulated/floor/plating
-	name = "plating"
-	icon_state = "plating"
-	intact = 0
-
-/turf/unsimulated/floor/bluegrid
-	icon = 'icons/turf/floors.dmi'
-	icon_state = "bcircuit"
-
-/turf/unsimulated/floor/engine
-	icon_state = "engine"
-
-/turf/unsimulated/floor/attack_paw(user as mob)
-	return src.attack_hand(user)
-
-
-/turf/unsimulated/floor/grass
-<<<<<<< HEAD
-	icon_state = "grass"
-
-
-=======
-	icon_state = "grass1"
-
-/turf/unsimulated/floor/grass/New()
-	..()
-	icon_state = "grass[rand(1,4)]"
-
-/turf/unsimulated/floor/abductor
-	name = "alien floor"
-	icon_state = "alienpod1"
-
->>>>>>> 64b5f854
+/turf/unsimulated/floor
+	name = "floor"
+	icon = 'icons/turf/floors.dmi'
+	icon_state = "floor"
+
+/turf/unsimulated/floor/plating
+	name = "plating"
+	icon_state = "plating"
+	intact = 0
+
+/turf/unsimulated/floor/bluegrid
+	icon = 'icons/turf/floors.dmi'
+	icon_state = "bcircuit"
+
+/turf/unsimulated/floor/engine
+	icon_state = "engine"
+
+/turf/unsimulated/floor/attack_paw(user as mob)
+	return src.attack_hand(user)
+
+
+/turf/unsimulated/floor/grass
+	icon_state = "grass"
+
+/turf/unsimulated/floor/abductor
+	name = "alien floor"
+	icon_state = "alienpod1"