--- conflicted
+++ resolved
@@ -156,7 +156,7 @@
 	desc = "Grants the invoker the ability to call forth a powerful Ratvarian spear every three minutes. The spear will deal significant damage to Nar-Sie's dogs and silicon lifeforms, but will \
 	vanish three minutes after being summoned."
 	invocations = list("Grant me...", "...the might of brass!")
-	channel_time = 2
+	channel_time = 20
 	consumed_components = list(REPLICANT_ALLOY = 1, HIEROPHANT_ANSIBLE = 1)
 	whispered = TRUE
 	usage_tip = "You can impale human targets with the spear by pulling them, then attacking. Throwing the spear at a mob will do massive damage and stun them, but break the spear."
@@ -268,14 +268,8 @@
 	channel_time = 30
 	invocations = list("Amperage...", "...grant me your power!")
 	chant_invocations = list("Use charge to kill!", "Slay with power!", "Hunt with energy!")
-<<<<<<< HEAD
-	chant_amount = 5
-	chant_interval = 4
-=======
 	chant_amount = 4
 	chant_interval = 5
-	required_components = list(GEIS_CAPACITOR = 1, HIEROPHANT_ANSIBLE = 2)
->>>>>>> a87b74b5
 	consumed_components = list(GEIS_CAPACITOR = 1, HIEROPHANT_ANSIBLE = 1)
 	usage_tip = "Though it requires you to stand still, this scripture can do massive damage."
 	tier = SCRIPTURE_SCRIPT
