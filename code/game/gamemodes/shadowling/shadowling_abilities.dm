/obj/effect/proc_holder/spell/targeted/glare
	name = "Glare"
	desc = "Stuns and mutes a target for a decent duration."
	panel = "Shadowling Abilities"
	charge_max = 300
	clothes_req = 0

/obj/effect/proc_holder/spell/targeted/glare/cast(list/targets)
	for(var/mob/living/carbon/human/target in targets)
		if(!ishuman(target))
			charge_counter = charge_max
			return
		if(target.stat)
			charge_counter = charge_max
			return
		if(is_shadow_or_thrall(target))
			usr << "<span class='danger'>You don't see why you would want to paralyze an ally.</span>"
			charge_counter = charge_max
			return
		var/mob/living/carbon/human/M = target
		usr.visible_message("<span class='warning'><b>[usr]'s eyes flash a blinding red!</b></span>")
		target.visible_message("<span class='danger'>[target] freezes in place, their eyes glazing over...</span>")
		if(in_range(target, usr))
			target << "<span class='userdanger'>Your gaze is forcibly drawn into [usr]'s eyes, and you are mesmerized by the heavenly lights...</span>"
		else //Only alludes to the shadowling if the target is close by
			target << "<span class='userdanger'>Red lights suddenly dance in your vision, and you are mesmerized by their heavenly beauty...</span>"
		target.Stun(10)
		M.silent += 10



/obj/effect/proc_holder/spell/aoe_turf/veil
	name = "Veil"
	desc = "Extinguishes most nearby light sources."
	panel = "Shadowling Abilities"
	charge_max = 250 //Short cooldown because people can just turn the lights back on
	clothes_req = 0
	range = 5

/obj/effect/proc_holder/spell/aoe_turf/veil/cast(list/targets)
	usr << "<span class='shadowling'>You silently disable all nearby lights.</span>"
	var/list/blacklisted_lights = list(/obj/item/device/flashlight/flare, /obj/item/device/flashlight/slime)
	for(var/turf/T in targets)
		for(var/obj/item/F in T.contents)
			if(is_type_in_list(F, blacklisted_lights))
				F.visible_message("<span class='danger'>[F] goes slightly dim for a moment.</span>")
				return
			F.SetLuminosity(0)
		for(var/obj/machinery/light/L in T.contents)
			L.on = 0
			L.visible_message("<span class='danger'>[L] flickers and falls dark.</span>")
			L.update(0)
		for(var/obj/effect/glowshroom/G in orange(2, usr)) //Very small radius
			G.visible_message("<span class='warning'>\The [G] withers away!</span>")
			qdel(G)
		for(var/mob/living/carbon/human/H in T.contents)
			for(var/obj/item/F in H)
				if(is_type_in_list(F, blacklisted_lights))
					F.visible_message("<span class='danger'>[F] goes slightly dim for a moment.</span>")
					return
				F.SetLuminosity(0)
			H.SetLuminosity(0) //This is required!



/obj/effect/proc_holder/spell/targeted/shadow_walk
	name = "Shadow Walk"
	desc = "Phases you into the space between worlds for a short time, allowing movement through walls and invisbility."
	panel = "Shadowling Abilities"
	charge_max = 600
	clothes_req = 0
	range = -1
	include_user = 1

/obj/effect/proc_holder/spell/targeted/shadow_walk/cast(list/targets)
	for(var/mob/living/user in targets)
		playsound(user.loc, 'sound/effects/bamf.ogg', 50, 1)
		user.visible_message("<span class='warning'>[user] vanishes in a puff of black mist!</span>", "<span class='shadowling'>You enter the space between worlds as a passageway.</span>")
		user.SetStunned(0)
		user.SetWeakened(0)
		user.incorporeal_move = 1
		user.alpha = 0
		if(user.buckled)
			user.buckled.unbuckle_mob()
		sleep(40) //4 seconds
		user.visible_message("<span class='warning'>[user] suddenly manifests!</span>", "<span class='shadowling'>The pressure becomes too much and you vacate the interdimensional darkness.</span>")
		user.incorporeal_move = 0
		user.alpha = 255



/obj/effect/proc_holder/spell/aoe_turf/flashfreeze
	name = "Flash Freeze"
	desc = "Instantly freezes the blood of nearby people, stunning them and causing burn damage."
	panel = "Shadowling Abilities"
	range = 5
	charge_max = 1200
	clothes_req = 0

/obj/effect/proc_holder/spell/aoe_turf/flashfreeze/cast(list/targets)
	usr << "<span class='shadowling'>You freeze the nearby air.</span>"
	playsound(usr.loc, 'sound/effects/ghost2.ogg', 50, 1)

	for(var/turf/T in targets)
		for(var/mob/living/carbon/human/target in T.contents)
			if(is_shadow_or_thrall(target))
				if(target == usr) //No message for the user, of course
					continue
				else
					target << "<span class='danger'>You feel a blast of paralyzingly cold air wrap around you and flow past, but you are unaffected!</span>"
					continue
			target << "<span class='userdanger'>You are hit by a blast of paralyzingly cold air and feel goosebumps break out across your body!</span>"
			target.Stun(2)
			if(target.bodytemperature)
				target.bodytemperature -= 200 //Extreme amount of initial cold
			if(target.reagents)
				target.reagents.add_reagent("frostoil", 15) //Half of a cryosting



//Enthrall is the single most important spell
/obj/effect/proc_holder/spell/targeted/enthrall
	name = "Enthrall"
	desc = "Allows you to enslave a conscious, non-braindead, non-catatonic human to your will. This takes some time to cast."
	panel = "Shadowling Abilities"
	charge_max = 450
	clothes_req = 0
	range = 1 //Adjacent to user
	var/enthralling = 0

/obj/effect/proc_holder/spell/targeted/enthrall/cast(list/targets)
	var/thrallsPresent = 0
	var/mob/living/carbon/human/user = usr
	for(var/datum/mind/mindToCount in ticker.mode.thralls)
		thrallsPresent++
	if(thrallsPresent >= 5 && (user.dna.species.id != "shadowling"))
		user << "<span class='warning'>With your telepathic abilities suppressed, your human form will not allow you to enthrall any others. Hatch first.</span>"
		charge_counter = charge_max
		return
	for(var/mob/living/carbon/human/target in targets)
		if(!in_range(usr, target))
			usr << "<span class='warning'>You need to be closer to enthrall [target].</span>"
			charge_counter = charge_max
			return
		if(!target.key)
			usr << "<span class='warning'>The target has no mind.</span>"
			charge_counter = charge_max
			return
		if(target.stat)
			usr << "<span class='warning'>The target must be conscious.</span>"
			charge_counter = charge_max
			return
		if(is_shadow_or_thrall(target))
			usr << "<span class='warning'>You can not enthrall allies.</span>"
			charge_counter = charge_max
			return
		if(!ishuman(target))
			usr << "<span class='warning'>You can only enthrall humans.</span>"
			charge_counter = charge_max
			return
		if(enthralling)
			usr << "<span class='warning'>You are already enthralling!</span>"
			charge_counter = charge_max
			return
		if(!target.client)
			usr << "<span class='warning'>[target]'s mind is vacant of activity. Still, you may rearrange their memories in the case of their return.</span>"
		enthralling = 1
		usr << "<span class='danger'>This target is valid. You begin the enthralling.</span>"
		target << "<span class='userdanger'>[usr] stares at you. You feel your head begin to pulse.</span>"

		for(var/progress = 0, progress <= 3, progress++)
			switch(progress)
				if(1)
					usr << "<span class='notice'>You begin allocating energy for the enthralling.</span>"
					usr.visible_message("<span class='warning'>[usr]'s eyes begin to throb a piercing red.</span>")
				if(2)
					usr << "<span class='notice'>You begin the enthralling of [target].</span>"
					usr.visible_message("<span class='danger'>[usr] leans over [target], their eyes glowing a deep crimson, and stares into their face.</span>")
					target << "<span class='boldannounce'>Your gaze is forcibly drawn into a blinding red light. You fall to the floor as conscious thought is wiped away.</span>"
					target.Weaken(12)
					sleep(20)
					if(isloyal(target))
						usr << "<span class='notice'>They are enslaved by Nanotrasen. You begin to shut down the nanobot implant - this will take some time.</span>"
						usr.visible_message("<span class='danger'>[usr] halts for a moment, then begins passing its hand over [target]'s body.</span>")
						target << "<span class='boldannounce'>You feel your loyalties begin to weaken!</span>"
						sleep(150) //15 seconds - not spawn() so the enthralling takes longer
						usr << "<span class='notice'>The nanobots composing the loyalty implant have been rendered inert. Now to continue.</span>"
						usr.visible_message("<span class='danger'>[usr] halts thier hand and resumes staring into [target]'s face.</span>")
						for(var/obj/item/weapon/implant/loyalty/L in target)
							if(L && L.implanted)
								qdel(L)
								target << "<span class='boldannounce'>Your unwavering loyalty to Nanotrasen unexpectedly falters, dims, dies. You feel a sense of liberation which is quickly stifled by terror.</span>"
				if(3)
					usr << "<span class='notice'>You begin rearranging [target]'s memories.</span>"
					usr.visible_message("<span class='danger'>[usr]'s eyes flare brightly, their unflinching gaze staring constantly at [target].</span>")
					target << "<span class='boldannounce'>Your head cries out. The veil of reality begins to crumple and something evil bleeds through.</span>" //Ow the edge
			if(!do_mob(usr, target, 100)) //around 30 seconds total for enthralling, 45 for someone with a loyalty implant
				usr << "<span class='warning'>The enthralling has been interrupted - your target's mind returns to its previous state.</span>"
				target << "<span class='userdanger'>A spike of pain drives into your head. You aren't sure what's happened, but you feel a faint sense of revulsion.</span>"
				enthralling = 0
				return

		enthralling = 0
		usr << "<span class='shadowling'>You have enthralled <b>[target]</b>!</span>"
		target.visible_message("<span class='big'>[target]'s expression appears as if they have experienced a revelation!</span>", \
		"<span class='shadowling'><b>You see the Truth. Reality has been torn away and you realize what a fool you've been.</b></span>")
		target << "<span class='shadowling'><b>The shadowlings are your masters.</b> Serve them above all else and ensure they complete their goals.</span>"
		target << "<span class='shadowling'>You may not harm other thralls or the shadowlings. However, you do not need to obey other thralls.</span>"
		target << "<span class='shadowling'>You can communicate with the other enlightened ones by using the Hivemind Commune ability.</span>"
		target.setOxyLoss(0) //In case the shadowling was choking them out
		ticker.mode.add_thrall(target.mind)
		target.mind.special_role = "Thrall"



/obj/effect/proc_holder/spell/targeted/shadowling_hivemind
	name = "Hivemind Commune"
	desc = "Allows you to silently communicate with all other shadowlings and thralls."
	panel = "Shadowling Abilities"
	charge_max = 0
	clothes_req = 0
	range = -1
	include_user = 1

/obj/effect/proc_holder/spell/targeted/shadowling_hivemind/cast(list/targets)
	for(var/mob/living/user in targets)
		var/text = stripped_input(user, "What do you want to say to fellow thralls and shadowlings?.", "Hive Chat", "")
		if(!text)
			return
		for(var/mob/M in mob_list)
			if(is_shadow_or_thrall(M) || (M in dead_mob_list))
				M << "<span class='shadowling'><b>\[Hive Chat\]</b><i> [usr.real_name]</i>: [text]</span>"



/obj/effect/proc_holder/spell/targeted/shadowling_regenarmor
	name = "Regenerate Chitin"
	desc = "Re-forms protective chitin that may be lost during cloning or similar processes."
	panel = "Shadowling Abilities"
	charge_max = 600
	clothes_req = 0
	range = -1
	include_user = 1

/obj/effect/proc_holder/spell/targeted/shadowling_regenarmor/cast(list/targets)
	for(var/mob/living/user in targets)
		user.visible_message("<span class='warning'>[user]'s skin suddenly bubbles and begins to shift around their body!</span>", \
							 "<span class='shadowling'>You regenerate your protective armor and cleanse your form of defects.</span>")
		user.equip_to_slot_or_del(new /obj/item/clothing/under/shadowling(usr), slot_w_uniform)
		user.equip_to_slot_or_del(new /obj/item/clothing/shoes/shadowling(usr), slot_shoes)
		user.equip_to_slot_or_del(new /obj/item/clothing/suit/space/shadowling(usr), slot_wear_suit)
		user.equip_to_slot_or_del(new /obj/item/clothing/head/shadowling(usr), slot_head)
		user.equip_to_slot_or_del(new /obj/item/clothing/gloves/shadowling(usr), slot_gloves)
		user.equip_to_slot_or_del(new /obj/item/clothing/mask/gas/shadowling(usr), slot_wear_mask)
		user.equip_to_slot_or_del(new /obj/item/clothing/glasses/night/shadowling(usr), slot_glasses)
		hardset_dna(user, null, null, null, null, /datum/species/shadow/ling) //can't be a shadowling without being a shadowling



/obj/effect/proc_holder/spell/targeted/collective_mind
	name = "Collective Hivemind"
	desc = "Gathers the power of all of your thralls and compares it to what is needed for ascendance. Also gains you new abilities."
	panel = "Shadowling Abilities"
	charge_max = 300 //30 second cooldown to prevent spam
	clothes_req = 0
	range = -1
	include_user = 1
	var/blind_smoke_acquired
	var/screech_acquired
	var/drainLifeAcquired
	var/reviveThrallAcquired

/obj/effect/proc_holder/spell/targeted/collective_mind/cast(list/targets)
	for(var/mob/living/user in targets)
		var/thralls = 0
		var/victory_threshold = 15
		var/mob/M

		user << "<span class='shadowling'><b>You focus your telepathic energies abound, harnessing and drawing together the strength of your thralls.</b></span>"

		for(M in living_mob_list)
			if(is_thrall(M))
				thralls++
				M << "<span class='shadowling'>You feel hooks sink into your mind and pull.</span>"

		if(!do_after(user, 30, target = user))
			user << "<span class='warning'>Your concentration has been broken. The mental hooks you have sent out now retract into your mind.</span>"
			return

		if(thralls >= 3 && !blind_smoke_acquired)
			blind_smoke_acquired = 1
			user << "<span class='shadowling'><i>The power of your thralls has granted you the <b>Blinding Smoke</b> ability. It will create a choking cloud that will blind any non-thralls who enter. \
			</i></span>"
			user.mind.spell_list += new /obj/effect/proc_holder/spell/targeted/blindness_smoke

		if(thralls >= 5 && !drainLifeAcquired)
			drainLifeAcquired = 1
			user << "<span class='shadowling'><i>The power of your thralls has granted you the <b>Drain Life</b> ability. You can now drain the health of nearby humans to heal yourself.</i></span>"
			user.mind.spell_list += new /obj/effect/proc_holder/spell/aoe_turf/drainLife

		if(thralls >= 7 && !screech_acquired)
			screech_acquired = 1
			user << "<span class='shadowling'><i>The power of your thralls has granted you the <b>Sonic Screech</b> ability. This ability will shatter nearby windows and deafen enemies, plus stunning silicon lifeforms.</span>"
			user.mind.spell_list += new /obj/effect/proc_holder/spell/aoe_turf/unearthly_screech

		if(thralls >= 9 && !reviveThrallAcquired)
			reviveThrallAcquired = 1
			user << "<span class='shadowling'><i>The power of your thralls has granted you the <b>Black Recuperation</b> ability. This will, after a short time, bring a dead thrall completely back to life \
			with no bodily defects.</i></span>"
			user.mind.spell_list += new /obj/effect/proc_holder/spell/targeted/reviveThrall

		if(thralls < victory_threshold)
			user << "<span class='shadowling'>You do not have the power to ascend. You require [victory_threshold] thralls, but only [thralls] living thralls are present.</span>"

		else if(thralls >= victory_threshold)
			usr << "<span class='shadowling'><b>You are now powerful enough to ascend. Use the Ascendance ability when you are ready. <i>This will kill all of your thralls.</i></span>"
			usr << "<span class='shadowling'><b>You may find Ascendance in the Shadowling Evolution tab.</b></span>"
			for(M in living_mob_list)
				if(is_shadow(M))
					M.mind.spell_list -= /obj/effect/proc_holder/spell/targeted/collective_mind
					M.mind.current.verbs -= /mob/living/carbon/human/proc/shadowling_hatch //In case a shadowling hasn't hatched
					M.mind.current.verbs += /mob/living/carbon/human/proc/shadowling_ascendance
					if(M == usr)
						M << "<span class='shadowling'><i>You project this power to the rest of the shadowlings.</i></span>"
					else
						M << "<span class='shadowling'><b>[user.real_name] has coalesced the strength of the thralls. You can draw upon it at any time to ascend. (Shadowling Evolution Tab)</b></span>" //Tells all the other shadowlings



/obj/effect/proc_holder/spell/targeted/blindness_smoke
	name = "Blindness Smoke"
	desc = "Spews a cloud of smoke which will blind enemies."
	panel = "Shadowling Abilities"
	charge_max = 600
	clothes_req = 0
	range = -1
	include_user = 1

/obj/effect/proc_holder/spell/targeted/blindness_smoke/cast(list/targets) //Extremely hacky
	for(var/mob/living/user in targets)
		user.visible_message("<span class='warning'>[user] suddenly bends over and coughs out a cloud of black smoke, which begins to spread rapidly!</span>")
		user << "<span class='shadowling'>You regurgitate a vast cloud of blinding smoke.</span>"
		playsound(user, 'sound/effects/bamf.ogg', 50, 1)
		var/obj/item/weapon/reagent_containers/glass/beaker/large/B = new /obj/item/weapon/reagent_containers/glass/beaker/large(user.loc)
		B.reagents.clear_reagents() //Just in case!
		B.icon_state = null //Invisible
		B.reagents.add_reagent("blindness_smoke", 10)
		var/datum/effect/effect/system/smoke_spread/chem/S = new
		S.attach(B)
		if(S)
			S.set_up(B.reagents, 10, 0, B.loc)
			S.start()
			sleep(10)
			S.start()
		qdel(B)

<<<<<<< HEAD
/datum/reagent/shadowling_blindness_smoke //Blinds non-shadowlings, heals shadowlings/thralls
	name = "!(%@ ERROR )!@$"
=======
datum/reagent/shadowling_blindness_smoke //Blinds non-shadowlings, heals shadowlings/thralls
	name = "Odd Black Liquid"
>>>>>>> 39de83bb
	id = "blindness_smoke"
	description = "<::ERROR::> CANNOT ANALYZE REAGENT <::ERROR::>"
	color = "#000000" //Complete black (RGB: 0, 0, 0)
	metabolization_rate = 100 //lel

/datum/reagent/shadowling_blindness_smoke/on_mob_life(var/mob/living/M as mob)
	if(!M) M = holder.my_atom
	if(!is_shadow_or_thrall(M))
		M << "<span class='warning'><b>You breathe in the black smoke, and your eyes burn horribly!</b></span>"
		M.eye_blind = 5
		if(prob(25))
			M.visible_message("<b>[M]</b> claws at their eyes!")
			M.Stun(3)
	else
		M << "<span class='notice'><b>You breathe in the black smoke, and you feel revitalized!</b></span>"
		M.heal_organ_damage(2,2)
		M.adjustOxyLoss(-2)
		M.adjustToxLoss(-2)
	..()
	return



/obj/effect/proc_holder/spell/aoe_turf/unearthly_screech
	name = "Sonic Screech"
	desc = "Deafens, stuns, and confuses nearby people. Also shatters windows."
	panel = "Shadowling Abilities"
	range = 7
	charge_max = 300
	clothes_req = 0

/obj/effect/proc_holder/spell/aoe_turf/unearthly_screech/cast(list/targets)
	usr.audible_message("<span class='warning'><b>[usr] lets out a horrible scream!</b></span>")
	playsound(usr.loc, 'sound/effects/screech.ogg', 100, 1)

	for(var/turf/T in targets)
		for(var/mob/target in T.contents)
			if(is_shadow_or_thrall(target))
				if(target == usr) //No message for the user, of course
					continue
				else
					continue
			if(iscarbon(target))
				var/mob/living/carbon/M = target
				M << "<span class='danger'><b>A spike of pain drives into your head and scrambles your thoughts!</b></span>"
				M.confused += 10
				M.setEarDamage(M.ear_damage + 3)
			else if(issilicon(target))
				var/mob/living/silicon/S = target
				S << "<span class='warning'><b>ERROR $!(@ ERROR )#^! SENSOR OVERLOAD \[$(!@#</b></span>"
				S << 'sound/misc/interference.ogg'
				playsound(S, 'sound/machines/warning-buzzer.ogg', 50, 1)
				var/datum/effect/effect/system/spark_spread/sp = new /datum/effect/effect/system/spark_spread
				sp.set_up(5, 1, S)
				sp.start()
				S.Weaken(6)
		for(var/obj/structure/window/W in T.contents)
			W.hit(rand(80, 100))



/obj/effect/proc_holder/spell/aoe_turf/drainLife
	name = "Drain Life"
	desc = "Damages nearby humans, draining their life and healing your own wounds."
	panel = "Shadowling Abilities"
	range = 3
	charge_max = 100
	clothes_req = 0
	var/targetsDrained
	var/list/nearbyTargets

/obj/effect/proc_holder/spell/aoe_turf/drainLife/cast(list/targets, var/mob/living/carbon/human/U = usr)
	targetsDrained = 0
	nearbyTargets = list()
	for(var/turf/T in targets)
		for(var/mob/living/carbon/M in T.contents)
			targetsDrained++
			nearbyTargets.Add(M)
		for(var/mob/living/carbon/M in nearbyTargets)
			nearbyTargets.Remove(M) //To prevent someone dying like a zillion times
			U.heal_organ_damage(10, 10)
			U.adjustToxLoss(-10)
			U.adjustOxyLoss(-10)
			U.adjustStaminaLoss(-20)
			U.AdjustWeakened(-1)
			U.AdjustStunned(-1)
			M.adjustOxyLoss(20)
			M.adjustStaminaLoss(20)
			M << "<span class='boldannounce'>You feel a wave of exhaustion and a curious draining sensation directed towards [usr]!</span>"
			usr << "<span class='shadowling'>You draw the life from [M] to heal your wounds.</span>"
	if(!targetsDrained)
		charge_counter = charge_max
		usr << "<span class='warning'>There were no nearby humans for you to drain.</span>"



/obj/effect/proc_holder/spell/targeted/reviveThrall
	name = "Black Recuperation"
	desc = "Brings a dead thrall back to life."
	panel = "Shadowling Abilities"
	range = 1
	charge_max = 3000
	clothes_req = 0
	include_user = 0
	var/list/thralls_in_world = list()

/obj/effect/proc_holder/spell/targeted/reviveThrall/cast(list/targets)
	for(var/mob/living/carbon/human/thrallToRevive in targets)
		if(!is_thrall(thrallToRevive))
			usr << "<span class='warning'>[thrallToRevive] is not a thrall.</span>"
			charge_counter = charge_max
			return
		if(thrallToRevive.stat != DEAD)
			usr << "<span class='warning'>[thrallToRevive] is not dead.</span>"
			charge_counter = charge_max
			return
		usr.visible_message("<span class='danger'>[usr] kneels over [thrallToRevive], placing their hands on \his chest.</span>", \
							"<span class='shadowling'>You crouch over the body of your thrall and begin gathering energy...</span>")
		var/mob/dead/observer/ghost = thrallToRevive.get_ghost()
		if(ghost)
			ghost << "<span class='ghostalert'>Your masters are resuscitating you! Return to your corpse if you wish to be brought to life.</span> (Verbs -> Ghost -> Re-enter corpse)"
			ghost << 'sound/effects/genetics.ogg'
		if(!do_mob(usr, thrallToRevive, 100))
			usr << "<span class='warning'>Your concentration snaps. The flow of energy ebbs.</span>"
			charge_counter= charge_max
			return
		usr << "<span class='shadowling'><b><i>You release a massive surge of energy into [thrallToRevive]!</b></i></span>"
		usr.visible_message("<span class='boldannounce'><i>Red lightning surges from [usr]'s hands into [thrallToRevive]'s chest!</i></span>")
		playsound(thrallToRevive, 'sound/weapons/Egloves.ogg', 50, 1)
		playsound(thrallToRevive, 'sound/machines/defib_zap.ogg', 50, 1)
		sleep(20)
		thrallToRevive.revive()
		thrallToRevive.visible_message("<span class='boldannounce'>[thrallToRevive] draws in a huge breath, blinding violet light shining from their eyes.</span>", \
									   "<span class='shadowling'><b><i>You have returned. One of your masters has brought you from the darkness beyond.</b></i></span>")
		thrallToRevive.Weaken(4)
		thrallToRevive.emote("gasp")
		playsound(thrallToRevive, "bodyfall", 50, 1)

// ASCENDANT ABILITIES BEYOND THIS POINT //

/obj/effect/proc_holder/spell/targeted/annihilate
	name = "Annihilate"
	desc = "Gibs a human after a short time."
	panel = "Ascendant"
	range = 7
	charge_max = 0
	clothes_req = 0

/obj/effect/proc_holder/spell/targeted/annihilate/cast(list/targets)
	var/mob/living/simple_animal/ascendant_shadowling/SHA = usr
	if(SHA.phasing)
		usr << "<span class='warning'>You are not in the same plane of existence. Unphase first.</span>"
		charge_counter = charge_max
		return

	for(var/mob/living/carbon/human/boom in targets)
		if(is_shadow_or_thrall(boom))
			usr << "<span class='warning'>Making an ally explode seems unwise.<span>"
			charge_counter = charge_max
			return
		usr.visible_message("<span class='danger'>[usr]'s eyes flare as they gesture at [boom]!</span>", \
							"<span class='shadowling'>You direct a lance of telekinetic energy at [boom].</span>")
		boom << "<span class='userdanger'><font size=3>You feel an immense pressure building all across your body!</span></font>"
		boom.Stun(10)
		boom.audible_message("<b>[boom]</b> screams!")
		sleep(20)
		playsound(boom, 'sound/effects/splat.ogg', 100, 1)
		boom.visible_message("<span class='userdanger'>[boom] explodes!</span>")
		boom.gib()



/obj/effect/proc_holder/spell/targeted/hypnosis
	name = "Hypnosis"
	desc = "Instantly enthralls a human."
	panel = "Ascendant"
	range = 7
	charge_max = 0
	clothes_req = 0

/obj/effect/proc_holder/spell/targeted/hypnosis/cast(list/targets)
	var/mob/living/simple_animal/ascendant_shadowling/SHA = usr
	if(SHA.phasing)
		charge_counter = charge_max
		usr << "<span class='warning'>You are not in the same plane of existence. Unphase first.</span>"
		return

	for(var/mob/living/carbon/human/target in targets)
		if(is_shadow_or_thrall(target))
			usr << "<span class='warning'>You cannot enthrall an ally.<span>"
			charge_counter = charge_max
			return
		if(!target.ckey)
			usr << "<span class='warning'>The target has no mind.</span>"
			charge_counter = charge_max
			return
		if(target.stat)
			usr << "<span class='warning'>The target must be conscious.</span>"
			charge_counter = charge_max
			return
		if(!ishuman(target))
			usr << "<span class='warning'>You can only enthrall humans.</span>"
			charge_counter = charge_max
			return

		usr << "<span class='shadowling'>You instantly rearrange <b>[target]</b>'s memories, hyptonitizing them into a thrall.</span>"
		target << "<span class='userdanger'><font size=3>An agonizing spike of pain drives into your mind, and--</font></span>"
		target << "<span class='shadowling'><b>And you see the Truth. Reality has been torn away and you realize what a fool you've been.</b></span>"
		target << "<span class='shadowling'><b>The shadowlings are your masters.</b> Serve them above all else and ensure they complete their goals.</span>"
		target << "<span class='shadowling'>You may not harm other thralls or the shadowlings. However, you do not need to obey other thralls.</span>"
		target << "<span class='shadowling'>You can communicate with the other enlightened ones by using the Hivemind Commune ability.</span>"
		ticker.mode.add_thrall(target.mind)
		target.mind.special_role = "Thrall"
		var/datum/mind/thrall_mind = target.mind
		thrall_mind.spell_list += new /obj/effect/proc_holder/spell/targeted/shadowling_hivemind



/obj/effect/proc_holder/spell/targeted/shadowling_phase_shift
	name = "Phase Shift"
	desc = "Phases you into the space between worlds at will, allowing you to move through walls and become invisible."
	panel = "Ascendant"
	range = -1
	include_user = 1
	charge_max = 15
	clothes_req = 0

/obj/effect/proc_holder/spell/targeted/shadowling_phase_shift/cast(list/targets)
	var/mob/living/simple_animal/ascendant_shadowling/SHA = usr
	for(SHA in targets)
		SHA.phasing = !SHA.phasing
		if(SHA.phasing)
			SHA.visible_message("<span class='danger'>[SHA] suddenly vanishes!</span>", \
			"<span class='shadowling'>You begin phasing through planes of existence. Use the ability again to return.</span>")
			SHA.incorporeal_move = 1
			SHA.alpha = 0
		else
			SHA.visible_message("<span class='danger'>[SHA] suddenly appears from nowhere!</span>", \
			"<span class='shadowling'>You return from the space between worlds.</span>")
			SHA.incorporeal_move = 0
			SHA.alpha = 255



/obj/effect/proc_holder/spell/aoe_turf/glacial_blast
	name = "Glacial Blast"
	desc = "Extremely empowered version of Flash Freeze."
	panel = "Ascendant"
	range = 5
	charge_max = 100
	clothes_req = 0

/obj/effect/proc_holder/spell/aoe_turf/glacial_blast/cast(list/targets)
	var/mob/living/simple_animal/ascendant_shadowling/SHA = usr
	if(SHA.phasing)
		usr << "<span class='warning'>You are not in the same plane of existence. Unphase first.</span>"
		return

	usr << "<span class='shadowling'>You freeze the nearby air.</span>"
	playsound(usr.loc, 'sound/effects/ghost2.ogg', 100, 1)

	for(var/turf/T in targets)
		for(var/mob/living/carbon/human/target in T.contents)
			if(is_shadow_or_thrall(target))
				if(target == usr) //No message for the user, of course
					continue
				else
					target << "<span class='danger'>You feel a blast of paralyzingly cold air wrap around you and flow past, but you are unaffected!</span>"
					continue
			target << "<span class='userdanger'>You are hit by a blast of cold unlike anything you have ever felt. Your limbs instantly lock in place and you feel ice burns across your body!</span>"
			target.Weaken(15)
			if(target.bodytemperature)
				target.bodytemperature -= INFINITY //:^)
			target.take_organ_damage(0,80)



/obj/effect/proc_holder/spell/targeted/shadowling_hivemind_ascendant
	name = "Ascendant Commune"
	desc = "Allows you to LOUDLY communicate with all other shadowlings and thralls."
	panel = "Ascendant"
	charge_max = 0
	clothes_req = 0
	range = -1
	include_user = 1

/obj/effect/proc_holder/spell/targeted/shadowling_hivemind_ascendant/cast(list/targets)
	for(var/mob/living/user in targets)
		var/text = stripped_input(user, "What do you want to say to fellow thralls and shadowlings?.", "Hive Chat", "")
		if(!text)
			return
		text = "<font size=4>[text]</font>"
		for(var/mob/M in mob_list)
			if(is_shadow_or_thrall(M) || (M in dead_mob_list))
				M << "<span class='shadowling'><b>\[Hive Chat\]<i> [usr.real_name] (ASCENDANT)</i>: [text]</b></span>" //Bigger text for ascendants.



/obj/effect/proc_holder/spell/targeted/shadowlingAscendantTransmit
	name = "Ascendant Broadcast"
	desc = "Sends a message to the whole wide world."
	panel = "Ascendant"
	charge_max = 200
	clothes_req = 0
	range = -1
	include_user = 1

/obj/effect/proc_holder/spell/targeted/shadowlingAscendantTransmit/cast(list/targets)
	for(var/mob/living/user in targets)
		var/text = stripped_input(user, "What do you want to say to everything on and near [world.name]?.", "Transmit to World", "")
		if(!text)
			return
		world << "<font size=4><span class='shadowling'><b>\"[text]\"</font></span>"<|MERGE_RESOLUTION|>--- conflicted
+++ resolved
@@ -36,30 +36,49 @@
 	charge_max = 250 //Short cooldown because people can just turn the lights back on
 	clothes_req = 0
 	range = 5
+	var/blacklisted_lights = list(/obj/item/device/flashlight/flare, /obj/item/device/flashlight/slime)
+
+/obj/effect/proc_holder/spell/aoe_turf/veil/proc/extinguishItem(var/obj/item/I) //WARNING NOT SUFFICIENT TO EXTINGUISH AN ITEM HELD BY A MOB
+	if(is_type_in_list(I, blacklisted_lights))
+		I.visible_message("<span class='danger'>[I] dims slightly, before the shadows around it scatter.</span>")
+		if(istype(I, /obj/item/device/flashlight))
+			var/obj/item/device/flashlight/F = I
+			return F.brightness_on //Necessary because flashlights become 0-luminosity when held.  I don't make the rules of lightcode.
+	else if(istype(I, /obj/item/device/flashlight))
+		var/obj/item/device/flashlight/F = I
+		F.on = 0
+		F.update_brightness()
+	else if(istype(I, /obj/item/device/pda))
+		var/obj/item/device/pda/P = I
+		P.fon = 0
+		P.SetLuminosity(0)
+	else
+		I.SetLuminosity(0)
+	return I.luminosity
+
+/obj/effect/proc_holder/spell/aoe_turf/veil/proc/extinguishHuman(var/mob/living/carbon/human/H)
+	var/blacklistLuminosity = 0
+	for(var/obj/item/F in H)
+		blacklistLuminosity += extinguishItem(F)
+	H.SetLuminosity(blacklistLuminosity) //I hate lightcode for making me do it this way
 
 /obj/effect/proc_holder/spell/aoe_turf/veil/cast(list/targets)
 	usr << "<span class='shadowling'>You silently disable all nearby lights.</span>"
-	var/list/blacklisted_lights = list(/obj/item/device/flashlight/flare, /obj/item/device/flashlight/slime)
 	for(var/turf/T in targets)
 		for(var/obj/item/F in T.contents)
-			if(is_type_in_list(F, blacklisted_lights))
-				F.visible_message("<span class='danger'>[F] goes slightly dim for a moment.</span>")
-				return
-			F.SetLuminosity(0)
+			extinguishItem(F)
 		for(var/obj/machinery/light/L in T.contents)
 			L.on = 0
 			L.visible_message("<span class='danger'>[L] flickers and falls dark.</span>")
 			L.update(0)
+		for(var/obj/machinery/computer/C in T.contents)
+			C.SetLuminosity(0)
+			C.visible_message("<span class='danger'>[C] grows dim, its screen barely readable.</span>")
 		for(var/obj/effect/glowshroom/G in orange(2, usr)) //Very small radius
 			G.visible_message("<span class='warning'>\The [G] withers away!</span>")
 			qdel(G)
 		for(var/mob/living/carbon/human/H in T.contents)
-			for(var/obj/item/F in H)
-				if(is_type_in_list(F, blacklisted_lights))
-					F.visible_message("<span class='danger'>[F] goes slightly dim for a moment.</span>")
-					return
-				F.SetLuminosity(0)
-			H.SetLuminosity(0) //This is required!
+			extinguishHuman(H)
 
 
 
@@ -354,13 +373,8 @@
 			S.start()
 		qdel(B)
 
-<<<<<<< HEAD
-/datum/reagent/shadowling_blindness_smoke //Blinds non-shadowlings, heals shadowlings/thralls
-	name = "!(%@ ERROR )!@$"
-=======
 datum/reagent/shadowling_blindness_smoke //Blinds non-shadowlings, heals shadowlings/thralls
 	name = "Odd Black Liquid"
->>>>>>> 39de83bb
 	id = "blindness_smoke"
 	description = "<::ERROR::> CANNOT ANALYZE REAGENT <::ERROR::>"
 	color = "#000000" //Complete black (RGB: 0, 0, 0)
