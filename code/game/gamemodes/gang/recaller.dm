//gangtool device
/obj/item/device/gangtool
	name = "suspicious device"
	desc = "A strange device of sorts. Hard to really make out what it actually does if you don't know how to operate it."
	icon_state = "gangtool-white"
	item_state = "walkietalkie"
	throwforce = 0
	w_class = WEIGHT_CLASS_TINY
	throw_speed = 3
	throw_range = 7
	flags = CONDUCT
	origin_tech = "programming=5;bluespace=2;syndicate=5"
	var/datum/gang/gang //Which gang uses this?
	var/recalling = 0
	var/outfits = 3
	var/free_pen = 0
	var/promotable = 0

/obj/item/device/gangtool/Initialize() //Initialize supply point income if it hasn't already been started
	..()
	if(!SSticker.mode.gang_points)
		SSticker.mode.gang_points = new /datum/gang_points(SSticker.mode)

/obj/item/device/gangtool/attack_self(mob/user)
	if (!can_use(user))
		return

	var/dat
	if(!gang)
		dat += "This device is not registered.<br><br>"
		if(user.mind in SSticker.mode.get_gang_bosses())
			if(promotable && user.mind.gang_datum.bosses.len < 3)
				dat += "Give this device to another member of your organization to use to promote them to Lieutenant.<br><br>"
				dat += "If this is meant as a spare device for yourself:<br>"
			dat += "<a href='?src=\ref[src];register=1'>Register Device as Spare</a><br>"
		else if (promotable)
			if(user.mind.gang_datum.bosses.len < 3)
				dat += "You have been selected for a promotion!<br>"
				dat += "<a href='?src=\ref[src];register=1'>Accept Promotion</a><br>"
			else
				dat += "No promotions available: All positions filled.<br>"
		else
			dat += "This device is not authorized to promote.<br>"
	else
		if(gang.is_dominating)
			dat += "<center><font color='red'>Takeover In Progress:<br><B>[gang.domination_time_remaining()] seconds remain</B></font></center>"

		var/isboss = (user.mind == gang.bosses[1])
		dat += "Registration: <B>[gang.name] Gang [isboss ? "Boss" : "Lieutenant"]</B><br>"
		dat += "Organization Size: <B>[gang.gangsters.len + gang.bosses.len]</B> | Station Control: <B>[round((gang.territory.len/GLOB.start_state.num_territories)*100, 1)]%</B><br>"
		dat += "Gang Influence: <B>[gang.points]</B><br>"
		dat += "Time until Influence grows: <B>[(gang.points >= 999) ? ("--:--") : (time2text(SSticker.mode.gang_points.next_point_time - world.time, "mm:ss"))]</B><br>"
		dat += "<hr>"


		for(var/cat in gang.item_category_list)
			dat += "<b>[cat]</b><br>"
			for(var/V in gang.item_category_list[cat])
				var/datum/gang_item/G = V
				if(!G.can_see(user, gang, src))
					continue

				var/cost = G.get_cost_display(user, gang, src)
				if(cost)
					dat += cost + " "

				var/toAdd = G.get_name_display(user, gang, src)
				if(G.can_buy(user, gang, src))
					toAdd = "<a href='?src=\ref[src];purchase=[G.id]'>[toAdd]</a>"
				dat += toAdd
				var/extra = G.get_extra_info(user, gang, src)
				if(extra)
					dat += "<br><i>[extra]</i>"
				dat += "<br>"
			dat += "<br>"

	dat += "<a href='?src=\ref[src];choice=refresh'>Refresh</a><br>"

	var/datum/browser/popup = new(user, "gangtool", "Welcome to GangTool v3.4", 340, 625)
	popup.set_content(dat)
	popup.open()



/obj/item/device/gangtool/Topic(href, href_list)
	if(!can_use(usr))
		return

	add_fingerprint(usr)

	if(href_list["register"])
		register_device(usr)

	else if(!gang) //Gangtool must be registered before you can use the functions below
		return

	if(href_list["purchase"])
		var/datum/gang_item/G = gang.item_list[href_list["purchase"]]
		if(G && G.can_buy(usr, gang, src))
			G.purchase(usr, gang, src, FALSE)

	attack_self(usr)


/obj/item/device/gangtool/proc/ping_gang(mob/user)
	if(!user)
		return
	var/message = stripped_input(user,"Discreetly send a gang-wide message.","Send Message") as null|text
	if(!message || !can_use(user))
		return
	if(user.z > 2)
		to_chat(user, "<span class='info'>[bicon(src)]Error: Station out of range.</span>")
		return
	var/list/members = list()
	members += gang.gangsters
	members += gang.bosses
	if(members.len)
		var/gang_rank = gang.bosses.Find(user.mind)
		switch(gang_rank)
			if(1)
				gang_rank = "Gang Boss"
			if(2)
				gang_rank = "1st Lieutenant"
			if(3)
				gang_rank = "2nd Lieutenant"
			if(4)
				gang_rank = "3rd Lieutenant"
			else
				gang_rank = "[gang_rank - 1]th Lieutenant"
		var/ping = "<span class='danger'><B><i>[gang.name] [gang_rank]</i>: [message]</B></span>"
		for(var/datum/mind/ganger in members)
			if(ganger.current && (ganger.current.z <= 2) && (ganger.current.stat == CONSCIOUS))
				to_chat(ganger.current, ping)
		for(var/mob/M in GLOB.dead_mob_list)
			var/link = FOLLOW_LINK(M, user)
			to_chat(M, "[link] [ping]")
		log_game("[key_name(user)] Messaged [gang.name] Gang: [message].")


/obj/item/device/gangtool/proc/register_device(mob/user)
	if(gang)	//It's already been registered!
		return
	if((promotable && (user.mind in SSticker.mode.get_gangsters())) || (user.mind in SSticker.mode.get_gang_bosses()))
		gang = user.mind.gang_datum
		gang.gangtools += src
		icon_state = "gangtool-[gang.color]"
		if(!(user.mind in gang.bosses))
			SSticker.mode.remove_gangster(user.mind, 0, 2)
			gang.bosses += user.mind
			user.mind.gang_datum = gang
			user.mind.special_role = "[gang.name] Gang Lieutenant"
			gang.add_gang_hud(user.mind)
			log_game("[key_name(user)] has been promoted to Lieutenant in the [gang.name] Gang")
			free_pen = 1
			gang.message_gangtools("[user] has been promoted to Lieutenant.")
			to_chat(user, "<FONT size=3 color=red><B>You have been promoted to Lieutenant!</B></FONT>")
			SSticker.mode.forge_gang_objectives(user.mind)
			SSticker.mode.greet_gang(user.mind,0)
			to_chat(user, "The <b>Gangtool</b> you registered will allow you to purchase weapons and equipment, and send messages to your gang.")
			to_chat(user, "Unlike regular gangsters, you may use <b>recruitment pens</b> to add recruits to your gang. Use them on unsuspecting crew members to recruit them. Don't forget to get your one free pen from the gangtool.")
	else
		to_chat(usr, "<span class='warning'>ACCESS DENIED: Unauthorized user.</span>")

/obj/item/device/gangtool/proc/recall(mob/user)
	if(!can_use(user))
		return 0

	if(recalling)
		to_chat(usr, "<span class='warning'>Error: Recall already in progress.</span>")
		return 0

	gang.message_gangtools("[usr] is attempting to recall the emergency shuttle.")
	recalling = 1
	to_chat(loc, "<span class='info'>[bicon(src)]Generating shuttle recall order with codes retrieved from last call signal...</span>")

	sleep(rand(100,300))

	if(SSshuttle.emergency.mode != SHUTTLE_CALL) //Shuttle can only be recalled when it's moving to the station
		to_chat(user, "<span class='warning'>[bicon(src)]Emergency shuttle cannot be recalled at this time.</span>")
		recalling = 0
		return 0
	to_chat(loc, "<span class='info'>[bicon(src)]Shuttle recall order generated. Accessing station long-range communication arrays...</span>")

	sleep(rand(100,300))

	if(!gang.dom_attempts)
		to_chat(user, "<span class='warning'>[bicon(src)]Error: Unable to access communication arrays. Firewall has logged our signature and is blocking all further attempts.</span>")
		recalling = 0
		return 0

	var/turf/userturf = get_turf(user)
	if(userturf.z != 1) //Shuttle can only be recalled while on station
		to_chat(user, "<span class='warning'>[bicon(src)]Error: Device out of range of station communication arrays.</span>")
		recalling = 0
		return 0
	var/datum/station_state/end_state = new /datum/station_state()
	end_state.count()
<<<<<<< HEAD
	if((100 *  start_state.score(end_state)) < 80) //Shuttle cannot be recalled if the station is too damaged
		to_chat(user, "<span class='warning'>[bicon(src)]Error: Station communication systems compromised. Unable to establish connection.</span>")
=======
	if((100 * GLOB.start_state.score(end_state)) < 80) //Shuttle cannot be recalled if the station is too damaged
		to_chat(user, "<span class='warning'>\icon[src]Error: Station communication systems compromised. Unable to establish connection.</span>")
>>>>>>> 8c5eca86
		recalling = 0
		return 0
	to_chat(loc, "<span class='info'>[bicon(src)]Comm arrays accessed. Broadcasting recall signal...</span>")

	sleep(rand(100,300))

	recalling = 0
	log_game("[key_name(user)] has tried to recall the shuttle with a gangtool.")
	message_admins("[key_name_admin(user)] has tried to recall the shuttle with a gangtool.", 1)
	userturf = get_turf(user)
	if(userturf.z == 1) //Check one more time that they are on station.
		if(SSshuttle.cancelEvac(user))
			return 1

	to_chat(loc, "<span class='info'>[bicon(src)]No response recieved. Emergency shuttle cannot be recalled at this time.</span>")
	return 0

/obj/item/device/gangtool/proc/can_use(mob/living/carbon/human/user)
	if(!istype(user))
		return 0
	if(user.restrained() || user.lying || user.stat || user.stunned || user.weakened)
		return 0
	if(!(src in user.contents))
		return 0
	if(!user.mind)
		return 0

	if(gang)	//If it's already registered, only let the gang's bosses use this
		if(user.mind in gang.bosses)
			return 1
	else	//If it's not registered, any gangster can use this to register
		if(user.mind in SSticker.mode.get_all_gangsters())
			return 1

	return 0

/obj/item/device/gangtool/spare
	outfits = 1

/obj/item/device/gangtool/spare/lt
	promotable = 1<|MERGE_RESOLUTION|>--- conflicted
+++ resolved
@@ -195,13 +195,8 @@
 		return 0
 	var/datum/station_state/end_state = new /datum/station_state()
 	end_state.count()
-<<<<<<< HEAD
-	if((100 *  start_state.score(end_state)) < 80) //Shuttle cannot be recalled if the station is too damaged
+	if((100 * GLOB.start_state.score(end_state)) < 80) //Shuttle cannot be recalled if the station is too damaged
 		to_chat(user, "<span class='warning'>[bicon(src)]Error: Station communication systems compromised. Unable to establish connection.</span>")
-=======
-	if((100 * GLOB.start_state.score(end_state)) < 80) //Shuttle cannot be recalled if the station is too damaged
-		to_chat(user, "<span class='warning'>\icon[src]Error: Station communication systems compromised. Unable to establish connection.</span>")
->>>>>>> 8c5eca86
 		recalling = 0
 		return 0
 	to_chat(loc, "<span class='info'>[bicon(src)]Comm arrays accessed. Broadcasting recall signal...</span>")
