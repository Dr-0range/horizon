//This file was auto-corrected by findeclaration.exe on 25.5.2012 20:42:32

/obj/structure/closet/crate
	name = "crate"
	desc = "A rectangular steel crate."
	icon = 'icons/obj/crates.dmi'
	var/icon_crate = "crate"
	icon_state = "crate"
	req_access = null
	var/rigged = 0
	var/sound_effect_open = 'sound/machines/click.ogg'
	var/sound_effect_close = 'sound/machines/click.ogg'
	var/obj/item/weapon/paper/manifest/manifest

/obj/structure/closet/crate/New()
	..()
	update_icon()


/obj/structure/closet/crate/update_icon()
	overlays.Cut()
	if(opened)
		icon_state = "[icon_crate]open"
	else
		icon_state = icon_crate
	if(manifest)
		overlays += "manifest"

/obj/structure/closet/crate/internals
	desc = "A internals crate."
	name = "internals crate"
	icon_crate = "o2crate"
	icon_state = "o2crate"

/obj/structure/closet/crate/trashcart
	desc = "A heavy, metal trashcart with wheels."
	name = "trash cart"
	icon_crate = "trashcart"
	icon_state = "trashcart"

/obj/structure/closet/crate/medical
	desc = "A medical crate."
	name = "medical crate"
	icon_crate = "medicalcrate"
	icon_state = "medicalcrate"

/obj/structure/closet/crate/rcd
	desc = "A crate for the storage of an RCD."
	name = "\improper RCD crate"

/obj/structure/closet/crate/rcd/New()
	..()
	for(var/i in 1 to 4)
		new /obj/item/weapon/rcd_ammo(src)
	new /obj/item/weapon/rcd(src)

/obj/structure/closet/crate/freezer
	desc = "A freezer."
	name = "freezer"
	icon_crate = "freezer"
	icon_state = "freezer"
	var/target_temp = T0C - 40
	var/cooling_power = 40

/obj/structure/closet/crate/freezer/return_air()
	var/datum/gas_mixture/gas = (..())
	if(!gas)
		return null
<<<<<<< HEAD
	var/datum/gas_mixture/newgas = new/datum/gas_mixture()
	newgas.oxygen = gas.oxygen
	newgas.carbon_dioxide = gas.carbon_dioxide
	newgas.nitrogen = gas.nitrogen
	newgas.toxins = gas.toxins
	newgas.volume = gas.volume
	newgas.temperature = gas.temperature
=======

	var/datum/gas_mixture/newgas = new/datum/gas_mixture()
	newgas.copy_from(gas)

>>>>>>> 9fdbc325
	if(newgas.temperature <= target_temp)
		return

	if((newgas.temperature - cooling_power) > target_temp)
		newgas.temperature -= cooling_power
	else
		newgas.temperature = target_temp
	return newgas


/obj/structure/closet/crate/radiation
	desc = "A crate with a radiation sign on it."
	name = "radioactive gear crate"
	icon_crate = "radiation"
	icon_state = "radiation"

/obj/structure/closet/crate/radiation/New()
	..()
	for(var/i in 1 to 4)
		new /obj/item/clothing/suit/radiation(src)
		new /obj/item/clothing/head/radiation(src)

/obj/structure/closet/crate/hydroponics
	name = "hydroponics crate"
	desc = "All you need to destroy those pesky weeds and pests."
	icon_crate = "hydrocrate"
	icon_state = "hydrocrate"

/obj/structure/closet/crate/hydroponics/prespawned

/obj/structure/closet/crate/hydroponics/prespawned/New()
	..()
	new /obj/item/weapon/reagent_containers/spray/plantbgone(src)
	new /obj/item/weapon/reagent_containers/spray/plantbgone(src)
	new /obj/item/weapon/cultivator(src)

/obj/structure/closet/crate/secure
	desc = "A secure crate."
	name = "secure crate"
	icon_crate = "securecrate"
	icon_state = "securecrate"
	var/redlight = "securecrater"
	var/greenlight = "securecrateg"
	var/sparks = "securecratesparks"
	var/emag = "securecrateemag"
	locked = 1
	health = 1000

/obj/structure/closet/crate/secure/weapon
	desc = "A secure weapons crate."
	name = "weapons crate"
	icon_crate = "weaponcrate"
	icon_state = "weaponcrate"

/obj/structure/closet/crate/secure/plasma
	desc = "A secure plasma crate."
	name = "plasma crate"
	icon_crate = "plasmacrate"
	icon_state = "plasmacrate"

/obj/structure/closet/crate/secure/gear
	desc = "A secure gear crate."
	name = "gear crate"
	icon_crate = "secgearcrate"
	icon_state = "secgearcrate"

/obj/structure/closet/crate/secure/hydrosec
	desc = "A crate with a lock on it, painted in the scheme of the station's botanists."
	name = "secure hydroponics crate"
	icon_crate = "hydrosecurecrate"
	icon_state = "hydrosecurecrate"

/obj/structure/closet/crate/secure/update_icon()
	..()
	if(locked)
		overlays += redlight
	else if(broken)
		overlays += emag
	else
		overlays += greenlight

/obj/structure/closet/crate/open()
	playsound(src.loc, sound_effect_open, 15, 1, -3)
	dump_contents()
	src.opened = 1
	update_icon()
	return 1

/obj/structure/closet/crate/close()
	playsound(src.loc, sound_effect_close, 15, 1, -3)
	take_contents()
	src.opened = 0
	update_icon()
	return 1

/obj/structure/closet/crate/insert(atom/movable/AM, include_mobs = 0)

	if(contents.len >= storage_capacity)
		return -1
	if(include_mobs && isliving(AM))
		var/mob/living/L = AM
		if(L.buckled)
			return 0
	else if(isobj(AM))
		if(AM.density || AM.anchored || istype(AM,/obj/structure/closet))
			return 0
	else
		return 0

	if(istype(AM, /obj/structure/bed)) //This is only necessary because of rollerbeds and swivel chairs.
		var/obj/structure/bed/B = AM
		if(B.buckled_mob)
			return 0

	AM.loc = src
	return 1

/obj/structure/closet/crate/proc/tear_manifest(mob/user)
	user << "<span class='notice'>You tear the manifest off of the crate.</span>"
	playsound(src.loc, 'sound/items/poster_ripped.ogg', 75, 1)
	manifest.loc = loc
	if(ishuman(user))
		user.put_in_hands(manifest)
	manifest = null
	overlays-="manifest"

/obj/structure/closet/crate/attack_hand(mob/user)
	if(manifest)
		tear_manifest(user)
		return
	if(opened)
		close()
	else
		if(rigged && locate(/obj/item/device/electropack) in src)
			if(isliving(user))
				var/mob/living/L = user
				if(L.electrocute_act(17, src))
					var/datum/effect_system/spark_spread/s = new /datum/effect_system/spark_spread
					s.set_up(5, 1, src)
					s.start()
					return
		open()
	return

/obj/structure/closet/crate/secure/attack_hand(mob/user)
	if(manifest)
		tear_manifest(user)
		return
	if(locked && !broken)
		if (allowed(user))
			user << "<span class='notice'>You unlock [src].</span>"
			src.locked = 0
			update_icon()
			add_fingerprint(user)
			return
		else
			user << "<span class='notice'>[src] is locked.</span>"
			return
	else
		..()

/obj/structure/closet/crate/secure/attackby(obj/item/weapon/W, mob/user, params)
	if(istype(W, /obj/item/weapon/card) && src.allowed(user) && !locked && !opened && !broken)
		user << "<span class='notice'>You lock \the [src].</span>"
		src.locked = 1
		update_icon()
		add_fingerprint(user)
		return

	return ..()

/obj/structure/closet/crate/secure/emag_act(mob/user)
	if(locked && !broken)
		src.locked = 0
		src.broken = 1
		update_icon()
		overlays += sparks
		spawn(6) overlays -= sparks //Tried lots of stuff but nothing works right. so i have to use this *sadface*
		playsound(src.loc, "sparks", 60, 1)
		user << "<span class='notice'>You unlock \the [src].</span>"
		add_fingerprint(user)

/obj/structure/closet/crate/attack_paw(mob/user)
	return attack_hand(user)

/obj/structure/closet/crate/attackby(obj/item/weapon/W, mob/user, params)
	if(opened)
		if(isrobot(user))
			return
		if(!user.drop_item()) //couldn't drop the item
			user << "<span class='warning'>\The [W] is stuck to your hand, you cannot put it in \the [src]!</span>"
			return
		if(W)
			W.loc = src.loc
	else if(istype(W, /obj/item/stack/packageWrap))
		return
	else if(istype(W, /obj/item/stack/cable_coil))
		if(rigged)
			user << "<span class='warning'>[src] is already rigged!</span>"
			return
		var/obj/item/stack/cable_coil/C = W
		if (C.use(5))
			user << "<span class='notice'>You rig [src].</span>"
			rigged = 1
		else
			user << "<span class='warning'>You need 5 lengths of cable to rig [src]!</span>"
		return
	else if(istype(W, /obj/item/device/electropack))
		if(rigged)
			if(!user.drop_item())
				return
			user  << "<span class='notice'>You attach [W] to [src].</span>"
			W.loc = src
			return
	else if(istype(W, /obj/item/weapon/wirecutters))
		if(rigged)
			user  << "<span class='notice'>You cut away the wiring.</span>"
			playsound(loc, 'sound/items/Wirecutter.ogg', 100, 1)
			rigged = 0
			return
	else if(!place(user, W))
		return attack_hand(user)

/obj/structure/closet/crate/secure/emp_act(severity)
	for(var/obj/O in src)
		O.emp_act(severity)
	if(!broken && !opened  && prob(50/severity))
		if(!locked)
			src.locked = 1
			update_icon()
		else
			src.locked = 0
			src.broken = 1
			update_icon()
			overlays += sparks
			spawn(6) overlays -= sparks //Tried lots of stuff but nothing works right. so i have to use this *sadface*
			playsound(src.loc, 'sound/effects/sparks4.ogg', 75, 1)
	if(!opened && prob(20/severity))
		if(!locked)
			open()
		else
			src.req_access = list()
			src.req_access += pick(get_all_accesses())
	..()

<|MERGE_RESOLUTION|>--- conflicted
+++ resolved
@@ -1,327 +1,317 @@
-//This file was auto-corrected by findeclaration.exe on 25.5.2012 20:42:32
-
-/obj/structure/closet/crate
-	name = "crate"
-	desc = "A rectangular steel crate."
-	icon = 'icons/obj/crates.dmi'
-	var/icon_crate = "crate"
-	icon_state = "crate"
-	req_access = null
-	var/rigged = 0
-	var/sound_effect_open = 'sound/machines/click.ogg'
-	var/sound_effect_close = 'sound/machines/click.ogg'
-	var/obj/item/weapon/paper/manifest/manifest
-
-/obj/structure/closet/crate/New()
-	..()
-	update_icon()
-
-
-/obj/structure/closet/crate/update_icon()
-	overlays.Cut()
-	if(opened)
-		icon_state = "[icon_crate]open"
-	else
-		icon_state = icon_crate
-	if(manifest)
-		overlays += "manifest"
-
-/obj/structure/closet/crate/internals
-	desc = "A internals crate."
-	name = "internals crate"
-	icon_crate = "o2crate"
-	icon_state = "o2crate"
-
-/obj/structure/closet/crate/trashcart
-	desc = "A heavy, metal trashcart with wheels."
-	name = "trash cart"
-	icon_crate = "trashcart"
-	icon_state = "trashcart"
-
-/obj/structure/closet/crate/medical
-	desc = "A medical crate."
-	name = "medical crate"
-	icon_crate = "medicalcrate"
-	icon_state = "medicalcrate"
-
-/obj/structure/closet/crate/rcd
-	desc = "A crate for the storage of an RCD."
-	name = "\improper RCD crate"
-
-/obj/structure/closet/crate/rcd/New()
-	..()
-	for(var/i in 1 to 4)
-		new /obj/item/weapon/rcd_ammo(src)
-	new /obj/item/weapon/rcd(src)
-
-/obj/structure/closet/crate/freezer
-	desc = "A freezer."
-	name = "freezer"
-	icon_crate = "freezer"
-	icon_state = "freezer"
-	var/target_temp = T0C - 40
-	var/cooling_power = 40
-
-/obj/structure/closet/crate/freezer/return_air()
-	var/datum/gas_mixture/gas = (..())
-	if(!gas)
-		return null
-<<<<<<< HEAD
-	var/datum/gas_mixture/newgas = new/datum/gas_mixture()
-	newgas.oxygen = gas.oxygen
-	newgas.carbon_dioxide = gas.carbon_dioxide
-	newgas.nitrogen = gas.nitrogen
-	newgas.toxins = gas.toxins
-	newgas.volume = gas.volume
-	newgas.temperature = gas.temperature
-=======
-
-	var/datum/gas_mixture/newgas = new/datum/gas_mixture()
-	newgas.copy_from(gas)
-
->>>>>>> 9fdbc325
-	if(newgas.temperature <= target_temp)
-		return
-
-	if((newgas.temperature - cooling_power) > target_temp)
-		newgas.temperature -= cooling_power
-	else
-		newgas.temperature = target_temp
-	return newgas
-
-
-/obj/structure/closet/crate/radiation
-	desc = "A crate with a radiation sign on it."
-	name = "radioactive gear crate"
-	icon_crate = "radiation"
-	icon_state = "radiation"
-
-/obj/structure/closet/crate/radiation/New()
-	..()
-	for(var/i in 1 to 4)
-		new /obj/item/clothing/suit/radiation(src)
-		new /obj/item/clothing/head/radiation(src)
-
-/obj/structure/closet/crate/hydroponics
-	name = "hydroponics crate"
-	desc = "All you need to destroy those pesky weeds and pests."
-	icon_crate = "hydrocrate"
-	icon_state = "hydrocrate"
-
-/obj/structure/closet/crate/hydroponics/prespawned
-
-/obj/structure/closet/crate/hydroponics/prespawned/New()
-	..()
-	new /obj/item/weapon/reagent_containers/spray/plantbgone(src)
-	new /obj/item/weapon/reagent_containers/spray/plantbgone(src)
-	new /obj/item/weapon/cultivator(src)
-
-/obj/structure/closet/crate/secure
-	desc = "A secure crate."
-	name = "secure crate"
-	icon_crate = "securecrate"
-	icon_state = "securecrate"
-	var/redlight = "securecrater"
-	var/greenlight = "securecrateg"
-	var/sparks = "securecratesparks"
-	var/emag = "securecrateemag"
-	locked = 1
-	health = 1000
-
-/obj/structure/closet/crate/secure/weapon
-	desc = "A secure weapons crate."
-	name = "weapons crate"
-	icon_crate = "weaponcrate"
-	icon_state = "weaponcrate"
-
-/obj/structure/closet/crate/secure/plasma
-	desc = "A secure plasma crate."
-	name = "plasma crate"
-	icon_crate = "plasmacrate"
-	icon_state = "plasmacrate"
-
-/obj/structure/closet/crate/secure/gear
-	desc = "A secure gear crate."
-	name = "gear crate"
-	icon_crate = "secgearcrate"
-	icon_state = "secgearcrate"
-
-/obj/structure/closet/crate/secure/hydrosec
-	desc = "A crate with a lock on it, painted in the scheme of the station's botanists."
-	name = "secure hydroponics crate"
-	icon_crate = "hydrosecurecrate"
-	icon_state = "hydrosecurecrate"
-
-/obj/structure/closet/crate/secure/update_icon()
-	..()
-	if(locked)
-		overlays += redlight
-	else if(broken)
-		overlays += emag
-	else
-		overlays += greenlight
-
-/obj/structure/closet/crate/open()
-	playsound(src.loc, sound_effect_open, 15, 1, -3)
-	dump_contents()
-	src.opened = 1
-	update_icon()
-	return 1
-
-/obj/structure/closet/crate/close()
-	playsound(src.loc, sound_effect_close, 15, 1, -3)
-	take_contents()
-	src.opened = 0
-	update_icon()
-	return 1
-
-/obj/structure/closet/crate/insert(atom/movable/AM, include_mobs = 0)
-
-	if(contents.len >= storage_capacity)
-		return -1
-	if(include_mobs && isliving(AM))
-		var/mob/living/L = AM
-		if(L.buckled)
-			return 0
-	else if(isobj(AM))
-		if(AM.density || AM.anchored || istype(AM,/obj/structure/closet))
-			return 0
-	else
-		return 0
-
-	if(istype(AM, /obj/structure/bed)) //This is only necessary because of rollerbeds and swivel chairs.
-		var/obj/structure/bed/B = AM
-		if(B.buckled_mob)
-			return 0
-
-	AM.loc = src
-	return 1
-
-/obj/structure/closet/crate/proc/tear_manifest(mob/user)
-	user << "<span class='notice'>You tear the manifest off of the crate.</span>"
-	playsound(src.loc, 'sound/items/poster_ripped.ogg', 75, 1)
-	manifest.loc = loc
-	if(ishuman(user))
-		user.put_in_hands(manifest)
-	manifest = null
-	overlays-="manifest"
-
-/obj/structure/closet/crate/attack_hand(mob/user)
-	if(manifest)
-		tear_manifest(user)
-		return
-	if(opened)
-		close()
-	else
-		if(rigged && locate(/obj/item/device/electropack) in src)
-			if(isliving(user))
-				var/mob/living/L = user
-				if(L.electrocute_act(17, src))
-					var/datum/effect_system/spark_spread/s = new /datum/effect_system/spark_spread
-					s.set_up(5, 1, src)
-					s.start()
-					return
-		open()
-	return
-
-/obj/structure/closet/crate/secure/attack_hand(mob/user)
-	if(manifest)
-		tear_manifest(user)
-		return
-	if(locked && !broken)
-		if (allowed(user))
-			user << "<span class='notice'>You unlock [src].</span>"
-			src.locked = 0
-			update_icon()
-			add_fingerprint(user)
-			return
-		else
-			user << "<span class='notice'>[src] is locked.</span>"
-			return
-	else
-		..()
-
-/obj/structure/closet/crate/secure/attackby(obj/item/weapon/W, mob/user, params)
-	if(istype(W, /obj/item/weapon/card) && src.allowed(user) && !locked && !opened && !broken)
-		user << "<span class='notice'>You lock \the [src].</span>"
-		src.locked = 1
-		update_icon()
-		add_fingerprint(user)
-		return
-
-	return ..()
-
-/obj/structure/closet/crate/secure/emag_act(mob/user)
-	if(locked && !broken)
-		src.locked = 0
-		src.broken = 1
-		update_icon()
-		overlays += sparks
-		spawn(6) overlays -= sparks //Tried lots of stuff but nothing works right. so i have to use this *sadface*
-		playsound(src.loc, "sparks", 60, 1)
-		user << "<span class='notice'>You unlock \the [src].</span>"
-		add_fingerprint(user)
-
-/obj/structure/closet/crate/attack_paw(mob/user)
-	return attack_hand(user)
-
-/obj/structure/closet/crate/attackby(obj/item/weapon/W, mob/user, params)
-	if(opened)
-		if(isrobot(user))
-			return
-		if(!user.drop_item()) //couldn't drop the item
-			user << "<span class='warning'>\The [W] is stuck to your hand, you cannot put it in \the [src]!</span>"
-			return
-		if(W)
-			W.loc = src.loc
-	else if(istype(W, /obj/item/stack/packageWrap))
-		return
-	else if(istype(W, /obj/item/stack/cable_coil))
-		if(rigged)
-			user << "<span class='warning'>[src] is already rigged!</span>"
-			return
-		var/obj/item/stack/cable_coil/C = W
-		if (C.use(5))
-			user << "<span class='notice'>You rig [src].</span>"
-			rigged = 1
-		else
-			user << "<span class='warning'>You need 5 lengths of cable to rig [src]!</span>"
-		return
-	else if(istype(W, /obj/item/device/electropack))
-		if(rigged)
-			if(!user.drop_item())
-				return
-			user  << "<span class='notice'>You attach [W] to [src].</span>"
-			W.loc = src
-			return
-	else if(istype(W, /obj/item/weapon/wirecutters))
-		if(rigged)
-			user  << "<span class='notice'>You cut away the wiring.</span>"
-			playsound(loc, 'sound/items/Wirecutter.ogg', 100, 1)
-			rigged = 0
-			return
-	else if(!place(user, W))
-		return attack_hand(user)
-
-/obj/structure/closet/crate/secure/emp_act(severity)
-	for(var/obj/O in src)
-		O.emp_act(severity)
-	if(!broken && !opened  && prob(50/severity))
-		if(!locked)
-			src.locked = 1
-			update_icon()
-		else
-			src.locked = 0
-			src.broken = 1
-			update_icon()
-			overlays += sparks
-			spawn(6) overlays -= sparks //Tried lots of stuff but nothing works right. so i have to use this *sadface*
-			playsound(src.loc, 'sound/effects/sparks4.ogg', 75, 1)
-	if(!opened && prob(20/severity))
-		if(!locked)
-			open()
-		else
-			src.req_access = list()
-			src.req_access += pick(get_all_accesses())
-	..()
-
+//This file was auto-corrected by findeclaration.exe on 25.5.2012 20:42:32
+
+/obj/structure/closet/crate
+	name = "crate"
+	desc = "A rectangular steel crate."
+	icon = 'icons/obj/crates.dmi'
+	var/icon_crate = "crate"
+	icon_state = "crate"
+	req_access = null
+	var/rigged = 0
+	var/sound_effect_open = 'sound/machines/click.ogg'
+	var/sound_effect_close = 'sound/machines/click.ogg'
+	var/obj/item/weapon/paper/manifest/manifest
+
+/obj/structure/closet/crate/New()
+	..()
+	update_icon()
+
+
+/obj/structure/closet/crate/update_icon()
+	overlays.Cut()
+	if(opened)
+		icon_state = "[icon_crate]open"
+	else
+		icon_state = icon_crate
+	if(manifest)
+		overlays += "manifest"
+
+/obj/structure/closet/crate/internals
+	desc = "A internals crate."
+	name = "internals crate"
+	icon_crate = "o2crate"
+	icon_state = "o2crate"
+
+/obj/structure/closet/crate/trashcart
+	desc = "A heavy, metal trashcart with wheels."
+	name = "trash cart"
+	icon_crate = "trashcart"
+	icon_state = "trashcart"
+
+/obj/structure/closet/crate/medical
+	desc = "A medical crate."
+	name = "medical crate"
+	icon_crate = "medicalcrate"
+	icon_state = "medicalcrate"
+
+/obj/structure/closet/crate/rcd
+	desc = "A crate for the storage of an RCD."
+	name = "\improper RCD crate"
+
+/obj/structure/closet/crate/rcd/New()
+	..()
+	for(var/i in 1 to 4)
+		new /obj/item/weapon/rcd_ammo(src)
+	new /obj/item/weapon/rcd(src)
+
+/obj/structure/closet/crate/freezer
+	desc = "A freezer."
+	name = "freezer"
+	icon_crate = "freezer"
+	icon_state = "freezer"
+	var/target_temp = T0C - 40
+	var/cooling_power = 40
+
+/obj/structure/closet/crate/freezer/return_air()
+	var/datum/gas_mixture/gas = (..())
+	if(!gas)
+		return null
+
+	var/datum/gas_mixture/newgas = new/datum/gas_mixture()
+	newgas.copy_from(gas)
+
+	if(newgas.temperature <= target_temp)
+		return
+
+	if((newgas.temperature - cooling_power) > target_temp)
+		newgas.temperature -= cooling_power
+	else
+		newgas.temperature = target_temp
+	return newgas
+
+
+/obj/structure/closet/crate/radiation
+	desc = "A crate with a radiation sign on it."
+	name = "radioactive gear crate"
+	icon_crate = "radiation"
+	icon_state = "radiation"
+
+/obj/structure/closet/crate/radiation/New()
+	..()
+	for(var/i in 1 to 4)
+		new /obj/item/clothing/suit/radiation(src)
+		new /obj/item/clothing/head/radiation(src)
+
+/obj/structure/closet/crate/hydroponics
+	name = "hydroponics crate"
+	desc = "All you need to destroy those pesky weeds and pests."
+	icon_crate = "hydrocrate"
+	icon_state = "hydrocrate"
+
+/obj/structure/closet/crate/hydroponics/prespawned
+
+/obj/structure/closet/crate/hydroponics/prespawned/New()
+	..()
+	new /obj/item/weapon/reagent_containers/spray/plantbgone(src)
+	new /obj/item/weapon/reagent_containers/spray/plantbgone(src)
+	new /obj/item/weapon/cultivator(src)
+
+/obj/structure/closet/crate/secure
+	desc = "A secure crate."
+	name = "secure crate"
+	icon_crate = "securecrate"
+	icon_state = "securecrate"
+	var/redlight = "securecrater"
+	var/greenlight = "securecrateg"
+	var/sparks = "securecratesparks"
+	var/emag = "securecrateemag"
+	locked = 1
+	health = 1000
+
+/obj/structure/closet/crate/secure/weapon
+	desc = "A secure weapons crate."
+	name = "weapons crate"
+	icon_crate = "weaponcrate"
+	icon_state = "weaponcrate"
+
+/obj/structure/closet/crate/secure/plasma
+	desc = "A secure plasma crate."
+	name = "plasma crate"
+	icon_crate = "plasmacrate"
+	icon_state = "plasmacrate"
+
+/obj/structure/closet/crate/secure/gear
+	desc = "A secure gear crate."
+	name = "gear crate"
+	icon_crate = "secgearcrate"
+	icon_state = "secgearcrate"
+
+/obj/structure/closet/crate/secure/hydrosec
+	desc = "A crate with a lock on it, painted in the scheme of the station's botanists."
+	name = "secure hydroponics crate"
+	icon_crate = "hydrosecurecrate"
+	icon_state = "hydrosecurecrate"
+
+/obj/structure/closet/crate/secure/update_icon()
+	..()
+	if(locked)
+		overlays += redlight
+	else if(broken)
+		overlays += emag
+	else
+		overlays += greenlight
+
+/obj/structure/closet/crate/open()
+	playsound(src.loc, sound_effect_open, 15, 1, -3)
+	dump_contents()
+	src.opened = 1
+	update_icon()
+	return 1
+
+/obj/structure/closet/crate/close()
+	playsound(src.loc, sound_effect_close, 15, 1, -3)
+	take_contents()
+	src.opened = 0
+	update_icon()
+	return 1
+
+/obj/structure/closet/crate/insert(atom/movable/AM, include_mobs = 0)
+
+	if(contents.len >= storage_capacity)
+		return -1
+	if(include_mobs && isliving(AM))
+		var/mob/living/L = AM
+		if(L.buckled)
+			return 0
+	else if(isobj(AM))
+		if(AM.density || AM.anchored || istype(AM,/obj/structure/closet))
+			return 0
+	else
+		return 0
+
+	if(istype(AM, /obj/structure/bed)) //This is only necessary because of rollerbeds and swivel chairs.
+		var/obj/structure/bed/B = AM
+		if(B.buckled_mob)
+			return 0
+
+	AM.loc = src
+	return 1
+
+/obj/structure/closet/crate/proc/tear_manifest(mob/user)
+	user << "<span class='notice'>You tear the manifest off of the crate.</span>"
+	playsound(src.loc, 'sound/items/poster_ripped.ogg', 75, 1)
+	manifest.loc = loc
+	if(ishuman(user))
+		user.put_in_hands(manifest)
+	manifest = null
+	overlays-="manifest"
+
+/obj/structure/closet/crate/attack_hand(mob/user)
+	if(manifest)
+		tear_manifest(user)
+		return
+	if(opened)
+		close()
+	else
+		if(rigged && locate(/obj/item/device/electropack) in src)
+			if(isliving(user))
+				var/mob/living/L = user
+				if(L.electrocute_act(17, src))
+					var/datum/effect_system/spark_spread/s = new /datum/effect_system/spark_spread
+					s.set_up(5, 1, src)
+					s.start()
+					return
+		open()
+	return
+
+/obj/structure/closet/crate/secure/attack_hand(mob/user)
+	if(manifest)
+		tear_manifest(user)
+		return
+	if(locked && !broken)
+		if (allowed(user))
+			user << "<span class='notice'>You unlock [src].</span>"
+			src.locked = 0
+			update_icon()
+			add_fingerprint(user)
+			return
+		else
+			user << "<span class='notice'>[src] is locked.</span>"
+			return
+	else
+		..()
+
+/obj/structure/closet/crate/secure/attackby(obj/item/weapon/W, mob/user, params)
+	if(istype(W, /obj/item/weapon/card) && src.allowed(user) && !locked && !opened && !broken)
+		user << "<span class='notice'>You lock \the [src].</span>"
+		src.locked = 1
+		update_icon()
+		add_fingerprint(user)
+		return
+
+	return ..()
+
+/obj/structure/closet/crate/secure/emag_act(mob/user)
+	if(locked && !broken)
+		src.locked = 0
+		src.broken = 1
+		update_icon()
+		overlays += sparks
+		spawn(6) overlays -= sparks //Tried lots of stuff but nothing works right. so i have to use this *sadface*
+		playsound(src.loc, "sparks", 60, 1)
+		user << "<span class='notice'>You unlock \the [src].</span>"
+		add_fingerprint(user)
+
+/obj/structure/closet/crate/attack_paw(mob/user)
+	return attack_hand(user)
+
+/obj/structure/closet/crate/attackby(obj/item/weapon/W, mob/user, params)
+	if(opened)
+		if(isrobot(user))
+			return
+		if(!user.drop_item()) //couldn't drop the item
+			user << "<span class='warning'>\The [W] is stuck to your hand, you cannot put it in \the [src]!</span>"
+			return
+		if(W)
+			W.loc = src.loc
+	else if(istype(W, /obj/item/stack/packageWrap))
+		return
+	else if(istype(W, /obj/item/stack/cable_coil))
+		if(rigged)
+			user << "<span class='warning'>[src] is already rigged!</span>"
+			return
+		var/obj/item/stack/cable_coil/C = W
+		if (C.use(5))
+			user << "<span class='notice'>You rig [src].</span>"
+			rigged = 1
+		else
+			user << "<span class='warning'>You need 5 lengths of cable to rig [src]!</span>"
+		return
+	else if(istype(W, /obj/item/device/electropack))
+		if(rigged)
+			if(!user.drop_item())
+				return
+			user  << "<span class='notice'>You attach [W] to [src].</span>"
+			W.loc = src
+			return
+	else if(istype(W, /obj/item/weapon/wirecutters))
+		if(rigged)
+			user  << "<span class='notice'>You cut away the wiring.</span>"
+			playsound(loc, 'sound/items/Wirecutter.ogg', 100, 1)
+			rigged = 0
+			return
+	else if(!place(user, W))
+		return attack_hand(user)
+
+/obj/structure/closet/crate/secure/emp_act(severity)
+	for(var/obj/O in src)
+		O.emp_act(severity)
+	if(!broken && !opened  && prob(50/severity))
+		if(!locked)
+			src.locked = 1
+			update_icon()
+		else
+			src.locked = 0
+			src.broken = 1
+			update_icon()
+			overlays += sparks
+			spawn(6) overlays -= sparks //Tried lots of stuff but nothing works right. so i have to use this *sadface*
+			playsound(src.loc, 'sound/effects/sparks4.ogg', 75, 1)
+	if(!opened && prob(20/severity))
+		if(!locked)
+			open()
+		else
+			src.req_access = list()
+			src.req_access += pick(get_all_accesses())
+	..()
+