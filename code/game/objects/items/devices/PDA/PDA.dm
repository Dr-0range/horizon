--- conflicted
+++ resolved
@@ -1,1009 +1,1005 @@
-
-//The advanced pea-green monochrome lcd of tomorrow.
-
-GLOBAL_LIST_EMPTY(PDAs)
-
-
-/obj/item/device/pda
-	name = "\improper PDA"
-	desc = "A portable microcomputer by Thinktronic Systems, LTD. Functionality determined by a preprogrammed ROM cartridge."
-	icon = 'icons/obj/pda.dmi'
-	icon_state = "pda"
-	item_state = "electronic"
-	flags = NOBLUDGEON
-	w_class = WEIGHT_CLASS_TINY
-	slot_flags = SLOT_ID | SLOT_BELT
-	origin_tech = "programming=2"
-	armor = list(melee = 0, bullet = 0, laser = 0, energy = 0, bomb = 0, bio = 0, rad = 0, fire = 100, acid = 100)
-	resistance_flags = FIRE_PROOF | ACID_PROOF
-
-
-	//Main variables
-	var/owner = null // String name of owner
-	var/default_cartridge = 0 // Access level defined by cartridge
-	var/obj/item/weapon/cartridge/cartridge = null //current cartridge
-	var/mode = 0 //Controls what menu the PDA will display. 0 is hub; the rest are either built in or based on cartridge.
-	var/icon_alert = "pda-r" //Icon to be overlayed for message alerts. Taken from the pda icon file.
-
-	//Secondary variables
-	var/scanmode = 0 //1 is medical scanner, 2 is forensics, 3 is reagent scanner.
-	var/fon = 0 //Is the flashlight function on?
-	var/f_lum = 3 //Luminosity for the flashlight function
-	var/silent = 0 //To beep or not to beep, that is the question
-	var/toff = 0 //If 1, messenger disabled
-	var/tnote = null //Current Texts
-	var/last_text //No text spamming
-	var/last_noise //Also no honk spamming that's bad too
-	var/ttone = "beep" //The ringtone!
-	var/lock_code = "" // Lockcode to unlock uplink
-	var/honkamt = 0 //How many honks left when infected with honk.exe
-	var/mimeamt = 0 //How many silence left when infected with mime.exe
-	var/note = "Congratulations, your station has chosen the Thinktronic 5230 Personal Data Assistant!" //Current note in the notepad function
-	var/notehtml = ""
-	var/notescanned = 0 // True if what is in the notekeeper was from a paper.
-	var/cart = "" //A place to stick cartridge menu information
-	var/detonate = 1 // Can the PDA be blown up?
-	var/hidden = 0 // Is the PDA hidden from the PDA list?
-	var/emped = 0
-
-	var/obj/item/weapon/card/id/id = null //Making it possible to slot an ID card into the PDA so it can function as both.
-	var/ownjob = null //related to above
-
-	var/obj/item/device/paicard/pai = null	// A slot for a personal AI device
-
-	var/icon/photo //Scanned photo
-
-	var/list/contained_item = list(/obj/item/weapon/pen, /obj/item/toy/crayon, /obj/item/weapon/lipstick, /obj/item/device/flashlight/pen, /obj/item/clothing/mask/cigarette)
-	var/obj/item/inserted_item //Used for pen, crayon, and lipstick insertion or removal. Same as above.
-	var/overlays_x_offset = 0	//x offset to use for certain overlays
-
-/obj/item/device/pda/New()
-	..()
-	if(fon)
-		set_light(f_lum)
-
-	GLOB.PDAs += src
-	if(default_cartridge)
-		cartridge = new default_cartridge(src)
-	inserted_item =	new /obj/item/weapon/pen(src)
-	update_icon()
-
-/obj/item/device/pda/proc/update_label()
-	name = "PDA-[owner] ([ownjob])" //Name generalisation
-
-/obj/item/device/pda/GetAccess()
-	if(id)
-		return id.GetAccess()
-	else
-		return ..()
-
-/obj/item/device/pda/GetID()
-	return id
-
-/obj/item/device/pda/update_icon()
-	cut_overlays()
-	var/mutable_appearance/overlay = new()
-	overlay.pixel_x = overlays_x_offset
-	if(id)
-		overlay.icon_state = "id_overlay"
-		add_overlay(new /mutable_appearance(overlay))
-	if(inserted_item)
-		overlay.icon_state = "insert_overlay"
-		add_overlay(new /mutable_appearance(overlay))
-	if(fon)
-		overlay.icon_state = "light_overlay"
-		add_overlay(new /mutable_appearance(overlay))
-	if(pai)
-		if(pai.pai)
-			overlay.icon_state = "pai_overlay"
-			add_overlay(new /mutable_appearance(overlay))
-		else
-			overlay.icon_state = "pai_off_overlay"
-			add_overlay(new /mutable_appearance(overlay))
-
-/obj/item/device/pda/MouseDrop(obj/over_object, src_location, over_location)
-	var/mob/M = usr
-	if((!istype(over_object, /obj/screen)) && usr.canUseTopic(src))
-		return attack_self(M)
-	return
-
-/obj/item/device/pda/attack_self(mob/user)
-	var/datum/asset/assets = get_asset_datum(/datum/asset/simple/pda)
-	assets.send(user)
-
-	user.set_machine(src)
-
-	if(hidden_uplink && hidden_uplink.active)
-		hidden_uplink.interact(user)
-		return
-
-	var/dat = "<html><head><title>Personal Data Assistant</title></head><body bgcolor=\"#808000\"><style>a, a:link, a:visited, a:active, a:hover { color: #000000; }img {border-style:none;}</style>"
-
-	dat += "<a href='byond://?src=\ref[src];choice=Refresh'><img src=pda_refresh.png> Refresh</a>"
-
-	if ((!isnull(cartridge)) && (mode == 0))
-		dat += " | <a href='byond://?src=\ref[src];choice=Eject'><img src=pda_eject.png> Eject [cartridge]</a>"
-	if (mode)
-		dat += " | <a href='byond://?src=\ref[src];choice=Return'><img src=pda_menu.png> Return</a>"
-
-	dat += "<br>"
-
-	if (!owner)
-		dat += "Warning: No owner information entered.  Please swipe card.<br><br>"
-		dat += "<a href='byond://?src=\ref[src];choice=Refresh'><img src=pda_refresh.png> Retry</a>"
-	else
-		switch (mode)
-			if (0)
-				dat += "<h2>PERSONAL DATA ASSISTANT v.1.2</h2>"
-				dat += "Owner: [owner], [ownjob]<br>"
-				dat += text("ID: <A href='?src=\ref[src];choice=Authenticate'>[id ? "[id.registered_name], [id.assignment]" : "----------"]")
-				dat += text("<br><A href='?src=\ref[src];choice=UpdateInfo'>[id ? "Update PDA Info" : ""]</A><br><br>")
-
-				dat += "[worldtime2text()]<br>" //:[world.time / 100 % 6][world.time / 100 % 10]"
-				dat += "[time2text(world.realtime, "MMM DD")] [GLOB.year_integer+540]"
-
-				dat += "<br><br>"
-
-				dat += "<h4>General Functions</h4>"
-				dat += "<ul>"
-				dat += "<li><a href='byond://?src=\ref[src];choice=1'><img src=pda_notes.png> Notekeeper</a></li>"
-				dat += "<li><a href='byond://?src=\ref[src];choice=2'><img src=pda_mail.png> Messenger</a></li>"
-
-				if (cartridge)
-					if (cartridge.access_clown)
-						dat += "<li><a href='byond://?src=\ref[src];choice=Honk'><img src=pda_honk.png> Honk Synthesizer</a></li>"
-						dat += "<li><a href='byond://?src=\ref[src];choice=Trombone'><img src=pda_honk.png> Sad Trombone</a></li>"
-					if (cartridge.access_manifest)
-						dat += "<li><a href='byond://?src=\ref[src];choice=41'><img src=pda_notes.png> View Crew Manifest</a></li>"
-					if(cartridge.access_status_display)
-						dat += "<li><a href='byond://?src=\ref[src];choice=42'><img src=pda_status.png> Set Status Display</a></li>"
-					dat += "</ul>"
-					if (cartridge.access_engine)
-						dat += "<h4>Engineering Functions</h4>"
-						dat += "<ul>"
-						dat += "<li><a href='byond://?src=\ref[src];choice=43'><img src=pda_power.png> Power Monitor</a></li>"
-						dat += "</ul>"
-					if (cartridge.access_medical)
-						dat += "<h4>Medical Functions</h4>"
-						dat += "<ul>"
-						dat += "<li><a href='byond://?src=\ref[src];choice=44'><img src=pda_medical.png> Medical Records</a></li>"
-						dat += "<li><a href='byond://?src=\ref[src];choice=Medical Scan'><img src=pda_scanner.png> [scanmode == 1 ? "Disable" : "Enable"] Medical Scanner</a></li>"
-						dat += "</ul>"
-					if (cartridge.access_security)
-						dat += "<h4>Security Functions</h4>"
-						dat += "<ul>"
-						dat += "<li><a href='byond://?src=\ref[src];choice=45'><img src=pda_cuffs.png> Security Records</A></li>"
-						dat += "</ul>"
-					if(cartridge.access_quartermaster)
-						dat += "<h4>Quartermaster Functions:</h4>"
-						dat += "<ul>"
-						dat += "<li><a href='byond://?src=\ref[src];choice=47'><img src=pda_crate.png> Supply Records</A></li>"
-						dat += "</ul>"
-				dat += "</ul>"
-
-				dat += "<h4>Utilities</h4>"
-				dat += "<ul>"
-				if (cartridge)
-					if(cartridge.bot_access_flags)
-						dat += "<li><a href='byond://?src=\ref[src];choice=54'><img src=pda_medbot.png> Bots Access</a></li>"
-					if (cartridge.access_janitor)
-						dat += "<li><a href='byond://?src=\ref[src];choice=49'><img src=pda_bucket.png> Custodial Locator</a></li>"
-					if (istype(cartridge.radio, /obj/item/radio/integrated/signal))
-						dat += "<li><a href='byond://?src=\ref[src];choice=40'><img src=pda_signaler.png> Signaler System</a></li>"
-					if (cartridge.access_newscaster)
-						dat += "<li><a href='byond://?src=\ref[src];choice=53'><img src=pda_notes.png> Newscaster Access </a></li>"
-					if (cartridge.access_reagent_scanner)
-						dat += "<li><a href='byond://?src=\ref[src];choice=Reagent Scan'><img src=pda_reagent.png> [scanmode == 3 ? "Disable" : "Enable"] Reagent Scanner</a></li>"
-					if (cartridge.access_engine)
-						dat += "<li><a href='byond://?src=\ref[src];choice=Halogen Counter'><img src=pda_reagent.png> [scanmode == 4 ? "Disable" : "Enable"] Halogen Counter</a></li>"
-					if (cartridge.access_atmos)
-						dat += "<li><a href='byond://?src=\ref[src];choice=Gas Scan'><img src=pda_reagent.png> [scanmode == 5 ? "Disable" : "Enable"] Gas Scanner</a></li>"
-					if (cartridge.access_remote_door)
-						dat += "<li><a href='byond://?src=\ref[src];choice=Toggle Door'><img src=pda_rdoor.png> Toggle Remote Door</a></li>"
-					if (cartridge.access_dronephone)
-						dat += "<li><a href='byond://?src=\ref[src];choice=Drone Phone'><img src=pda_dronephone.png> Drone Phone</a></li>"
-				dat += "<li><a href='byond://?src=\ref[src];choice=3'><img src=pda_atmos.png> Atmospheric Scan</a></li>"
-				dat += "<li><a href='byond://?src=\ref[src];choice=Light'><img src=pda_flashlight.png> [fon ? "Disable" : "Enable"] Flashlight</a></li>"
-				if (pai)
-					if(pai.loc != src)
-						pai = null
-						update_icon()
-					else
-						dat += "<li><a href='byond://?src=\ref[src];choice=pai;option=1'>pAI Device Configuration</a></li>"
-						dat += "<li><a href='byond://?src=\ref[src];choice=pai;option=2'>Eject pAI Device</a></li>"
-				dat += "</ul>"
-
-			if (1)
-				dat += "<h4><img src=pda_notes.png> Notekeeper V2.2</h4>"
-				dat += "<a href='byond://?src=\ref[src];choice=Edit'>Edit</a><br>"
-				if(notescanned)
-					dat += "(This is a scanned image, editing it may cause some text formatting to change.)<br>"
-				dat += "<HR><font face=\"[PEN_FONT]\">[(!notehtml ? note : notehtml)]</font>"
-
-			if (2)
-				dat += "<h4><img src=pda_mail.png> SpaceMessenger V3.9.6</h4>"
-				dat += "<a href='byond://?src=\ref[src];choice=Toggle Ringer'><img src=pda_bell.png> Ringer: [silent == 1 ? "Off" : "On"]</a> | "
-				dat += "<a href='byond://?src=\ref[src];choice=Toggle Messenger'><img src=pda_mail.png> Send / Receive: [toff == 1 ? "Off" : "On"]</a> | "
-				dat += "<a href='byond://?src=\ref[src];choice=Ringtone'><img src=pda_bell.png> Set Ringtone</a> | "
-				dat += "<a href='byond://?src=\ref[src];choice=21'><img src=pda_mail.png> Messages</a><br>"
-
-				if (istype(cartridge, /obj/item/weapon/cartridge/syndicate))
-					dat += "<b>[cartridge:shock_charges] detonation charges left.</b><HR>"
-				if (istype(cartridge, /obj/item/weapon/cartridge/clown))
-					dat += "<b>[cartridge:honk_charges] viral files left.</b><HR>"
-				if (istype(cartridge, /obj/item/weapon/cartridge/mime))
-					dat += "<b>[cartridge:mime_charges] viral files left.</b><HR>"
-
-				dat += "<h4><img src=pda_menu.png> Detected PDAs</h4>"
-
-				dat += "<ul>"
-				var/count = 0
-
-				if (!toff)
-					for (var/obj/item/device/pda/P in sortNames(get_viewable_pdas()))
-						if (P == src)
-							continue
-						dat += "<li><a href='byond://?src=\ref[src];choice=Message;target=\ref[P]'>[P]</a>"
-						if (istype(cartridge, /obj/item/weapon/cartridge/syndicate) && P.detonate)
-							dat += " (<a href='byond://?src=\ref[src];choice=Detonate;target=\ref[P]'><img src=pda_boom.png>*Detonate*</a>)"
-						if (istype(cartridge, /obj/item/weapon/cartridge/clown))
-							dat += " (<a href='byond://?src=\ref[src];choice=Send Honk;target=\ref[P]'><img src=pda_honk.png>*Send Virus*</a>)"
-						if (istype(cartridge, /obj/item/weapon/cartridge/mime))
-							dat += " (<a href='byond://?src=\ref[src];choice=Send Silence;target=\ref[P]'>*Send Virus*</a>)"
-						dat += "</li>"
-						count++
-				dat += "</ul>"
-				if (count == 0)
-					dat += "None detected.<br>"
-				else if(cartridge && cartridge.spam_enabled)
-					dat += "<a href='byond://?src=\ref[src];choice=MessageAll'>Send To All</a>"
-
-			if(21)
-				dat += "<h4><img src=pda_mail.png> SpaceMessenger V3.9.6</h4>"
-				dat += "<a href='byond://?src=\ref[src];choice=Clear'><img src=pda_blank.png> Clear Messages</a>"
-
-				dat += "<h4><img src=pda_mail.png> Messages</h4>"
-
-				dat += tnote
-				dat += "<br>"
-
-			if (3)
-				dat += "<h4><img src=pda_atmos.png> Atmospheric Readings</h4>"
-
-				var/turf/T = user.loc
-				if (isnull(T))
-					dat += "Unable to obtain a reading.<br>"
-				else
-					var/datum/gas_mixture/environment = T.return_air()
-					var/list/env_gases = environment.gases
-
-					var/pressure = environment.return_pressure()
-					var/total_moles = environment.total_moles()
-
-					dat += "Air Pressure: [round(pressure,0.1)] kPa<br>"
-
-					if (total_moles)
-						for(var/id in env_gases)
-							var/gas_level = env_gases[id][MOLES]/total_moles
-							if(gas_level > 0)
-								dat += "[env_gases[id][GAS_META][META_GAS_NAME]]: [round(gas_level*100, 0.01)]%<br>"
-
-					dat += "Temperature: [round(environment.temperature-T0C)]&deg;C<br>"
-				dat += "<br>"
-			else//Else it links to the cart menu proc. Although, it really uses menu hub 4--menu 4 doesn't really exist as it simply redirects to hub.
-				dat += cart
-
-	dat += "</body></html>"
-	user << browse(dat, "window=pda;size=400x450;border=1;can_resize=1;can_minimize=0")
-	onclose(user, "pda", src)
-
-/obj/item/device/pda/Topic(href, href_list)
-	..()
-	var/mob/living/U = usr
-	//Looking for master was kind of pointless since PDAs don't appear to have one.
-
-	if(usr.canUseTopic(src) && !href_list["close"])
-		add_fingerprint(U)
-		U.set_machine(src)
-
-		switch(href_list["choice"])
-
-//BASIC FUNCTIONS===================================
-
-			if("Refresh")//Refresh, goes to the end of the proc.
-			if("Return")//Return
-				if(mode<=9)
-					mode = 0
-				else
-					mode = round(mode/10)
-					if(mode==4 || mode == 5)//Fix for cartridges. Redirects to hub.
-						mode = 0
-					else if(mode >= 40 && mode <= 59)//Fix for cartridges. Redirects to refresh the menu.
-						cartridge.mode = mode
-						cartridge.unlock()
-			if ("Authenticate")//Checks for ID
-				id_check(U)
-			if("UpdateInfo")
-				ownjob = id.assignment
-				if(istype(id, /obj/item/weapon/card/id/syndicate))
-					owner = id.registered_name
-				update_label()
-			if("Eject")//Ejects the cart, only done from hub.
-				if (!isnull(cartridge))
-					U.put_in_hands(cartridge)
-					to_chat(U, "<span class='notice'>You remove [cartridge] from [src].</span>")
-					scanmode = 0
-					if (cartridge.radio)
-						cartridge.radio.hostpda = null
-					cartridge = null
-					update_icon()
-
-//MENU FUNCTIONS===================================
-
-			if("0")//Hub
-				mode = 0
-			if("1")//Notes
-				mode = 1
-			if("2")//Messenger
-				mode = 2
-			if("21")//Read messeges
-				mode = 21
-			if("3")//Atmos scan
-				mode = 3
-			if("4")//Redirects to hub
-				mode = 0
-
-
-//MAIN FUNCTIONS===================================
-
-			if("Light")
-				if(fon)
-					fon = 0
-					set_light(0)
-				else
-					fon = 1
-					set_light(2.3)
-				update_icon()
-			if("Medical Scan")
-				if(scanmode == 1)
-					scanmode = 0
-				else if((!isnull(cartridge)) && (cartridge.access_medical))
-					scanmode = 1
-			if("Reagent Scan")
-				if(scanmode == 3)
-					scanmode = 0
-				else if((!isnull(cartridge)) && (cartridge.access_reagent_scanner))
-					scanmode = 3
-			if("Halogen Counter")
-				if(scanmode == 4)
-					scanmode = 0
-				else if((!isnull(cartridge)) && (cartridge.access_engine))
-					scanmode = 4
-			if("Honk")
-				if ( !(last_noise && world.time < last_noise + 20) )
-					playsound(loc, 'sound/items/bikehorn.ogg', 50, 1)
-					last_noise = world.time
-			if("Trombone")
-				if ( !(last_noise && world.time < last_noise + 20) )
-					playsound(loc, 'sound/misc/sadtrombone.ogg', 50, 1)
-					last_noise = world.time
-			if("Gas Scan")
-				if(scanmode == 5)
-					scanmode = 0
-				else if((!isnull(cartridge)) && (cartridge.access_atmos))
-					scanmode = 5
-			if("Drone Phone")
-				var/area/A = get_area(U)
-				var/alert_s = input(U,"Alert severity level","Ping Drones",null) as null|anything in list("Low","Medium","High","Critical")
-				if(A && alert_s)
-					var/msg = "<span class='boldnotice'>NON-DRONE PING: [U.name]: [alert_s] priority alert in [A.name]!</span>"
-					_alert_drones(msg, TRUE)
-					to_chat(U, msg)
-
-
-//NOTEKEEPER FUNCTIONS===================================
-
-			if ("Edit")
-				var/n = stripped_multiline_input(U, "Please enter message", name, note)
-				if (in_range(src, U) && loc == U)
-					if (mode == 1 && n)
-						note = n
-						notehtml = parsepencode(n, U, SIGNFONT)
-						notescanned = 0
-				else
-					U << browse(null, "window=pda")
-					return
-
-//MESSENGER FUNCTIONS===================================
-
-			if("Toggle Messenger")
-				toff = !toff
-			if("Toggle Ringer")//If viewing texts then erase them, if not then toggle silent status
-				silent = !silent
-			if("Clear")//Clears messages
-				tnote = null
-			if("Ringtone")
-				var/t = input(U, "Please enter new ringtone", name, ttone) as text
-				if(in_range(src, U) && loc == U)
-					if(t)
-						if(hidden_uplink && (trim(lowertext(t)) == trim(lowertext(lock_code))))
-							hidden_uplink.interact(U)
-							to_chat(U, "The PDA softly beeps.")
-							U << browse(null, "window=pda")
-							src.mode = 0
-						else
-							t = copytext(sanitize(t), 1, 20)
-							ttone = t
-				else
-					U << browse(null, "window=pda")
-					return
-			if("Message")
-				var/obj/item/device/pda/P = locate(href_list["target"])
-				src.create_message(U, P)
-
-			if("MessageAll")
-				src.send_to_all(U)
-
-			if("Send Honk")//Honk virus
-				if(istype(cartridge, /obj/item/weapon/cartridge/clown))//Cartridge checks are kind of unnecessary since everything is done through switch.
-					var/obj/item/device/pda/P = locate(href_list["target"])//Leaving it alone in case it may do something useful, I guess.
-					if(!isnull(P))
-						if (!P.toff && cartridge:honk_charges > 0)
-							cartridge:honk_charges--
-							U.show_message("<span class='notice'>Virus sent!</span>", 1)
-							P.honkamt = (rand(15,20))
-					else
-						to_chat(U, "PDA not found.")
-				else
-					U << browse(null, "window=pda")
-					return
-			if("Send Silence")//Silent virus
-				if(istype(cartridge, /obj/item/weapon/cartridge/mime))
-					var/obj/item/device/pda/P = locate(href_list["target"])
-					if(!isnull(P))
-						if (!P.toff && cartridge:mime_charges > 0)
-							cartridge:mime_charges--
-							U.show_message("<span class='notice'>Virus sent!</span>", 1)
-							P.silent = 1
-							P.ttone = "silence"
-					else
-						to_chat(U, "PDA not found.")
-				else
-					U << browse(null, "window=pda")
-					return
-
-//SYNDICATE FUNCTIONS===================================
-
-			if("Toggle Door")
-				if(cartridge && cartridge.access_remote_door)
-					for(var/obj/machinery/door/poddoor/M in GLOB.machines)
-						if(M.id == cartridge.remote_door_id)
-							if(M.density)
-								M.open()
-							else
-								M.close()
-
-
-			if("Detonate")//Detonate PDA
-				if(istype(cartridge, /obj/item/weapon/cartridge/syndicate))
-					var/obj/item/device/pda/P = locate(href_list["target"])
-					if(!isnull(P))
-						if (!P.toff && cartridge:shock_charges > 0)
-							cartridge:shock_charges--
-
-							var/difficulty = 0
-
-							if(P.cartridge)
-								difficulty += P.cartridge.access_medical
-								difficulty += P.cartridge.access_security
-								difficulty += P.cartridge.access_engine
-								difficulty += P.cartridge.access_clown
-								difficulty += P.cartridge.access_janitor
-								difficulty += P.cartridge.access_manifest * 2
-							else
-								difficulty += 2
-
-							if(prob(difficulty * 15) || (P.hidden_uplink))
-								U.show_message("<span class='danger'>An error flashes on your [src].</span>", 1)
-							else
-								U.show_message("<span class='notice'>Success!</span>", 1)
-								P.explode()
-					else
-						to_chat(U, "PDA not found.")
-				else
-					U.unset_machine()
-					U << browse(null, "window=pda")
-					return
-
-//pAI FUNCTIONS===================================
-			if("pai")
-				switch(href_list["option"])
-					if("1")		// Configure pAI device
-						pai.attack_self(U)
-					if("2")		// Eject pAI device
-						var/turf/T = get_turf(src.loc)
-						if(T)
-							pai.loc = T
-
-//LINK FUNCTIONS===================================
-
-			else//Cartridge menu linking
-				mode = text2num(href_list["choice"])
-				if(cartridge)
-					cartridge.mode = mode
-					cartridge.unlock()
-	else//If not in range, can't interact or not using the pda.
-		U.unset_machine()
-		U << browse(null, "window=pda")
-		return
-
-//EXTRA FUNCTIONS===================================
-
-	if (mode == 2||mode == 21)//To clear message overlays.
-		update_icon()
-
-	if ((honkamt > 0) && (prob(60)))//For clown virus.
-		honkamt--
-		playsound(loc, 'sound/items/bikehorn.ogg', 30, 1)
-
-	if(U.machine == src && href_list["skiprefresh"]!="1")//Final safety.
-		attack_self(U)//It auto-closes the menu prior if the user is not in range and so on.
-	else
-		U.unset_machine()
-		U << browse(null, "window=pda")
-	return
-
-/obj/item/device/pda/proc/remove_id()
-	if (id)
-		if (ismob(loc))
-			var/mob/M = loc
-			M.put_in_hands(id)
-			to_chat(usr, "<span class='notice'>You remove the ID from the [name].</span>")
-		else
-			id.loc = get_turf(src)
-		id = null
-		update_icon()
-
-/obj/item/device/pda/proc/msg_input(mob/living/U = usr)
-	var/t = stripped_input(U, "Please enter message", name, null, MAX_MESSAGE_LEN)
-	if (!t || toff)
-		return
-	if (!in_range(src, U) && loc != U)
-		return
-	if(!U.canUseTopic(src))
-		return
-	if(emped)
-		t = Gibberish(t, 100)
-	return t
-
-/obj/item/device/pda/proc/send_message(mob/living/user = usr,list/obj/item/device/pda/targets)
-	var/message = msg_input(user)
-
-	if(!message || !targets.len)
-		return
-
-	if(last_text && world.time < last_text + 5)
-		return
-
-	var/multiple = targets.len > 1
-
-	var/datum/data_pda_msg/last_sucessful_msg
-	for(var/obj/item/device/pda/P in targets)
-		if(P == src)
-			continue
-		var/obj/machinery/message_server/MS = null
-		MS = can_send(P)
-		if(MS)
-			var/datum/data_pda_msg/msg = MS.send_pda_message("[P.owner]","[owner]","[message]",photo)
-			if(msg)
-				last_sucessful_msg = msg
-			if(!multiple)
-				show_to_sender(msg)
-			P.show_recieved_message(msg,src)
-			if(!multiple)
-				show_to_ghosts(user,msg)
-				log_pda("[user] (PDA: [src.name]) sent \"[message]\" to [P.name]")
-		else
-			if(!multiple)
-				to_chat(user, "<span class='notice'>ERROR: Server isn't responding.</span>")
-				return
-	photo = null
-
-	if(multiple)
-		show_to_sender(last_sucessful_msg,1)
-		show_to_ghosts(user,last_sucessful_msg,1)
-		log_pda("[user] (PDA: [src.name]) sent \"[message]\" to Everyone")
-
-/obj/item/device/pda/proc/show_to_sender(datum/data_pda_msg/msg,multiple = 0)
-	tnote += "<i><b>&rarr; To [multiple ? "Everyone" : msg.recipient]:</b></i><br>[msg.message][msg.get_photo_ref()]<br>"
-
-/obj/item/device/pda/proc/show_recieved_message(datum/data_pda_msg/msg,obj/item/device/pda/source)
-	tnote += "<i><b>&larr; From <a href='byond://?src=\ref[src];choice=Message;target=\ref[source]'>[source.owner]</a> ([source.ownjob]):</b></i><br>[msg.message][msg.get_photo_ref()]<br>"
-
-	if (!silent)
-		playsound(loc, 'sound/machines/twobeep.ogg', 50, 1)
-		audible_message("[bicon(src)] *[ttone]*", null, 3)
-	//Search for holder of the PDA.
-	var/mob/living/L = null
-	if(loc && isliving(loc))
-		L = loc
-	//Maybe they are a pAI!
-	else
-		L = get(src, /mob/living/silicon)
-
-	if(L && L.stat != UNCONSCIOUS)
-<<<<<<< HEAD
-		to_chat(L, "[bicon(src)] <b>Message from [source.owner] ([source.ownjob]), </b>\"[msg.message]\"[msg.get_photo_ref()] (<a href='byond://?src=\ref[src];choice=Message;skiprefresh=1;target=\ref[source]'>Reply</a>)")
-=======
-
-		var/hrefstart
-		var/hrefend
-		if (isAI(L))
-			hrefstart = "<a href='?src=\ref[L];track=[html_encode(source.owner)]'>"
-			hrefend = "</a>"
-
-		to_chat(L, "\icon[src.icon] <b>Message from [hrefstart][source.owner] ([source.ownjob])[hrefend], </b>\"[msg.message]\"[msg.get_photo_ref()] (<a href='byond://?src=\ref[src];choice=Message;skiprefresh=1;target=\ref[source]'>Reply</a>)")
->>>>>>> e21b98f6
-
-	update_icon()
-	add_overlay(icon_alert)
-
-/obj/item/device/pda/proc/show_to_ghosts(mob/living/user, datum/data_pda_msg/msg,multiple = 0)
-	for(var/mob/M in GLOB.player_list)
-		if(isobserver(M) && M.client && (M.client.prefs.chat_toggles & CHAT_GHOSTPDA))
-			var/link = FOLLOW_LINK(M, user)
-			to_chat(M, "[link] <span class='name'>[msg.sender] </span><span class='game say'>PDA Message</span> --> <span class='name'>[multiple ? "Everyone" : msg.recipient]</span>: <span class='message'>[msg.message][msg.get_photo_ref()]</span></span>")
-
-/obj/item/device/pda/proc/can_send(obj/item/device/pda/P)
-	if(!P || QDELETED(P) || P.toff)
-		return null
-
-	var/obj/machinery/message_server/useMS = null
-	if(GLOB.message_servers)
-		for (var/obj/machinery/message_server/MS in GLOB.message_servers)
-		//PDAs are now dependant on the Message Server.
-			if(MS.active)
-				useMS = MS
-				break
-
-	var/datum/signal/signal = src.telecomms_process()
-
-	if(!P || QDELETED(P) || P.toff) //in case the PDA or mob gets destroyed during telecomms_process()
-		return null
-
-	var/useTC = 0
-	if(signal)
-		if(signal.data["done"])
-			useTC = 1
-			var/turf/pos = get_turf(P)
-			if(pos.z in signal.data["level"])
-				useTC = 2
-
-	if(useTC == 2)
-		return useMS
-	else
-		return null
-
-
-/obj/item/device/pda/proc/send_to_all(mob/living/U = usr)
-	send_message(U,get_viewable_pdas())
-
-/obj/item/device/pda/proc/create_message(mob/living/U = usr, obj/item/device/pda/P)
-	send_message(U,list(P))
-
-/obj/item/device/pda/AltClick()
-	..()
-
-	if(issilicon(usr))
-		return
-
-	if(usr.canUseTopic(src))
-		if(id)
-			remove_id()
-		else
-			remove_pen()
-
-/obj/item/device/pda/verb/verb_remove_id()
-	set category = "Object"
-	set name = "Eject ID"
-	set src in usr
-
-	if(issilicon(usr))
-		return
-
-	if (usr.canUseTopic(src))
-		if(id)
-			remove_id()
-		else
-			to_chat(usr, "<span class='warning'>This PDA does not have an ID in it!</span>")
-
-/obj/item/device/pda/verb/verb_remove_pen()
-	set category = "Object"
-	set name = "Remove Pen"
-	set src in usr
-
-	if(issilicon(usr))
-		return
-
-	if (usr.canUseTopic(src))
-		remove_pen()
-
-/obj/item/device/pda/proc/remove_pen()
-	if(inserted_item)
-		if(ismob(loc))
-			var/mob/M = loc
-			M.put_in_hands(inserted_item)
-		else
-			inserted_item.forceMove(get_turf(src))
-		to_chat(usr, "<span class='notice'>You remove \the [inserted_item] from \the [src].</span>")
-		inserted_item = null
-		update_icon()
-	else
-		to_chat(usr, "<span class='warning'>This PDA does not have a pen in it!</span>")
-
-//trying to insert or remove an id
-/obj/item/device/pda/proc/id_check(mob/user, obj/item/weapon/card/id/I)
-	if(!I)
-		if(id)
-			remove_id()
-			return 1
-		else
-			var/obj/item/weapon/card/id/C = user.get_active_held_item()
-			if(istype(C))
-				I = C
-
-	if(I && I.registered_name)
-		if(!user.transferItemToLoc(I, src))
-			return 0
-		var/obj/old_id = id
-		id = I
-		if(old_id)
-			user.put_in_hands(old_id)
-		update_icon()
-	return 1
-
-// access to status display signals
-/obj/item/device/pda/attackby(obj/item/C, mob/user, params)
-	if(istype(C, /obj/item/weapon/cartridge) && !cartridge)
-		if(!user.transferItemToLoc(C, src))
-			return
-		cartridge = C
-		to_chat(user, "<span class='notice'>You insert [cartridge] into [src].</span>")
-		if(cartridge.radio)
-			cartridge.radio.hostpda = src
-		update_icon()
-
-	else if(istype(C, /obj/item/weapon/card/id))
-		var/obj/item/weapon/card/id/idcard = C
-		if(!idcard.registered_name)
-			to_chat(user, "<span class='warning'>\The [src] rejects the ID!</span>")
-			return
-		if(!owner)
-			owner = idcard.registered_name
-			ownjob = idcard.assignment
-			update_label()
-			to_chat(user, "<span class='notice'>Card scanned.</span>")
-		else
-			//Basic safety check. If either both objects are held by user or PDA is on ground and card is in hand.
-			if(((src in user.contents) || (isturf(loc) && in_range(src, user))) && (C in user.contents))
-				if(!id_check(user, idcard))
-					return
-				to_chat(user, "<span class='notice'>You put the ID into \the [src]'s slot.</span>")
-				updateSelfDialog()//Update self dialog on success.
-			return	//Return in case of failed check or when successful.
-		updateSelfDialog()//For the non-input related code.
-	else if(istype(C, /obj/item/device/paicard) && !src.pai)
-		if(!user.transferItemToLoc(C, src))
-			return
-		pai = C
-		to_chat(user, "<span class='notice'>You slot \the [C] into [src].</span>")
-		update_icon()
-		updateUsrDialog()
-	else if(is_type_in_list(C, contained_item)) //Checks if there is a pen
-		if(inserted_item)
-			to_chat(user, "<span class='warning'>There is already \a [inserted_item] in \the [src]!</span>")
-		else
-			if(!user.transferItemToLoc(C, src))
-				return
-			to_chat(user, "<span class='notice'>You slide \the [C] into \the [src].</span>")
-			inserted_item = C
-			update_icon()
-	else if(istype(C, /obj/item/weapon/photo))
-		var/obj/item/weapon/photo/P = C
-		photo = P.img
-		to_chat(user, "<span class='notice'>You scan \the [C].</span>")
-	else if(hidden_uplink && hidden_uplink.active)
-		hidden_uplink.attackby(C, user, params)
-	else
-		return ..()
-
-/obj/item/device/pda/attack(mob/living/carbon/C, mob/living/user)
-	if(istype(C))
-		switch(scanmode)
-
-			if(1)
-				C.visible_message("<span class='alert'>[user] has analyzed [C]'s vitals!</span>")
-				healthscan(user, C, 1)
-				add_fingerprint(user)
-
-			if(2)
-				// Unused
-
-			if(4)
-				C.visible_message("<span class='warning'>[user] has analyzed [C]'s radiation levels!</span>")
-
-				user.show_message("<span class='notice'>Analyzing Results for [C]:</span>")
-				if(C.radiation)
-					user.show_message("\green Radiation Level: \black [C.radiation]")
-				else
-					user.show_message("<span class='notice'>No radiation detected.</span>")
-
-/obj/item/device/pda/afterattack(atom/A as mob|obj|turf|area, mob/user, proximity)
-	if(!proximity) return
-	switch(scanmode)
-
-		if(3)
-			if(!isnull(A.reagents))
-				if(A.reagents.reagent_list.len > 0)
-					var/reagents_length = A.reagents.reagent_list.len
-					to_chat(user, "<span class='notice'>[reagents_length] chemical agent[reagents_length > 1 ? "s" : ""] found.</span>")
-					for (var/re in A.reagents.reagent_list)
-						to_chat(user, "<span class='notice'>\t [re]</span>")
-				else
-					to_chat(user, "<span class='notice'>No active chemical agents found in [A].</span>")
-			else
-				to_chat(user, "<span class='notice'>No significant chemical agents found in [A].</span>")
-
-		if(5)
-			if (istype(A, /obj/item/weapon/tank))
-				var/obj/item/weapon/tank/T = A
-				atmosanalyzer_scan(T.air_contents, user, T)
-			else if (istype(A, /obj/machinery/portable_atmospherics))
-				var/obj/machinery/portable_atmospherics/PA = A
-				atmosanalyzer_scan(PA.air_contents, user, PA)
-			else if (istype(A, /obj/machinery/atmospherics/pipe))
-				var/obj/machinery/atmospherics/pipe/P = A
-				atmosanalyzer_scan(P.parent.air, user, P)
-			else if (istype(A, /obj/machinery/power/rad_collector))
-				var/obj/machinery/power/rad_collector/RC = A
-				if(RC.loaded_tank)
-					atmosanalyzer_scan(RC.loaded_tank.air_contents, user, RC)
-			else if (istype(A, /obj/item/weapon/flamethrower))
-				var/obj/item/weapon/flamethrower/F = A
-				if(F.ptank)
-					atmosanalyzer_scan(F.ptank.air_contents, user, F)
-
-	if (!scanmode && istype(A, /obj/item/weapon/paper) && owner)
-		var/obj/item/weapon/paper/PP = A
-		if (!PP.info)
-			to_chat(user, "<span class='warning'>Unable to scan! Paper is blank.</span>")
-			return
-		notehtml = PP.info
-		note = replacetext(notehtml, "<BR>", "\[br\]")
-		note = replacetext(note, "<li>", "\[*\]")
-		note = replacetext(note, "<ul>", "\[list\]")
-		note = replacetext(note, "</ul>", "\[/list\]")
-		note = html_encode(note)
-		notescanned = 1
-		to_chat(user, "<span class='notice'>Paper scanned. Saved to PDA's notekeeper.</span>" )
-
-
-/obj/item/device/pda/proc/explode() //This needs tuning.
-	if(!detonate) return
-	var/turf/T = get_turf(src)
-
-	if (ismob(loc))
-		var/mob/M = loc
-		M.show_message("<span class='userdanger'>Your [src] explodes!</span>", 1)
-	else
-		visible_message("<span class='danger'>[src] explodes!</span>", "<span class='warning'>You hear a loud *pop*!</span>")
-
-	if(T)
-		T.hotspot_expose(700,125)
-		if(istype(cartridge, /obj/item/weapon/cartridge/syndicate))
-			explosion(T, -1, 1, 3, 4)
-		else
-			explosion(T, -1, -1, 2, 3)
-	qdel(src)
-	return
-
-/obj/item/device/pda/Destroy()
-	GLOB.PDAs -= src
-	if(id)
-		qdel(id)
-		id = null
-	if(cartridge)
-		qdel(cartridge)
-		cartridge = null
-	if(pai)
-		qdel(pai)
-		pai = null
-	if(inserted_item)
-		qdel(inserted_item)
-		inserted_item = null
-	return ..()
-
-//AI verb and proc for sending PDA messages.
-
-/mob/living/silicon/ai/proc/cmd_send_pdamesg(mob/user)
-	var/list/plist = list()
-	var/list/namecounts = list()
-
-	if(user.stat == 2)
-		return //won't work if dead
-
-	if(src.aiPDA.toff)
-		to_chat(user, "Turn on your receiver in order to send messages.")
-		return
-
-	for (var/obj/item/device/pda/P in get_viewable_pdas())
-		if (P == src)
-			continue
-		else if (P == src.aiPDA)
-			continue
-
-		plist[avoid_assoc_duplicate_keys(P.owner, namecounts)] = P
-
-	var/c = input(user, "Please select a PDA") as null|anything in sortList(plist)
-
-	if (!c)
-		return
-
-	var/selected = plist[c]
-
-	if(aicamera.aipictures.len>0)
-		var/add_photo = input(user,"Do you want to attach a photo?","Photo","No") as null|anything in list("Yes","No")
-		if(add_photo=="Yes")
-			var/datum/picture/Pic = aicamera.selectpicture(aicamera)
-			src.aiPDA.photo = Pic.fields["img"]
-	src.aiPDA.create_message(src, selected)
-
-
-/mob/living/silicon/ai/verb/cmd_toggle_pda_receiver()
-	set category = "AI Commands"
-	set name = "PDA - Toggle Sender/Receiver"
-	if(usr.stat == 2)
-		return //won't work if dead
-	if(!isnull(aiPDA))
-		aiPDA.toff = !aiPDA.toff
-		to_chat(usr, "<span class='notice'>PDA sender/receiver toggled [(aiPDA.toff ? "Off" : "On")]!</span>")
-	else
-		to_chat(usr, "You do not have a PDA. You should make an issue report about this.")
-
-/mob/living/silicon/ai/verb/cmd_toggle_pda_silent()
-	set category = "AI Commands"
-	set name = "PDA - Toggle Ringer"
-	if(usr.stat == 2)
-		return //won't work if dead
-	if(!isnull(aiPDA))
-		//0
-		aiPDA.silent = !aiPDA.silent
-		to_chat(usr, "<span class='notice'>PDA ringer toggled [(aiPDA.silent ? "Off" : "On")]!</span>")
-	else
-		to_chat(usr, "You do not have a PDA. You should make an issue report about this.")
-
-/mob/living/silicon/ai/proc/cmd_show_message_log(mob/user)
-	if(user.stat == 2)
-		return //won't work if dead
-	if(!isnull(aiPDA))
-		var/HTML = "<html><head><title>AI PDA Message Log</title></head><body>[aiPDA.tnote]</body></html>"
-		user << browse(HTML, "window=log;size=400x444;border=1;can_resize=1;can_close=1;can_minimize=0")
-	else
-		to_chat(user, "You do not have a PDA. You should make an issue report about this.")
-
-
-// Pass along the pulse to atoms in contents, largely added so pAIs are vulnerable to EMP
-/obj/item/device/pda/emp_act(severity)
-	for(var/atom/A in src)
-		A.emp_act(severity)
-	emped += 1
-	spawn(200 * severity)
-		emped -= 1
-
-/proc/get_viewable_pdas()
-	. = list()
-	// Returns a list of PDAs which can be viewed from another PDA/message monitor.
-	for(var/obj/item/device/pda/P in GLOB.PDAs)
-		if(!P.owner || P.toff || P.hidden) continue
-		. += P
-	return .
+
+//The advanced pea-green monochrome lcd of tomorrow.
+
+GLOBAL_LIST_EMPTY(PDAs)
+
+
+/obj/item/device/pda
+	name = "\improper PDA"
+	desc = "A portable microcomputer by Thinktronic Systems, LTD. Functionality determined by a preprogrammed ROM cartridge."
+	icon = 'icons/obj/pda.dmi'
+	icon_state = "pda"
+	item_state = "electronic"
+	flags = NOBLUDGEON
+	w_class = WEIGHT_CLASS_TINY
+	slot_flags = SLOT_ID | SLOT_BELT
+	origin_tech = "programming=2"
+	armor = list(melee = 0, bullet = 0, laser = 0, energy = 0, bomb = 0, bio = 0, rad = 0, fire = 100, acid = 100)
+	resistance_flags = FIRE_PROOF | ACID_PROOF
+
+
+	//Main variables
+	var/owner = null // String name of owner
+	var/default_cartridge = 0 // Access level defined by cartridge
+	var/obj/item/weapon/cartridge/cartridge = null //current cartridge
+	var/mode = 0 //Controls what menu the PDA will display. 0 is hub; the rest are either built in or based on cartridge.
+	var/icon_alert = "pda-r" //Icon to be overlayed for message alerts. Taken from the pda icon file.
+
+	//Secondary variables
+	var/scanmode = 0 //1 is medical scanner, 2 is forensics, 3 is reagent scanner.
+	var/fon = 0 //Is the flashlight function on?
+	var/f_lum = 3 //Luminosity for the flashlight function
+	var/silent = 0 //To beep or not to beep, that is the question
+	var/toff = 0 //If 1, messenger disabled
+	var/tnote = null //Current Texts
+	var/last_text //No text spamming
+	var/last_noise //Also no honk spamming that's bad too
+	var/ttone = "beep" //The ringtone!
+	var/lock_code = "" // Lockcode to unlock uplink
+	var/honkamt = 0 //How many honks left when infected with honk.exe
+	var/mimeamt = 0 //How many silence left when infected with mime.exe
+	var/note = "Congratulations, your station has chosen the Thinktronic 5230 Personal Data Assistant!" //Current note in the notepad function
+	var/notehtml = ""
+	var/notescanned = 0 // True if what is in the notekeeper was from a paper.
+	var/cart = "" //A place to stick cartridge menu information
+	var/detonate = 1 // Can the PDA be blown up?
+	var/hidden = 0 // Is the PDA hidden from the PDA list?
+	var/emped = 0
+
+	var/obj/item/weapon/card/id/id = null //Making it possible to slot an ID card into the PDA so it can function as both.
+	var/ownjob = null //related to above
+
+	var/obj/item/device/paicard/pai = null	// A slot for a personal AI device
+
+	var/icon/photo //Scanned photo
+
+	var/list/contained_item = list(/obj/item/weapon/pen, /obj/item/toy/crayon, /obj/item/weapon/lipstick, /obj/item/device/flashlight/pen, /obj/item/clothing/mask/cigarette)
+	var/obj/item/inserted_item //Used for pen, crayon, and lipstick insertion or removal. Same as above.
+	var/overlays_x_offset = 0	//x offset to use for certain overlays
+
+/obj/item/device/pda/New()
+	..()
+	if(fon)
+		set_light(f_lum)
+
+	GLOB.PDAs += src
+	if(default_cartridge)
+		cartridge = new default_cartridge(src)
+	inserted_item =	new /obj/item/weapon/pen(src)
+	update_icon()
+
+/obj/item/device/pda/proc/update_label()
+	name = "PDA-[owner] ([ownjob])" //Name generalisation
+
+/obj/item/device/pda/GetAccess()
+	if(id)
+		return id.GetAccess()
+	else
+		return ..()
+
+/obj/item/device/pda/GetID()
+	return id
+
+/obj/item/device/pda/update_icon()
+	cut_overlays()
+	var/mutable_appearance/overlay = new()
+	overlay.pixel_x = overlays_x_offset
+	if(id)
+		overlay.icon_state = "id_overlay"
+		add_overlay(new /mutable_appearance(overlay))
+	if(inserted_item)
+		overlay.icon_state = "insert_overlay"
+		add_overlay(new /mutable_appearance(overlay))
+	if(fon)
+		overlay.icon_state = "light_overlay"
+		add_overlay(new /mutable_appearance(overlay))
+	if(pai)
+		if(pai.pai)
+			overlay.icon_state = "pai_overlay"
+			add_overlay(new /mutable_appearance(overlay))
+		else
+			overlay.icon_state = "pai_off_overlay"
+			add_overlay(new /mutable_appearance(overlay))
+
+/obj/item/device/pda/MouseDrop(obj/over_object, src_location, over_location)
+	var/mob/M = usr
+	if((!istype(over_object, /obj/screen)) && usr.canUseTopic(src))
+		return attack_self(M)
+	return
+
+/obj/item/device/pda/attack_self(mob/user)
+	var/datum/asset/assets = get_asset_datum(/datum/asset/simple/pda)
+	assets.send(user)
+
+	user.set_machine(src)
+
+	if(hidden_uplink && hidden_uplink.active)
+		hidden_uplink.interact(user)
+		return
+
+	var/dat = "<html><head><title>Personal Data Assistant</title></head><body bgcolor=\"#808000\"><style>a, a:link, a:visited, a:active, a:hover { color: #000000; }img {border-style:none;}</style>"
+
+	dat += "<a href='byond://?src=\ref[src];choice=Refresh'><img src=pda_refresh.png> Refresh</a>"
+
+	if ((!isnull(cartridge)) && (mode == 0))
+		dat += " | <a href='byond://?src=\ref[src];choice=Eject'><img src=pda_eject.png> Eject [cartridge]</a>"
+	if (mode)
+		dat += " | <a href='byond://?src=\ref[src];choice=Return'><img src=pda_menu.png> Return</a>"
+
+	dat += "<br>"
+
+	if (!owner)
+		dat += "Warning: No owner information entered.  Please swipe card.<br><br>"
+		dat += "<a href='byond://?src=\ref[src];choice=Refresh'><img src=pda_refresh.png> Retry</a>"
+	else
+		switch (mode)
+			if (0)
+				dat += "<h2>PERSONAL DATA ASSISTANT v.1.2</h2>"
+				dat += "Owner: [owner], [ownjob]<br>"
+				dat += text("ID: <A href='?src=\ref[src];choice=Authenticate'>[id ? "[id.registered_name], [id.assignment]" : "----------"]")
+				dat += text("<br><A href='?src=\ref[src];choice=UpdateInfo'>[id ? "Update PDA Info" : ""]</A><br><br>")
+
+				dat += "[worldtime2text()]<br>" //:[world.time / 100 % 6][world.time / 100 % 10]"
+				dat += "[time2text(world.realtime, "MMM DD")] [GLOB.year_integer+540]"
+
+				dat += "<br><br>"
+
+				dat += "<h4>General Functions</h4>"
+				dat += "<ul>"
+				dat += "<li><a href='byond://?src=\ref[src];choice=1'><img src=pda_notes.png> Notekeeper</a></li>"
+				dat += "<li><a href='byond://?src=\ref[src];choice=2'><img src=pda_mail.png> Messenger</a></li>"
+
+				if (cartridge)
+					if (cartridge.access_clown)
+						dat += "<li><a href='byond://?src=\ref[src];choice=Honk'><img src=pda_honk.png> Honk Synthesizer</a></li>"
+						dat += "<li><a href='byond://?src=\ref[src];choice=Trombone'><img src=pda_honk.png> Sad Trombone</a></li>"
+					if (cartridge.access_manifest)
+						dat += "<li><a href='byond://?src=\ref[src];choice=41'><img src=pda_notes.png> View Crew Manifest</a></li>"
+					if(cartridge.access_status_display)
+						dat += "<li><a href='byond://?src=\ref[src];choice=42'><img src=pda_status.png> Set Status Display</a></li>"
+					dat += "</ul>"
+					if (cartridge.access_engine)
+						dat += "<h4>Engineering Functions</h4>"
+						dat += "<ul>"
+						dat += "<li><a href='byond://?src=\ref[src];choice=43'><img src=pda_power.png> Power Monitor</a></li>"
+						dat += "</ul>"
+					if (cartridge.access_medical)
+						dat += "<h4>Medical Functions</h4>"
+						dat += "<ul>"
+						dat += "<li><a href='byond://?src=\ref[src];choice=44'><img src=pda_medical.png> Medical Records</a></li>"
+						dat += "<li><a href='byond://?src=\ref[src];choice=Medical Scan'><img src=pda_scanner.png> [scanmode == 1 ? "Disable" : "Enable"] Medical Scanner</a></li>"
+						dat += "</ul>"
+					if (cartridge.access_security)
+						dat += "<h4>Security Functions</h4>"
+						dat += "<ul>"
+						dat += "<li><a href='byond://?src=\ref[src];choice=45'><img src=pda_cuffs.png> Security Records</A></li>"
+						dat += "</ul>"
+					if(cartridge.access_quartermaster)
+						dat += "<h4>Quartermaster Functions:</h4>"
+						dat += "<ul>"
+						dat += "<li><a href='byond://?src=\ref[src];choice=47'><img src=pda_crate.png> Supply Records</A></li>"
+						dat += "</ul>"
+				dat += "</ul>"
+
+				dat += "<h4>Utilities</h4>"
+				dat += "<ul>"
+				if (cartridge)
+					if(cartridge.bot_access_flags)
+						dat += "<li><a href='byond://?src=\ref[src];choice=54'><img src=pda_medbot.png> Bots Access</a></li>"
+					if (cartridge.access_janitor)
+						dat += "<li><a href='byond://?src=\ref[src];choice=49'><img src=pda_bucket.png> Custodial Locator</a></li>"
+					if (istype(cartridge.radio, /obj/item/radio/integrated/signal))
+						dat += "<li><a href='byond://?src=\ref[src];choice=40'><img src=pda_signaler.png> Signaler System</a></li>"
+					if (cartridge.access_newscaster)
+						dat += "<li><a href='byond://?src=\ref[src];choice=53'><img src=pda_notes.png> Newscaster Access </a></li>"
+					if (cartridge.access_reagent_scanner)
+						dat += "<li><a href='byond://?src=\ref[src];choice=Reagent Scan'><img src=pda_reagent.png> [scanmode == 3 ? "Disable" : "Enable"] Reagent Scanner</a></li>"
+					if (cartridge.access_engine)
+						dat += "<li><a href='byond://?src=\ref[src];choice=Halogen Counter'><img src=pda_reagent.png> [scanmode == 4 ? "Disable" : "Enable"] Halogen Counter</a></li>"
+					if (cartridge.access_atmos)
+						dat += "<li><a href='byond://?src=\ref[src];choice=Gas Scan'><img src=pda_reagent.png> [scanmode == 5 ? "Disable" : "Enable"] Gas Scanner</a></li>"
+					if (cartridge.access_remote_door)
+						dat += "<li><a href='byond://?src=\ref[src];choice=Toggle Door'><img src=pda_rdoor.png> Toggle Remote Door</a></li>"
+					if (cartridge.access_dronephone)
+						dat += "<li><a href='byond://?src=\ref[src];choice=Drone Phone'><img src=pda_dronephone.png> Drone Phone</a></li>"
+				dat += "<li><a href='byond://?src=\ref[src];choice=3'><img src=pda_atmos.png> Atmospheric Scan</a></li>"
+				dat += "<li><a href='byond://?src=\ref[src];choice=Light'><img src=pda_flashlight.png> [fon ? "Disable" : "Enable"] Flashlight</a></li>"
+				if (pai)
+					if(pai.loc != src)
+						pai = null
+						update_icon()
+					else
+						dat += "<li><a href='byond://?src=\ref[src];choice=pai;option=1'>pAI Device Configuration</a></li>"
+						dat += "<li><a href='byond://?src=\ref[src];choice=pai;option=2'>Eject pAI Device</a></li>"
+				dat += "</ul>"
+
+			if (1)
+				dat += "<h4><img src=pda_notes.png> Notekeeper V2.2</h4>"
+				dat += "<a href='byond://?src=\ref[src];choice=Edit'>Edit</a><br>"
+				if(notescanned)
+					dat += "(This is a scanned image, editing it may cause some text formatting to change.)<br>"
+				dat += "<HR><font face=\"[PEN_FONT]\">[(!notehtml ? note : notehtml)]</font>"
+
+			if (2)
+				dat += "<h4><img src=pda_mail.png> SpaceMessenger V3.9.6</h4>"
+				dat += "<a href='byond://?src=\ref[src];choice=Toggle Ringer'><img src=pda_bell.png> Ringer: [silent == 1 ? "Off" : "On"]</a> | "
+				dat += "<a href='byond://?src=\ref[src];choice=Toggle Messenger'><img src=pda_mail.png> Send / Receive: [toff == 1 ? "Off" : "On"]</a> | "
+				dat += "<a href='byond://?src=\ref[src];choice=Ringtone'><img src=pda_bell.png> Set Ringtone</a> | "
+				dat += "<a href='byond://?src=\ref[src];choice=21'><img src=pda_mail.png> Messages</a><br>"
+
+				if (istype(cartridge, /obj/item/weapon/cartridge/syndicate))
+					dat += "<b>[cartridge:shock_charges] detonation charges left.</b><HR>"
+				if (istype(cartridge, /obj/item/weapon/cartridge/clown))
+					dat += "<b>[cartridge:honk_charges] viral files left.</b><HR>"
+				if (istype(cartridge, /obj/item/weapon/cartridge/mime))
+					dat += "<b>[cartridge:mime_charges] viral files left.</b><HR>"
+
+				dat += "<h4><img src=pda_menu.png> Detected PDAs</h4>"
+
+				dat += "<ul>"
+				var/count = 0
+
+				if (!toff)
+					for (var/obj/item/device/pda/P in sortNames(get_viewable_pdas()))
+						if (P == src)
+							continue
+						dat += "<li><a href='byond://?src=\ref[src];choice=Message;target=\ref[P]'>[P]</a>"
+						if (istype(cartridge, /obj/item/weapon/cartridge/syndicate) && P.detonate)
+							dat += " (<a href='byond://?src=\ref[src];choice=Detonate;target=\ref[P]'><img src=pda_boom.png>*Detonate*</a>)"
+						if (istype(cartridge, /obj/item/weapon/cartridge/clown))
+							dat += " (<a href='byond://?src=\ref[src];choice=Send Honk;target=\ref[P]'><img src=pda_honk.png>*Send Virus*</a>)"
+						if (istype(cartridge, /obj/item/weapon/cartridge/mime))
+							dat += " (<a href='byond://?src=\ref[src];choice=Send Silence;target=\ref[P]'>*Send Virus*</a>)"
+						dat += "</li>"
+						count++
+				dat += "</ul>"
+				if (count == 0)
+					dat += "None detected.<br>"
+				else if(cartridge && cartridge.spam_enabled)
+					dat += "<a href='byond://?src=\ref[src];choice=MessageAll'>Send To All</a>"
+
+			if(21)
+				dat += "<h4><img src=pda_mail.png> SpaceMessenger V3.9.6</h4>"
+				dat += "<a href='byond://?src=\ref[src];choice=Clear'><img src=pda_blank.png> Clear Messages</a>"
+
+				dat += "<h4><img src=pda_mail.png> Messages</h4>"
+
+				dat += tnote
+				dat += "<br>"
+
+			if (3)
+				dat += "<h4><img src=pda_atmos.png> Atmospheric Readings</h4>"
+
+				var/turf/T = user.loc
+				if (isnull(T))
+					dat += "Unable to obtain a reading.<br>"
+				else
+					var/datum/gas_mixture/environment = T.return_air()
+					var/list/env_gases = environment.gases
+
+					var/pressure = environment.return_pressure()
+					var/total_moles = environment.total_moles()
+
+					dat += "Air Pressure: [round(pressure,0.1)] kPa<br>"
+
+					if (total_moles)
+						for(var/id in env_gases)
+							var/gas_level = env_gases[id][MOLES]/total_moles
+							if(gas_level > 0)
+								dat += "[env_gases[id][GAS_META][META_GAS_NAME]]: [round(gas_level*100, 0.01)]%<br>"
+
+					dat += "Temperature: [round(environment.temperature-T0C)]&deg;C<br>"
+				dat += "<br>"
+			else//Else it links to the cart menu proc. Although, it really uses menu hub 4--menu 4 doesn't really exist as it simply redirects to hub.
+				dat += cart
+
+	dat += "</body></html>"
+	user << browse(dat, "window=pda;size=400x450;border=1;can_resize=1;can_minimize=0")
+	onclose(user, "pda", src)
+
+/obj/item/device/pda/Topic(href, href_list)
+	..()
+	var/mob/living/U = usr
+	//Looking for master was kind of pointless since PDAs don't appear to have one.
+
+	if(usr.canUseTopic(src) && !href_list["close"])
+		add_fingerprint(U)
+		U.set_machine(src)
+
+		switch(href_list["choice"])
+
+//BASIC FUNCTIONS===================================
+
+			if("Refresh")//Refresh, goes to the end of the proc.
+			if("Return")//Return
+				if(mode<=9)
+					mode = 0
+				else
+					mode = round(mode/10)
+					if(mode==4 || mode == 5)//Fix for cartridges. Redirects to hub.
+						mode = 0
+					else if(mode >= 40 && mode <= 59)//Fix for cartridges. Redirects to refresh the menu.
+						cartridge.mode = mode
+						cartridge.unlock()
+			if ("Authenticate")//Checks for ID
+				id_check(U)
+			if("UpdateInfo")
+				ownjob = id.assignment
+				if(istype(id, /obj/item/weapon/card/id/syndicate))
+					owner = id.registered_name
+				update_label()
+			if("Eject")//Ejects the cart, only done from hub.
+				if (!isnull(cartridge))
+					U.put_in_hands(cartridge)
+					to_chat(U, "<span class='notice'>You remove [cartridge] from [src].</span>")
+					scanmode = 0
+					if (cartridge.radio)
+						cartridge.radio.hostpda = null
+					cartridge = null
+					update_icon()
+
+//MENU FUNCTIONS===================================
+
+			if("0")//Hub
+				mode = 0
+			if("1")//Notes
+				mode = 1
+			if("2")//Messenger
+				mode = 2
+			if("21")//Read messeges
+				mode = 21
+			if("3")//Atmos scan
+				mode = 3
+			if("4")//Redirects to hub
+				mode = 0
+
+
+//MAIN FUNCTIONS===================================
+
+			if("Light")
+				if(fon)
+					fon = 0
+					set_light(0)
+				else
+					fon = 1
+					set_light(2.3)
+				update_icon()
+			if("Medical Scan")
+				if(scanmode == 1)
+					scanmode = 0
+				else if((!isnull(cartridge)) && (cartridge.access_medical))
+					scanmode = 1
+			if("Reagent Scan")
+				if(scanmode == 3)
+					scanmode = 0
+				else if((!isnull(cartridge)) && (cartridge.access_reagent_scanner))
+					scanmode = 3
+			if("Halogen Counter")
+				if(scanmode == 4)
+					scanmode = 0
+				else if((!isnull(cartridge)) && (cartridge.access_engine))
+					scanmode = 4
+			if("Honk")
+				if ( !(last_noise && world.time < last_noise + 20) )
+					playsound(loc, 'sound/items/bikehorn.ogg', 50, 1)
+					last_noise = world.time
+			if("Trombone")
+				if ( !(last_noise && world.time < last_noise + 20) )
+					playsound(loc, 'sound/misc/sadtrombone.ogg', 50, 1)
+					last_noise = world.time
+			if("Gas Scan")
+				if(scanmode == 5)
+					scanmode = 0
+				else if((!isnull(cartridge)) && (cartridge.access_atmos))
+					scanmode = 5
+			if("Drone Phone")
+				var/area/A = get_area(U)
+				var/alert_s = input(U,"Alert severity level","Ping Drones",null) as null|anything in list("Low","Medium","High","Critical")
+				if(A && alert_s)
+					var/msg = "<span class='boldnotice'>NON-DRONE PING: [U.name]: [alert_s] priority alert in [A.name]!</span>"
+					_alert_drones(msg, TRUE)
+					to_chat(U, msg)
+
+
+//NOTEKEEPER FUNCTIONS===================================
+
+			if ("Edit")
+				var/n = stripped_multiline_input(U, "Please enter message", name, note)
+				if (in_range(src, U) && loc == U)
+					if (mode == 1 && n)
+						note = n
+						notehtml = parsepencode(n, U, SIGNFONT)
+						notescanned = 0
+				else
+					U << browse(null, "window=pda")
+					return
+
+//MESSENGER FUNCTIONS===================================
+
+			if("Toggle Messenger")
+				toff = !toff
+			if("Toggle Ringer")//If viewing texts then erase them, if not then toggle silent status
+				silent = !silent
+			if("Clear")//Clears messages
+				tnote = null
+			if("Ringtone")
+				var/t = input(U, "Please enter new ringtone", name, ttone) as text
+				if(in_range(src, U) && loc == U)
+					if(t)
+						if(hidden_uplink && (trim(lowertext(t)) == trim(lowertext(lock_code))))
+							hidden_uplink.interact(U)
+							to_chat(U, "The PDA softly beeps.")
+							U << browse(null, "window=pda")
+							src.mode = 0
+						else
+							t = copytext(sanitize(t), 1, 20)
+							ttone = t
+				else
+					U << browse(null, "window=pda")
+					return
+			if("Message")
+				var/obj/item/device/pda/P = locate(href_list["target"])
+				src.create_message(U, P)
+
+			if("MessageAll")
+				src.send_to_all(U)
+
+			if("Send Honk")//Honk virus
+				if(istype(cartridge, /obj/item/weapon/cartridge/clown))//Cartridge checks are kind of unnecessary since everything is done through switch.
+					var/obj/item/device/pda/P = locate(href_list["target"])//Leaving it alone in case it may do something useful, I guess.
+					if(!isnull(P))
+						if (!P.toff && cartridge:honk_charges > 0)
+							cartridge:honk_charges--
+							U.show_message("<span class='notice'>Virus sent!</span>", 1)
+							P.honkamt = (rand(15,20))
+					else
+						to_chat(U, "PDA not found.")
+				else
+					U << browse(null, "window=pda")
+					return
+			if("Send Silence")//Silent virus
+				if(istype(cartridge, /obj/item/weapon/cartridge/mime))
+					var/obj/item/device/pda/P = locate(href_list["target"])
+					if(!isnull(P))
+						if (!P.toff && cartridge:mime_charges > 0)
+							cartridge:mime_charges--
+							U.show_message("<span class='notice'>Virus sent!</span>", 1)
+							P.silent = 1
+							P.ttone = "silence"
+					else
+						to_chat(U, "PDA not found.")
+				else
+					U << browse(null, "window=pda")
+					return
+
+//SYNDICATE FUNCTIONS===================================
+
+			if("Toggle Door")
+				if(cartridge && cartridge.access_remote_door)
+					for(var/obj/machinery/door/poddoor/M in GLOB.machines)
+						if(M.id == cartridge.remote_door_id)
+							if(M.density)
+								M.open()
+							else
+								M.close()
+
+
+			if("Detonate")//Detonate PDA
+				if(istype(cartridge, /obj/item/weapon/cartridge/syndicate))
+					var/obj/item/device/pda/P = locate(href_list["target"])
+					if(!isnull(P))
+						if (!P.toff && cartridge:shock_charges > 0)
+							cartridge:shock_charges--
+
+							var/difficulty = 0
+
+							if(P.cartridge)
+								difficulty += P.cartridge.access_medical
+								difficulty += P.cartridge.access_security
+								difficulty += P.cartridge.access_engine
+								difficulty += P.cartridge.access_clown
+								difficulty += P.cartridge.access_janitor
+								difficulty += P.cartridge.access_manifest * 2
+							else
+								difficulty += 2
+
+							if(prob(difficulty * 15) || (P.hidden_uplink))
+								U.show_message("<span class='danger'>An error flashes on your [src].</span>", 1)
+							else
+								U.show_message("<span class='notice'>Success!</span>", 1)
+								P.explode()
+					else
+						to_chat(U, "PDA not found.")
+				else
+					U.unset_machine()
+					U << browse(null, "window=pda")
+					return
+
+//pAI FUNCTIONS===================================
+			if("pai")
+				switch(href_list["option"])
+					if("1")		// Configure pAI device
+						pai.attack_self(U)
+					if("2")		// Eject pAI device
+						var/turf/T = get_turf(src.loc)
+						if(T)
+							pai.loc = T
+
+//LINK FUNCTIONS===================================
+
+			else//Cartridge menu linking
+				mode = text2num(href_list["choice"])
+				if(cartridge)
+					cartridge.mode = mode
+					cartridge.unlock()
+	else//If not in range, can't interact or not using the pda.
+		U.unset_machine()
+		U << browse(null, "window=pda")
+		return
+
+//EXTRA FUNCTIONS===================================
+
+	if (mode == 2||mode == 21)//To clear message overlays.
+		update_icon()
+
+	if ((honkamt > 0) && (prob(60)))//For clown virus.
+		honkamt--
+		playsound(loc, 'sound/items/bikehorn.ogg', 30, 1)
+
+	if(U.machine == src && href_list["skiprefresh"]!="1")//Final safety.
+		attack_self(U)//It auto-closes the menu prior if the user is not in range and so on.
+	else
+		U.unset_machine()
+		U << browse(null, "window=pda")
+	return
+
+/obj/item/device/pda/proc/remove_id()
+	if (id)
+		if (ismob(loc))
+			var/mob/M = loc
+			M.put_in_hands(id)
+			to_chat(usr, "<span class='notice'>You remove the ID from the [name].</span>")
+		else
+			id.loc = get_turf(src)
+		id = null
+		update_icon()
+
+/obj/item/device/pda/proc/msg_input(mob/living/U = usr)
+	var/t = stripped_input(U, "Please enter message", name, null, MAX_MESSAGE_LEN)
+	if (!t || toff)
+		return
+	if (!in_range(src, U) && loc != U)
+		return
+	if(!U.canUseTopic(src))
+		return
+	if(emped)
+		t = Gibberish(t, 100)
+	return t
+
+/obj/item/device/pda/proc/send_message(mob/living/user = usr,list/obj/item/device/pda/targets)
+	var/message = msg_input(user)
+
+	if(!message || !targets.len)
+		return
+
+	if(last_text && world.time < last_text + 5)
+		return
+
+	var/multiple = targets.len > 1
+
+	var/datum/data_pda_msg/last_sucessful_msg
+	for(var/obj/item/device/pda/P in targets)
+		if(P == src)
+			continue
+		var/obj/machinery/message_server/MS = null
+		MS = can_send(P)
+		if(MS)
+			var/datum/data_pda_msg/msg = MS.send_pda_message("[P.owner]","[owner]","[message]",photo)
+			if(msg)
+				last_sucessful_msg = msg
+			if(!multiple)
+				show_to_sender(msg)
+			P.show_recieved_message(msg,src)
+			if(!multiple)
+				show_to_ghosts(user,msg)
+				log_pda("[user] (PDA: [src.name]) sent \"[message]\" to [P.name]")
+		else
+			if(!multiple)
+				to_chat(user, "<span class='notice'>ERROR: Server isn't responding.</span>")
+				return
+	photo = null
+
+	if(multiple)
+		show_to_sender(last_sucessful_msg,1)
+		show_to_ghosts(user,last_sucessful_msg,1)
+		log_pda("[user] (PDA: [src.name]) sent \"[message]\" to Everyone")
+
+/obj/item/device/pda/proc/show_to_sender(datum/data_pda_msg/msg,multiple = 0)
+	tnote += "<i><b>&rarr; To [multiple ? "Everyone" : msg.recipient]:</b></i><br>[msg.message][msg.get_photo_ref()]<br>"
+
+/obj/item/device/pda/proc/show_recieved_message(datum/data_pda_msg/msg,obj/item/device/pda/source)
+	tnote += "<i><b>&larr; From <a href='byond://?src=\ref[src];choice=Message;target=\ref[source]'>[source.owner]</a> ([source.ownjob]):</b></i><br>[msg.message][msg.get_photo_ref()]<br>"
+
+	if (!silent)
+		playsound(loc, 'sound/machines/twobeep.ogg', 50, 1)
+		audible_message("[bicon(src)] *[ttone]*", null, 3)
+	//Search for holder of the PDA.
+	var/mob/living/L = null
+	if(loc && isliving(loc))
+		L = loc
+	//Maybe they are a pAI!
+	else
+		L = get(src, /mob/living/silicon)
+
+	if(L && L.stat != UNCONSCIOUS)
+
+		var/hrefstart
+		var/hrefend
+		if (isAI(L))
+			hrefstart = "<a href='?src=\ref[L];track=[html_encode(source.owner)]'>"
+			hrefend = "</a>"
+
+		to_chat(L, "[\bicon(src)] <b>Message from [hrefstart][source.owner] ([source.ownjob])[hrefend], </b>\"[msg.message]\"[msg.get_photo_ref()] (<a href='byond://?src=\ref[src];choice=Message;skiprefresh=1;target=\ref[source]'>Reply</a>)")
+
+	update_icon()
+	add_overlay(icon_alert)
+
+/obj/item/device/pda/proc/show_to_ghosts(mob/living/user, datum/data_pda_msg/msg,multiple = 0)
+	for(var/mob/M in GLOB.player_list)
+		if(isobserver(M) && M.client && (M.client.prefs.chat_toggles & CHAT_GHOSTPDA))
+			var/link = FOLLOW_LINK(M, user)
+			to_chat(M, "[link] <span class='name'>[msg.sender] </span><span class='game say'>PDA Message</span> --> <span class='name'>[multiple ? "Everyone" : msg.recipient]</span>: <span class='message'>[msg.message][msg.get_photo_ref()]</span></span>")
+
+/obj/item/device/pda/proc/can_send(obj/item/device/pda/P)
+	if(!P || QDELETED(P) || P.toff)
+		return null
+
+	var/obj/machinery/message_server/useMS = null
+	if(GLOB.message_servers)
+		for (var/obj/machinery/message_server/MS in GLOB.message_servers)
+		//PDAs are now dependant on the Message Server.
+			if(MS.active)
+				useMS = MS
+				break
+
+	var/datum/signal/signal = src.telecomms_process()
+
+	if(!P || QDELETED(P) || P.toff) //in case the PDA or mob gets destroyed during telecomms_process()
+		return null
+
+	var/useTC = 0
+	if(signal)
+		if(signal.data["done"])
+			useTC = 1
+			var/turf/pos = get_turf(P)
+			if(pos.z in signal.data["level"])
+				useTC = 2
+
+	if(useTC == 2)
+		return useMS
+	else
+		return null
+
+
+/obj/item/device/pda/proc/send_to_all(mob/living/U = usr)
+	send_message(U,get_viewable_pdas())
+
+/obj/item/device/pda/proc/create_message(mob/living/U = usr, obj/item/device/pda/P)
+	send_message(U,list(P))
+
+/obj/item/device/pda/AltClick()
+	..()
+
+	if(issilicon(usr))
+		return
+
+	if(usr.canUseTopic(src))
+		if(id)
+			remove_id()
+		else
+			remove_pen()
+
+/obj/item/device/pda/verb/verb_remove_id()
+	set category = "Object"
+	set name = "Eject ID"
+	set src in usr
+
+	if(issilicon(usr))
+		return
+
+	if (usr.canUseTopic(src))
+		if(id)
+			remove_id()
+		else
+			to_chat(usr, "<span class='warning'>This PDA does not have an ID in it!</span>")
+
+/obj/item/device/pda/verb/verb_remove_pen()
+	set category = "Object"
+	set name = "Remove Pen"
+	set src in usr
+
+	if(issilicon(usr))
+		return
+
+	if (usr.canUseTopic(src))
+		remove_pen()
+
+/obj/item/device/pda/proc/remove_pen()
+	if(inserted_item)
+		if(ismob(loc))
+			var/mob/M = loc
+			M.put_in_hands(inserted_item)
+		else
+			inserted_item.forceMove(get_turf(src))
+		to_chat(usr, "<span class='notice'>You remove \the [inserted_item] from \the [src].</span>")
+		inserted_item = null
+		update_icon()
+	else
+		to_chat(usr, "<span class='warning'>This PDA does not have a pen in it!</span>")
+
+//trying to insert or remove an id
+/obj/item/device/pda/proc/id_check(mob/user, obj/item/weapon/card/id/I)
+	if(!I)
+		if(id)
+			remove_id()
+			return 1
+		else
+			var/obj/item/weapon/card/id/C = user.get_active_held_item()
+			if(istype(C))
+				I = C
+
+	if(I && I.registered_name)
+		if(!user.transferItemToLoc(I, src))
+			return 0
+		var/obj/old_id = id
+		id = I
+		if(old_id)
+			user.put_in_hands(old_id)
+		update_icon()
+	return 1
+
+// access to status display signals
+/obj/item/device/pda/attackby(obj/item/C, mob/user, params)
+	if(istype(C, /obj/item/weapon/cartridge) && !cartridge)
+		if(!user.transferItemToLoc(C, src))
+			return
+		cartridge = C
+		to_chat(user, "<span class='notice'>You insert [cartridge] into [src].</span>")
+		if(cartridge.radio)
+			cartridge.radio.hostpda = src
+		update_icon()
+
+	else if(istype(C, /obj/item/weapon/card/id))
+		var/obj/item/weapon/card/id/idcard = C
+		if(!idcard.registered_name)
+			to_chat(user, "<span class='warning'>\The [src] rejects the ID!</span>")
+			return
+		if(!owner)
+			owner = idcard.registered_name
+			ownjob = idcard.assignment
+			update_label()
+			to_chat(user, "<span class='notice'>Card scanned.</span>")
+		else
+			//Basic safety check. If either both objects are held by user or PDA is on ground and card is in hand.
+			if(((src in user.contents) || (isturf(loc) && in_range(src, user))) && (C in user.contents))
+				if(!id_check(user, idcard))
+					return
+				to_chat(user, "<span class='notice'>You put the ID into \the [src]'s slot.</span>")
+				updateSelfDialog()//Update self dialog on success.
+			return	//Return in case of failed check or when successful.
+		updateSelfDialog()//For the non-input related code.
+	else if(istype(C, /obj/item/device/paicard) && !src.pai)
+		if(!user.transferItemToLoc(C, src))
+			return
+		pai = C
+		to_chat(user, "<span class='notice'>You slot \the [C] into [src].</span>")
+		update_icon()
+		updateUsrDialog()
+	else if(is_type_in_list(C, contained_item)) //Checks if there is a pen
+		if(inserted_item)
+			to_chat(user, "<span class='warning'>There is already \a [inserted_item] in \the [src]!</span>")
+		else
+			if(!user.transferItemToLoc(C, src))
+				return
+			to_chat(user, "<span class='notice'>You slide \the [C] into \the [src].</span>")
+			inserted_item = C
+			update_icon()
+	else if(istype(C, /obj/item/weapon/photo))
+		var/obj/item/weapon/photo/P = C
+		photo = P.img
+		to_chat(user, "<span class='notice'>You scan \the [C].</span>")
+	else if(hidden_uplink && hidden_uplink.active)
+		hidden_uplink.attackby(C, user, params)
+	else
+		return ..()
+
+/obj/item/device/pda/attack(mob/living/carbon/C, mob/living/user)
+	if(istype(C))
+		switch(scanmode)
+
+			if(1)
+				C.visible_message("<span class='alert'>[user] has analyzed [C]'s vitals!</span>")
+				healthscan(user, C, 1)
+				add_fingerprint(user)
+
+			if(2)
+				// Unused
+
+			if(4)
+				C.visible_message("<span class='warning'>[user] has analyzed [C]'s radiation levels!</span>")
+
+				user.show_message("<span class='notice'>Analyzing Results for [C]:</span>")
+				if(C.radiation)
+					user.show_message("\green Radiation Level: \black [C.radiation]")
+				else
+					user.show_message("<span class='notice'>No radiation detected.</span>")
+
+/obj/item/device/pda/afterattack(atom/A as mob|obj|turf|area, mob/user, proximity)
+	if(!proximity) return
+	switch(scanmode)
+
+		if(3)
+			if(!isnull(A.reagents))
+				if(A.reagents.reagent_list.len > 0)
+					var/reagents_length = A.reagents.reagent_list.len
+					to_chat(user, "<span class='notice'>[reagents_length] chemical agent[reagents_length > 1 ? "s" : ""] found.</span>")
+					for (var/re in A.reagents.reagent_list)
+						to_chat(user, "<span class='notice'>\t [re]</span>")
+				else
+					to_chat(user, "<span class='notice'>No active chemical agents found in [A].</span>")
+			else
+				to_chat(user, "<span class='notice'>No significant chemical agents found in [A].</span>")
+
+		if(5)
+			if (istype(A, /obj/item/weapon/tank))
+				var/obj/item/weapon/tank/T = A
+				atmosanalyzer_scan(T.air_contents, user, T)
+			else if (istype(A, /obj/machinery/portable_atmospherics))
+				var/obj/machinery/portable_atmospherics/PA = A
+				atmosanalyzer_scan(PA.air_contents, user, PA)
+			else if (istype(A, /obj/machinery/atmospherics/pipe))
+				var/obj/machinery/atmospherics/pipe/P = A
+				atmosanalyzer_scan(P.parent.air, user, P)
+			else if (istype(A, /obj/machinery/power/rad_collector))
+				var/obj/machinery/power/rad_collector/RC = A
+				if(RC.loaded_tank)
+					atmosanalyzer_scan(RC.loaded_tank.air_contents, user, RC)
+			else if (istype(A, /obj/item/weapon/flamethrower))
+				var/obj/item/weapon/flamethrower/F = A
+				if(F.ptank)
+					atmosanalyzer_scan(F.ptank.air_contents, user, F)
+
+	if (!scanmode && istype(A, /obj/item/weapon/paper) && owner)
+		var/obj/item/weapon/paper/PP = A
+		if (!PP.info)
+			to_chat(user, "<span class='warning'>Unable to scan! Paper is blank.</span>")
+			return
+		notehtml = PP.info
+		note = replacetext(notehtml, "<BR>", "\[br\]")
+		note = replacetext(note, "<li>", "\[*\]")
+		note = replacetext(note, "<ul>", "\[list\]")
+		note = replacetext(note, "</ul>", "\[/list\]")
+		note = html_encode(note)
+		notescanned = 1
+		to_chat(user, "<span class='notice'>Paper scanned. Saved to PDA's notekeeper.</span>" )
+
+
+/obj/item/device/pda/proc/explode() //This needs tuning.
+	if(!detonate) return
+	var/turf/T = get_turf(src)
+
+	if (ismob(loc))
+		var/mob/M = loc
+		M.show_message("<span class='userdanger'>Your [src] explodes!</span>", 1)
+	else
+		visible_message("<span class='danger'>[src] explodes!</span>", "<span class='warning'>You hear a loud *pop*!</span>")
+
+	if(T)
+		T.hotspot_expose(700,125)
+		if(istype(cartridge, /obj/item/weapon/cartridge/syndicate))
+			explosion(T, -1, 1, 3, 4)
+		else
+			explosion(T, -1, -1, 2, 3)
+	qdel(src)
+	return
+
+/obj/item/device/pda/Destroy()
+	GLOB.PDAs -= src
+	if(id)
+		qdel(id)
+		id = null
+	if(cartridge)
+		qdel(cartridge)
+		cartridge = null
+	if(pai)
+		qdel(pai)
+		pai = null
+	if(inserted_item)
+		qdel(inserted_item)
+		inserted_item = null
+	return ..()
+
+//AI verb and proc for sending PDA messages.
+
+/mob/living/silicon/ai/proc/cmd_send_pdamesg(mob/user)
+	var/list/plist = list()
+	var/list/namecounts = list()
+
+	if(user.stat == 2)
+		return //won't work if dead
+
+	if(src.aiPDA.toff)
+		to_chat(user, "Turn on your receiver in order to send messages.")
+		return
+
+	for (var/obj/item/device/pda/P in get_viewable_pdas())
+		if (P == src)
+			continue
+		else if (P == src.aiPDA)
+			continue
+
+		plist[avoid_assoc_duplicate_keys(P.owner, namecounts)] = P
+
+	var/c = input(user, "Please select a PDA") as null|anything in sortList(plist)
+
+	if (!c)
+		return
+
+	var/selected = plist[c]
+
+	if(aicamera.aipictures.len>0)
+		var/add_photo = input(user,"Do you want to attach a photo?","Photo","No") as null|anything in list("Yes","No")
+		if(add_photo=="Yes")
+			var/datum/picture/Pic = aicamera.selectpicture(aicamera)
+			src.aiPDA.photo = Pic.fields["img"]
+	src.aiPDA.create_message(src, selected)
+
+
+/mob/living/silicon/ai/verb/cmd_toggle_pda_receiver()
+	set category = "AI Commands"
+	set name = "PDA - Toggle Sender/Receiver"
+	if(usr.stat == 2)
+		return //won't work if dead
+	if(!isnull(aiPDA))
+		aiPDA.toff = !aiPDA.toff
+		to_chat(usr, "<span class='notice'>PDA sender/receiver toggled [(aiPDA.toff ? "Off" : "On")]!</span>")
+	else
+		to_chat(usr, "You do not have a PDA. You should make an issue report about this.")
+
+/mob/living/silicon/ai/verb/cmd_toggle_pda_silent()
+	set category = "AI Commands"
+	set name = "PDA - Toggle Ringer"
+	if(usr.stat == 2)
+		return //won't work if dead
+	if(!isnull(aiPDA))
+		//0
+		aiPDA.silent = !aiPDA.silent
+		to_chat(usr, "<span class='notice'>PDA ringer toggled [(aiPDA.silent ? "Off" : "On")]!</span>")
+	else
+		to_chat(usr, "You do not have a PDA. You should make an issue report about this.")
+
+/mob/living/silicon/ai/proc/cmd_show_message_log(mob/user)
+	if(user.stat == 2)
+		return //won't work if dead
+	if(!isnull(aiPDA))
+		var/HTML = "<html><head><title>AI PDA Message Log</title></head><body>[aiPDA.tnote]</body></html>"
+		user << browse(HTML, "window=log;size=400x444;border=1;can_resize=1;can_close=1;can_minimize=0")
+	else
+		to_chat(user, "You do not have a PDA. You should make an issue report about this.")
+
+
+// Pass along the pulse to atoms in contents, largely added so pAIs are vulnerable to EMP
+/obj/item/device/pda/emp_act(severity)
+	for(var/atom/A in src)
+		A.emp_act(severity)
+	emped += 1
+	spawn(200 * severity)
+		emped -= 1
+
+/proc/get_viewable_pdas()
+	. = list()
+	// Returns a list of PDAs which can be viewed from another PDA/message monitor.
+	for(var/obj/item/device/pda/P in GLOB.PDAs)
+		if(!P.owner || P.toff || P.hidden) continue
+		. += P
+	return .