
/*

CONTAINS:
T-RAY
HEALTH ANALYZER
GAS ANALYZER
SLIME SCANNER
NANITE SCANNER
GENE SCANNER

*/
/obj/item/t_scanner
	name = "\improper T-ray scanner"
	desc = "A terahertz-ray emitter and scanner used to detect underfloor objects such as cables and pipes."
	custom_price = 10
	icon = 'icons/obj/device.dmi'
	icon_state = "t-ray0"
	var/on = FALSE
	slot_flags = ITEM_SLOT_BELT
	w_class = WEIGHT_CLASS_SMALL
	item_state = "electronic"
	lefthand_file = 'icons/mob/inhands/misc/devices_lefthand.dmi'
	righthand_file = 'icons/mob/inhands/misc/devices_righthand.dmi'
	custom_materials = list(/datum/material/iron=150)

/obj/item/t_scanner/suicide_act(mob/living/carbon/user)
	user.visible_message("<span class='suicide'>[user] begins to emit terahertz-rays into [user.p_their()] brain with [src]! It looks like [user.p_theyre()] trying to commit suicide!</span>")
	return TOXLOSS

/obj/item/t_scanner/proc/toggle_on()
	on = !on
	icon_state = copytext(icon_state, 1, length(icon_state))+"[on]"
	if(on)
		START_PROCESSING(SSobj, src)
	else
		STOP_PROCESSING(SSobj, src)

/obj/item/t_scanner/attack_self(mob/user)
	toggle_on()

/obj/item/t_scanner/cyborg_unequip(mob/user)
	if(!on)
		return
	toggle_on()

/obj/item/t_scanner/process()
	if(!on)
		STOP_PROCESSING(SSobj, src)
		return null
	scan()

/obj/item/t_scanner/proc/scan()
	t_ray_scan(loc)

/proc/t_ray_scan(mob/viewer, flick_time = 8, distance = 3)
	if(!ismob(viewer) || !viewer.client)
		return
	var/list/t_ray_images = list()
	for(var/obj/O in orange(distance, viewer) )
		if(O.level != 1)
			continue

		if(O.invisibility == INVISIBILITY_MAXIMUM || HAS_TRAIT(O, TRAIT_T_RAY_VISIBLE))
			var/image/I = new(loc = get_turf(O))
			var/mutable_appearance/MA = new(O)
			MA.alpha = 128
			MA.dir = O.dir
			I.appearance = MA
			t_ray_images += I
	if(t_ray_images.len)
		flick_overlay(t_ray_images, list(viewer.client), flick_time)

/obj/item/healthanalyzer
	name = "health analyzer"
	icon = 'icons/obj/device.dmi'
	icon_state = "health"
	item_state = "healthanalyzer"
	lefthand_file = 'icons/mob/inhands/equipment/medical_lefthand.dmi'
	righthand_file = 'icons/mob/inhands/equipment/medical_righthand.dmi'
	desc = "A hand-held body scanner able to distinguish vital signs of the subject."
	flags_1 = CONDUCT_1
	item_flags = NOBLUDGEON
	slot_flags = ITEM_SLOT_BELT
	throwforce = 3
	w_class = WEIGHT_CLASS_TINY
	throw_speed = 3
	throw_range = 7
	custom_materials = list(/datum/material/iron=200)
	var/mode = 1
	var/scanmode = 0
	var/advanced = FALSE

/obj/item/healthanalyzer/suicide_act(mob/living/carbon/user)
	user.visible_message("<span class='suicide'>[user] begins to analyze [user.p_them()]self with [src]! The display shows that [user.p_theyre()] dead!</span>")
	return BRUTELOSS

/obj/item/healthanalyzer/attack_self(mob/user)
	if(!scanmode)
		to_chat(user, "<span class='notice'>You switch the health analyzer to scan chemical contents.</span>")
		scanmode = 1
	else
		to_chat(user, "<span class='notice'>You switch the health analyzer to check physical health.</span>")
		scanmode = 0

/obj/item/healthanalyzer/attack(mob/living/M, mob/living/carbon/human/user)
	flick("[icon_state]-scan", src)	//makes it so that it plays the scan animation upon scanning, including clumsy scanning

	// Clumsiness/brain damage check

	if ((HAS_TRAIT(user, TRAIT_CLUMSY) || HAS_TRAIT(user, TRAIT_DUMB)) && prob(50))
		user.visible_message("<span class='warning'>[user] analyzes the floor's vitals!</span>", \
							"<span class='notice'>You stupidly try to analyze the floor's vitals!</span>")
		to_chat(user, "<span class='info'>Analyzing results for The floor:\n\tOverall status: <b>Healthy</b></span>")
		to_chat(user, "<span class='info'>Key: <font color='blue'>Suffocation</font>/<font color='green'>Toxin</font>/<font color='#FF8000'>Burn</font>/<font color='red'>Brute</font></span>")
		to_chat(user, "<span class='info'>\tDamage specifics: <font color='blue'>0</font>-<font color='green'>0</font>-<font color='#FF8000'>0</font>-<font color='red'>0</font></span>")
		to_chat(user, "<span class='info'>Body temperature: ???</span>")
		return

	user.visible_message("<span class='notice'>[user] analyzes [M]'s vitals.</span>", \
						"<span class='notice'>You analyze [M]'s vitals.</span>")

	if(scanmode == 0)
		healthscan(user, M, mode, advanced)
	else if(scanmode == 1)
		chemscan(user, M)

	add_fingerprint(user)


// Used by the PDA medical scanner too
/proc/healthscan(mob/user, mob/living/M, mode = 1, advanced = FALSE)
	if(isliving(user) && (user.incapacitated() || user.eye_blind))
		return
	//Damage specifics
	var/oxy_loss = M.getOxyLoss()
	var/tox_loss = M.getToxLoss()
	var/fire_loss = M.getFireLoss()
	var/brute_loss = M.getBruteLoss()
	var/mob_status = (M.stat == DEAD ? "<span class='alert'><b>Deceased</b></span>" : "<b>[round(M.health/M.maxHealth,0.01)*100] % healthy</b>")

	if(HAS_TRAIT(M, TRAIT_FAKEDEATH) && !advanced)
		mob_status = "<span class='alert'><b>Deceased</b></span>"
		oxy_loss = max(rand(1, 40), oxy_loss, (300 - (tox_loss + fire_loss + brute_loss))) // Random oxygen loss

	if(ishuman(M))
		var/mob/living/carbon/human/H = M
		if(H.undergoing_cardiac_arrest() && H.stat != DEAD)
			to_chat(user, "<span class='alert'>Subject suffering from heart attack: Apply defibrillation or other electric shock immediately!</span>")

	to_chat(user, "<span class='info'>Analyzing results for [M]:\n\tOverall status: [mob_status]</span>")

	// Damage descriptions
	if(brute_loss > 10)
		to_chat(user, "\t<span class='alert'>[brute_loss > 50 ? "Severe" : "Minor"] tissue damage detected.</span>")
	if(fire_loss > 10)
		to_chat(user, "\t<span class='alert'>[fire_loss > 50 ? "Severe" : "Minor"] burn damage detected.</span>")
	if(oxy_loss > 10)
		to_chat(user, "\t<span class='info'><span class='alert'>[oxy_loss > 50 ? "Severe" : "Minor"] oxygen deprivation detected.</span>")
	if(tox_loss > 10)
		to_chat(user, "\t<span class='alert'>[tox_loss > 50 ? "Severe" : "Minor"] amount of toxin damage detected.</span>")
	if(M.getStaminaLoss())
		to_chat(user, "\t<span class='alert'>Subject appears to be suffering from fatigue.</span>")
		if(advanced)
			to_chat(user, "\t<span class='info'>Fatigue Level: [M.getStaminaLoss()]%.</span>")
	if (M.getCloneLoss())
		to_chat(user, "\t<span class='alert'>Subject appears to have [M.getCloneLoss() > 30 ? "Severe" : "Minor"] cellular damage.</span>")
		if(advanced)
			to_chat(user, "\t<span class='info'>Cellular Damage Level: [M.getCloneLoss()].</span>")
	if (!M.getorgan(/obj/item/organ/brain))
		to_chat(user, "\t<span class='alert'>Subject lacks a brain.</span>")
	if(iscarbon(M))
		var/mob/living/carbon/C = M
		if(LAZYLEN(C.get_traumas()))
			var/list/trauma_text = list()
			for(var/datum/brain_trauma/B in C.get_traumas())
				var/trauma_desc = ""
				switch(B.resilience)
					if(TRAUMA_RESILIENCE_SURGERY)
						trauma_desc += "severe "
					if(TRAUMA_RESILIENCE_LOBOTOMY)
						trauma_desc += "deep-rooted "
					if(TRAUMA_RESILIENCE_MAGIC, TRAUMA_RESILIENCE_ABSOLUTE)
						trauma_desc += "permanent "
				trauma_desc += B.scan_desc
				trauma_text += trauma_desc
			to_chat(user, "\t<span class='alert'>Cerebral traumas detected: subject appears to be suffering from [english_list(trauma_text)].</span>")
		if(C.roundstart_quirks.len)
			to_chat(user, "\t<span class='info'>Subject has the following physiological traits: [C.get_trait_string()].</span>")
	if(advanced)
		to_chat(user, "\t<span class='info'>Brain Activity Level: [(200 - M.getOrganLoss(ORGAN_SLOT_BRAIN))/2]%.</span>")

	if (M.radiation)
		to_chat(user, "\t<span class='alert'>Subject is irradiated.</span>")
		if(advanced)
			to_chat(user, "\t<span class='info'>Radiation Level: [M.radiation]%.</span>")

	if(advanced && M.hallucinating())
		to_chat(user, "\t<span class='info'>Subject is hallucinating.</span>")

	//Eyes and ears
	if(advanced)
		if(iscarbon(M))
			var/mob/living/carbon/C = M
			var/obj/item/organ/ears/ears = C.getorganslot(ORGAN_SLOT_EARS)
			to_chat(user, "\t<span class='info'><b>==EAR STATUS==</b></span>")
			if(istype(ears))
				var/healthy = TRUE
				if(HAS_TRAIT_FROM(C, TRAIT_DEAF, GENETIC_MUTATION))
					healthy = FALSE
					to_chat(user, "\t<span class='alert'>Subject is genetically deaf.</span>")
				else if(HAS_TRAIT(C, TRAIT_DEAF))
					healthy = FALSE
					to_chat(user, "\t<span class='alert'>Subject is deaf.</span>")
				else
					if(ears.damage)
						to_chat(user, "\t<span class='alert'>Subject has [ears.damage > ears.maxHealth ? "permanent ": "temporary "]hearing damage.</span>")
						healthy = FALSE
					if(ears.deaf)
						to_chat(user, "\t<span class='alert'>Subject is [ears.damage > ears.maxHealth ? "permanently ": "temporarily "] deaf.</span>")
						healthy = FALSE
				if(healthy)
					to_chat(user, "\t<span class='info'>Healthy.</span>")
			else
				to_chat(user, "\t<span class='alert'>Subject does not have ears.</span>")
			var/obj/item/organ/eyes/eyes = C.getorganslot(ORGAN_SLOT_EYES)
			to_chat(user, "\t<span class='info'><b>==EYE STATUS==</b></span>")
			if(istype(eyes))
				var/healthy = TRUE
				if(HAS_TRAIT(C, TRAIT_BLIND))
					to_chat(user, "\t<span class='alert'>Subject is blind.</span>")
					healthy = FALSE
				if(HAS_TRAIT(C, TRAIT_NEARSIGHT))
					to_chat(user, "\t<span class='alert'>Subject is nearsighted.</span>")
					healthy = FALSE
				if(eyes.damage > 30)
					to_chat(user, "\t<span class='alert'>Subject has severe eye damage.</span>")
					healthy = FALSE
				else if(eyes.damage > 20)
					to_chat(user, "\t<span class='alert'>Subject has significant eye damage.</span>")
					healthy = FALSE
				else if(eyes.damage)
					to_chat(user, "\t<span class='alert'>Subject has minor eye damage.</span>")
					healthy = FALSE
				if(healthy)
					to_chat(user, "\t<span class='info'>Healthy.</span>")
			else
				to_chat(user, "\t<span class='alert'>Subject does not have eyes.</span>")


	// Body part damage report
	if(iscarbon(M) && mode == 1)
		var/mob/living/carbon/C = M
		var/list/damaged = C.get_damaged_bodyparts(1,1)
		if(length(damaged)>0 || oxy_loss>0 || tox_loss>0 || fire_loss>0)
			var/list/dmgreport = list()
<<<<<<< HEAD
			dmgreport += "<table style='margin-left:33px'><tr><font face='Verdana'>\
							<td style='width: 90px;'><font color='#0000CC'>Damage:</font></td>\
							<td style='width: 55px;'><font color='red'><b>Brute</b></font></td>\
							<td style='width: 45px;'><font color='orange'><b>Burn</b></font></td>\
							<td style='width: 45px;'><font color='green'><b>Toxin</b></font></td>\
							<td style='width: 90px;'><font color='blue'><b>Suffocation</b></font></td></tr>\

							<tr><td><font color='#0000CC'>Overall:</font></td>\
							<td><font color='red'>[brute_loss]</font></td>\
							<td><font color='orange'>[fire_loss]</font></td>\
							<td><font color='green'>[tox_loss]</font></td>\
							<td><font color='blue'>[oxy_loss]</font></td></tr>"
=======
			dmgreport += "<table style='margin-left:3em'><tr><font face='Verdana'>\
							<td style='width:7em;'><font color='#0000CC'>Damage:</font></td>\
							<td style='width:5em;'><font color='red'><b>Brute</b></font></td>\
							<td style='width:4em;'><font color='orange'><b>Burn</b></font></td>\
							<td style='width:4em;'><font color='green'><b>Toxin</b></font></td>\
							<td style='width:8em;'><font color='purple'><b>Suffocation</b></font></td></tr>\

							<tr><td><font color='#0000CC'>Overall:</font></td>\
							<td><font color='red'>[CEILING(brute_loss,1)]</font></td>\
							<td><font color='orange'>[CEILING(fire_loss,1)]</font></td>\
							<td><font color='green'>[CEILING(tox_loss,1)]</font></td>\
							<td><font color='purple'>[CEILING(oxy_loss,1)]</font></td></tr>"
>>>>>>> beb760e9

			for(var/o in damaged)
				var/obj/item/bodypart/org = o //head, left arm, right arm, etc.
				dmgreport += "<tr><td><font color='#0000CC'>[capitalize(org.name)]:</font></td>\
								<td><font color='red'>[(org.brute_dam > 0) ? "[CEILING(org.brute_dam,1)]" : "0"]</font></td>\
								<td><font color='orange'>[(org.burn_dam > 0) ? "[CEILING(org.burn_dam,1)]" : "0"]</font></td></tr>"
			dmgreport += "</font></table>"
			to_chat(user, dmgreport.Join())


	//Organ damages report
	if(ishuman(M))
		var/mob/living/carbon/human/H = M
		var/minor_damage
		var/major_damage
		var/max_damage
		var/report_organs = FALSE

		//Piece together the lists to be reported
		for(var/O in H.internal_organs)
			var/obj/item/organ/organ = O
			if(organ.organ_flags & ORGAN_FAILING)
				report_organs = TRUE	//if we report one organ, we report all organs, even if the lists are empty, just for consistency
				if(max_damage)
					max_damage += ", "	//prelude the organ if we've already reported an organ
					max_damage += organ.name	//this just slaps the organ name into the string of text
				else
					max_damage = "\t<span class='alert'>Non-Functional Organs: "	//our initial statement
					max_damage += organ.name
			else if(organ.damage > organ.high_threshold)
				report_organs = TRUE
				if(major_damage)
					major_damage += ", "
					major_damage += organ.name
				else
					major_damage = "\t<span class='info'>Severely Damaged Organs: </span>"
					major_damage += organ.name
			else if(organ.damage > organ.low_threshold)
				report_organs = TRUE
				if(minor_damage)
					minor_damage += ", "
					minor_damage += organ.name
				else
					minor_damage = "\t<span class='info'>Mildly Damaged Organs: </span>"
					minor_damage += organ.name

		if(report_organs)	//we either finish the list, or set it to be empty if no organs were reported in that category
			if(!max_damage)
				max_damage = "\t<span class='alert'>Non-Functional Organs: </span>"
			else
				max_damage += "</span>"
			if(!major_damage)
				major_damage = "\t<span class='info'>Severely Damaged Organs: </span>"
			else
				major_damage += "</span>"
			if(!minor_damage)
				minor_damage = "\t<span class='info'>Mildly Damaged Organs: </span>"
			else
				minor_damage += "</span>"
			to_chat(user, minor_damage)
			to_chat(user, major_damage)
			to_chat(user, max_damage)
		//Genetic damage
		if(advanced && H.has_dna())
			to_chat(user, "\t<span class='info'>Genetic Stability: [H.dna.stability]%.</span>")

	// Species and body temperature
	if(ishuman(M))
		var/mob/living/carbon/human/H = M
		var/datum/species/S = H.dna.species
		var/mutant = FALSE
		if (H.dna.check_mutation(HULK))
			mutant = TRUE
		else if (S.mutantlungs != initial(S.mutantlungs))
			mutant = TRUE
		else if (S.mutant_brain != initial(S.mutant_brain))
			mutant = TRUE
		else if (S.mutant_heart != initial(S.mutant_heart))
			mutant = TRUE
		else if (S.mutanteyes != initial(S.mutanteyes))
			mutant = TRUE
		else if (S.mutantears != initial(S.mutantears))
			mutant = TRUE
		else if (S.mutanthands != initial(S.mutanthands))
			mutant = TRUE
		else if (S.mutanttongue != initial(S.mutanttongue))
			mutant = TRUE
		else if (S.mutanttail != initial(S.mutanttail))
			mutant = TRUE
		else if (S.mutantliver != initial(S.mutantliver))
			mutant = TRUE
		else if (S.mutantstomach != initial(S.mutantstomach))
			mutant = TRUE
		else if (S.flying_species != initial(S.flying_species))
			mutant = TRUE

		to_chat(user, "<span class='info'>Species: [S.name][mutant ? "-derived mutant" : ""]</span>")
	to_chat(user, "<span class='info'>Body temperature: [round(M.bodytemperature-T0C,0.1)] &deg;C ([round(M.bodytemperature*1.8-459.67,0.1)] &deg;F)</span>")

	// Time of death
	if(M.tod && (M.stat == DEAD || ((HAS_TRAIT(M, TRAIT_FAKEDEATH)) && !advanced)))
		to_chat(user, "<span class='info'>Time of Death: [M.tod]</span>")
		var/tdelta = round(world.time - M.timeofdeath)
		if(tdelta < (DEFIB_TIME_LIMIT * 10))
			to_chat(user, "<span class='alert'><b>Subject died [DisplayTimeText(tdelta)] ago, defibrillation may be possible!</b></span>")

	for(var/thing in M.diseases)
		var/datum/disease/D = thing
		if(!(D.visibility_flags & HIDDEN_SCANNER))
			to_chat(user, "<span class='alert'><b>Warning: [D.form] detected</b>\nName: [D.name].\nType: [D.spread_text].\nStage: [D.stage]/[D.max_stages].\nPossible Cure: [D.cure_text]</span>")

	// Blood Level
	if(M.has_dna())
		var/mob/living/carbon/C = M
		var/blood_id = C.get_blood_id()
		if(blood_id)
			if(ishuman(C))
				var/mob/living/carbon/human/H = C
				if(H.bleed_rate)
					to_chat(user, "<span class='alert'><b>Subject is bleeding!</b></span>")
			var/blood_percent =  round((C.blood_volume / BLOOD_VOLUME_NORMAL)*100)
			var/blood_type = C.dna.blood_type
			if(blood_id != /datum/reagent/blood)//special blood substance
				var/datum/reagent/R = GLOB.chemical_reagents_list[blood_id]
				if(R)
					blood_type = R.name
				else
					blood_type = blood_id
			if(C.blood_volume <= BLOOD_VOLUME_SAFE && C.blood_volume > BLOOD_VOLUME_OKAY)
				to_chat(user, "<span class='alert'>Blood level: LOW [blood_percent] %, [C.blood_volume] cl,</span> <span class='info'>type: [blood_type]</span>")
			else if(C.blood_volume <= BLOOD_VOLUME_OKAY)
				to_chat(user, "<span class='alert'>Blood level: <b>CRITICAL [blood_percent] %</b>, [C.blood_volume] cl,</span> <span class='info'>type: [blood_type]</span>")
			else
				to_chat(user, "<span class='info'>Blood level: [blood_percent] %, [C.blood_volume] cl, type: [blood_type]</span>")

		var/cyberimp_detect
		for(var/obj/item/organ/cyberimp/CI in C.internal_organs)
			if(CI.status == ORGAN_ROBOTIC && !CI.syndicate_implant)
				cyberimp_detect += "[C.name] is modified with a [CI.name].<br>"
		if(cyberimp_detect)
			to_chat(user, "<span class='notice'>Detected cybernetic modifications:</span>")
			to_chat(user, "<span class='notice'>[cyberimp_detect]</span>")
	SEND_SIGNAL(M, COMSIG_NANITE_SCAN, user, FALSE)

/proc/chemscan(mob/living/user, mob/living/M)
	if(istype(M))
		if(M.reagents)
			if(M.reagents.reagent_list.len)
				to_chat(user, "<span class='notice'>Subject contains the following reagents:</span>")
				for(var/datum/reagent/R in M.reagents.reagent_list)
					to_chat(user, "<span class='notice'>[round(R.volume, 0.001)] units of [R.name][R.overdosed == 1 ? "</span> - <span class='boldannounce'>OVERDOSING</span>" : ".</span>"]")
			else
				to_chat(user, "<span class='notice'>Subject contains no reagents.</span>")
			if(M.reagents.addiction_list.len)
				to_chat(user, "<span class='boldannounce'>Subject is addicted to the following reagents:</span>")
				for(var/datum/reagent/R in M.reagents.addiction_list)
					to_chat(user, "<span class='alert'>[R.name]</span>")
			else
				to_chat(user, "<span class='notice'>Subject is not addicted to any reagents.</span>")

/obj/item/healthanalyzer/verb/toggle_mode()
	set name = "Switch Verbosity"
	set category = "Object"

	if(usr.incapacitated())
		return

	mode = !mode
	switch (mode)
		if(1)
			to_chat(usr, "The scanner now shows specific limb damage.")
		if(0)
			to_chat(usr, "The scanner no longer shows limb damage.")

/obj/item/healthanalyzer/advanced
	name = "advanced health analyzer"
	icon_state = "health_adv"
	desc = "A hand-held body scanner able to distinguish vital signs of the subject with high accuracy."
	advanced = TRUE

/obj/item/analyzer
	desc = "A hand-held environmental scanner which reports current gas levels. Alt-Click to use the built in barometer function."
	name = "analyzer"
	custom_price = 10
	icon = 'icons/obj/device.dmi'
	icon_state = "analyzer"
	item_state = "analyzer"
	lefthand_file = 'icons/mob/inhands/equipment/tools_lefthand.dmi'
	righthand_file = 'icons/mob/inhands/equipment/tools_righthand.dmi'
	w_class = WEIGHT_CLASS_SMALL
	flags_1 = CONDUCT_1
	item_flags = NOBLUDGEON
	slot_flags = ITEM_SLOT_BELT
	throwforce = 0
	throw_speed = 3
	throw_range = 7
	tool_behaviour = TOOL_ANALYZER
	custom_materials = list(/datum/material/iron=30, /datum/material/glass=20)
	grind_results = list(/datum/reagent/mercury = 5, /datum/reagent/iron = 5, /datum/reagent/silicon = 5)
	var/cooldown = FALSE
	var/cooldown_time = 250
	var/accuracy // 0 is the best accuracy.

/obj/item/analyzer/examine(mob/user)
	. = ..()
	. += "<span class='notice'>Alt-click [src] to activate the barometer function.</span>"

/obj/item/analyzer/suicide_act(mob/living/carbon/user)
	user.visible_message("<span class='suicide'>[user] begins to analyze [user.p_them()]self with [src]! The display shows that [user.p_theyre()] dead!</span>")
	return BRUTELOSS

/obj/item/analyzer/attack_self(mob/user)
	add_fingerprint(user)

	if (user.stat || user.eye_blind)
		return

	var/turf/location = user.loc
	if(!istype(location))
		return

	var/datum/gas_mixture/environment = location.return_air()

	var/pressure = environment.return_pressure()
	var/total_moles = environment.total_moles()

	to_chat(user, "<span class='info'><B>Results:</B></span>")
	if(abs(pressure - ONE_ATMOSPHERE) < 10)
		to_chat(user, "<span class='info'>Pressure: [round(pressure, 0.01)] kPa</span>")
	else
		to_chat(user, "<span class='alert'>Pressure: [round(pressure, 0.01)] kPa</span>")
	if(total_moles)
		var/list/env_gases = environment.gases

		environment.assert_gases(arglist(GLOB.hardcoded_gases))
		var/o2_concentration = env_gases[/datum/gas/oxygen][MOLES]/total_moles
		var/n2_concentration = env_gases[/datum/gas/nitrogen][MOLES]/total_moles
		var/co2_concentration = env_gases[/datum/gas/carbon_dioxide][MOLES]/total_moles
		var/plasma_concentration = env_gases[/datum/gas/plasma][MOLES]/total_moles

		if(abs(n2_concentration - N2STANDARD) < 20)
			to_chat(user, "<span class='info'>Nitrogen: [round(n2_concentration*100, 0.01)] % ([round(env_gases[/datum/gas/nitrogen][MOLES], 0.01)] mol)</span>")
		else
			to_chat(user, "<span class='alert'>Nitrogen: [round(n2_concentration*100, 0.01)] % ([round(env_gases[/datum/gas/nitrogen][MOLES], 0.01)] mol)</span>")

		if(abs(o2_concentration - O2STANDARD) < 2)
			to_chat(user, "<span class='info'>Oxygen: [round(o2_concentration*100, 0.01)] % ([round(env_gases[/datum/gas/oxygen][MOLES], 0.01)] mol)</span>")
		else
			to_chat(user, "<span class='alert'>Oxygen: [round(o2_concentration*100, 0.01)] % ([round(env_gases[/datum/gas/oxygen][MOLES], 0.01)] mol)</span>")

		if(co2_concentration > 0.01)
			to_chat(user, "<span class='alert'>CO2: [round(co2_concentration*100, 0.01)] % ([round(env_gases[/datum/gas/carbon_dioxide][MOLES], 0.01)] mol)</span>")
		else
			to_chat(user, "<span class='info'>CO2: [round(co2_concentration*100, 0.01)] % ([round(env_gases[/datum/gas/carbon_dioxide][MOLES], 0.01)] mol)</span>")

		if(plasma_concentration > 0.005)
			to_chat(user, "<span class='alert'>Plasma: [round(plasma_concentration*100, 0.01)] % ([round(env_gases[/datum/gas/plasma][MOLES], 0.01)] mol)</span>")
		else
			to_chat(user, "<span class='info'>Plasma: [round(plasma_concentration*100, 0.01)] % ([round(env_gases[/datum/gas/plasma][MOLES], 0.01)] mol)</span>")

		environment.garbage_collect()

		for(var/id in env_gases)
			if(id in GLOB.hardcoded_gases)
				continue
			var/gas_concentration = env_gases[id][MOLES]/total_moles
			to_chat(user, "<span class='alert'>[env_gases[id][GAS_META][META_GAS_NAME]]: [round(gas_concentration*100, 0.01)] % ([round(env_gases[id][MOLES], 0.01)] mol)</span>")
		to_chat(user, "<span class='info'>Temperature: [round(environment.temperature-T0C, 0.01)] &deg;C ([round(environment.temperature, 0.01)] K)</span>")

/obj/item/analyzer/AltClick(mob/user) //Barometer output for measuring when the next storm happens
	..()

	if(user.canUseTopic(src, BE_CLOSE))

		if(cooldown)
			to_chat(user, "<span class='warning'>[src]'s barometer function is preparing itself.</span>")
			return

		var/turf/T = get_turf(user)
		if(!T)
			return

		playsound(src, 'sound/effects/pop.ogg', 100)
		var/area/user_area = T.loc
		var/datum/weather/ongoing_weather = null

		if(!user_area.outdoors)
			to_chat(user, "<span class='warning'>[src]'s barometer function won't work indoors!</span>")
			return

		for(var/V in SSweather.processing)
			var/datum/weather/W = V
			if(W.barometer_predictable && (T.z in W.impacted_z_levels) && W.area_type == user_area.type && !(W.stage == END_STAGE))
				ongoing_weather = W
				break

		if(ongoing_weather)
			if((ongoing_weather.stage == MAIN_STAGE) || (ongoing_weather.stage == WIND_DOWN_STAGE))
				to_chat(user, "<span class='warning'>[src]'s barometer function can't trace anything while the storm is [ongoing_weather.stage == MAIN_STAGE ? "already here!" : "winding down."]</span>")
				return

			to_chat(user, "<span class='notice'>The next [ongoing_weather] will hit in [butchertime(ongoing_weather.next_hit_time - world.time)].</span>")
			if(ongoing_weather.aesthetic)
				to_chat(user, "<span class='warning'>[src]'s barometer function says that the next storm will breeze on by.</span>")
		else
			var/next_hit = SSweather.next_hit_by_zlevel["[T.z]"]
			var/fixed = next_hit ? next_hit - world.time : -1
			if(fixed < 0)
				to_chat(user, "<span class='warning'>[src]'s barometer function was unable to trace any weather patterns.</span>")
			else
				to_chat(user, "<span class='warning'>[src]'s barometer function says a storm will land in approximately [butchertime(fixed)].</span>")
		cooldown = TRUE
		addtimer(CALLBACK(src,/obj/item/analyzer/proc/ping), cooldown_time)

/obj/item/analyzer/proc/ping()
	if(isliving(loc))
		var/mob/living/L = loc
		to_chat(L, "<span class='notice'>[src]'s barometer function is ready!</span>")
	playsound(src, 'sound/machines/click.ogg', 100)
	cooldown = FALSE

/obj/item/analyzer/proc/butchertime(amount)
	if(!amount)
		return
	if(accuracy)
		var/inaccurate = round(accuracy*(1/3))
		if(prob(50))
			amount -= inaccurate
		if(prob(50))
			amount += inaccurate
	return DisplayTimeText(max(1,amount))

/proc/atmosanalyzer_scan(mob/user, atom/target, silent=FALSE)
	var/mixture = target.return_analyzable_air()
	if(!mixture)
		return FALSE

	var/icon = target
	if(!silent && isliving(user))
		user.visible_message("<span class='notice'>[user] has used the analyzer on [icon2html(icon, viewers(user))] [target].</span>", "<span class='notice'>You use the analyzer on [icon2html(icon, user)] [target].</span>")
	to_chat(user, "<span class='boldnotice'>Results of analysis of [icon2html(icon, user)] [target].</span>")

	var/list/airs = islist(mixture) ? mixture : list(mixture)
	for(var/g in airs)
		if(airs.len > 1) //not a unary gas mixture
			to_chat(user, "<span class='boldnotice'>Node [airs.Find(g)]</span>")
		var/datum/gas_mixture/air_contents = g

		var/total_moles = air_contents.total_moles()
		var/pressure = air_contents.return_pressure()
		var/volume = air_contents.return_volume() //could just do mixture.volume... but safety, I guess?
		var/temperature = air_contents.temperature
		var/cached_scan_results = air_contents.analyzer_results

		if(total_moles > 0)
			to_chat(user, "<span class='notice'>Moles: [round(total_moles, 0.01)] mol</span>")
			to_chat(user, "<span class='notice'>Volume: [volume] L</span>")
			to_chat(user, "<span class='notice'>Pressure: [round(pressure,0.01)] kPa</span>")

			var/list/cached_gases = air_contents.gases
			for(var/id in cached_gases)
				var/gas_concentration = cached_gases[id][MOLES]/total_moles
				to_chat(user, "<span class='notice'>[cached_gases[id][GAS_META][META_GAS_NAME]]: [round(gas_concentration*100, 0.01)] % ([round(cached_gases[id][MOLES], 0.01)] mol)</span>")
			to_chat(user, "<span class='notice'>Temperature: [round(temperature - T0C,0.01)] &deg;C ([round(temperature, 0.01)] K)</span>")

		else
			if(airs.len > 1)
				to_chat(user, "<span class='notice'>This node is empty!</span>")
			else
				to_chat(user, "<span class='notice'>[target] is empty!</span>")

		if(cached_scan_results && cached_scan_results["fusion"]) //notify the user if a fusion reaction was detected
			var/instability = round(cached_scan_results["fusion"], 0.01)
			to_chat(user, "<span class='boldnotice'>Large amounts of free neutrons detected in the air indicate that a fusion reaction took place.</span>")
			to_chat(user, "<span class='notice'>Instability of the last fusion reaction: [instability].</span>")
	return TRUE

//slime scanner

/obj/item/slime_scanner
	name = "slime scanner"
	desc = "A device that analyzes a slime's internal composition and measures its stats."
	icon = 'icons/obj/device.dmi'
	icon_state = "adv_spectrometer"
	item_state = "analyzer"
	lefthand_file = 'icons/mob/inhands/equipment/tools_lefthand.dmi'
	righthand_file = 'icons/mob/inhands/equipment/tools_righthand.dmi'
	w_class = WEIGHT_CLASS_SMALL
	flags_1 = CONDUCT_1
	throwforce = 0
	throw_speed = 3
	throw_range = 7
	custom_materials = list(/datum/material/iron=30, /datum/material/glass=20)

/obj/item/slime_scanner/attack(mob/living/M, mob/living/user)
	if(user.stat || user.eye_blind)
		return
	if (!isslime(M))
		to_chat(user, "<span class='warning'>This device can only scan slimes!</span>")
		return
	var/mob/living/simple_animal/slime/T = M
	slime_scan(T, user)

/proc/slime_scan(mob/living/simple_animal/slime/T, mob/living/user)
	to_chat(user, "========================")
	to_chat(user, "<b>Slime scan results:</b>")
	to_chat(user, "<span class='notice'>[T.colour] [T.is_adult ? "adult" : "baby"] slime</span>")
	to_chat(user, "Nutrition: [T.nutrition]/[T.get_max_nutrition()]")
	if (T.nutrition < T.get_starve_nutrition())
		to_chat(user, "<span class='warning'>Warning: slime is starving!</span>")
	else if (T.nutrition < T.get_hunger_nutrition())
		to_chat(user, "<span class='warning'>Warning: slime is hungry</span>")
	to_chat(user, "Electric change strength: [T.powerlevel]")
	to_chat(user, "Health: [round(T.health/T.maxHealth,0.01)*100]%")
	if (T.slime_mutation[4] == T.colour)
		to_chat(user, "This slime does not evolve any further.")
	else
		if (T.slime_mutation[3] == T.slime_mutation[4])
			if (T.slime_mutation[2] == T.slime_mutation[1])
				to_chat(user, "Possible mutation: [T.slime_mutation[3]]")
				to_chat(user, "Genetic destability: [T.mutation_chance/2] % chance of mutation on splitting")
			else
				to_chat(user, "Possible mutations: [T.slime_mutation[1]], [T.slime_mutation[2]], [T.slime_mutation[3]] (x2)")
				to_chat(user, "Genetic destability: [T.mutation_chance] % chance of mutation on splitting")
		else
			to_chat(user, "Possible mutations: [T.slime_mutation[1]], [T.slime_mutation[2]], [T.slime_mutation[3]], [T.slime_mutation[4]]")
			to_chat(user, "Genetic destability: [T.mutation_chance] % chance of mutation on splitting")
	if (T.cores > 1)
		to_chat(user, "Multiple cores detected")
	to_chat(user, "Growth progress: [T.amount_grown]/[SLIME_EVOLUTION_THRESHOLD]")
	if(T.effectmod)
		to_chat(user, "<span class='notice'>Core mutation in progress: [T.effectmod]</span>")
		to_chat(user, "<span class='notice'>Progress in core mutation: [T.applied] / [SLIME_EXTRACT_CROSSING_REQUIRED]</span>")
	to_chat(user, "========================")


/obj/item/nanite_scanner
	name = "nanite scanner"
	icon = 'icons/obj/device.dmi'
	icon_state = "nanite_scanner"
	item_state = "nanite_remote"
	lefthand_file = 'icons/mob/inhands/equipment/medical_lefthand.dmi'
	righthand_file = 'icons/mob/inhands/equipment/medical_righthand.dmi'
	desc = "A hand-held body scanner able to detect nanites and their programming."
	flags_1 = CONDUCT_1
	item_flags = NOBLUDGEON
	slot_flags = ITEM_SLOT_BELT
	throwforce = 3
	w_class = WEIGHT_CLASS_TINY
	throw_speed = 3
	throw_range = 7
	custom_materials = list(/datum/material/iron=200)

/obj/item/nanite_scanner/attack(mob/living/M, mob/living/carbon/human/user)
	user.visible_message("<span class='notice'>[user] analyzes [M]'s nanites.</span>", \
						"<span class='notice'>You analyze [M]'s nanites.</span>")

	add_fingerprint(user)

	var/response = SEND_SIGNAL(M, COMSIG_NANITE_SCAN, user, TRUE)
	if(!response)
		to_chat(user, "<span class='info'>No nanites detected in the subject.</span>")

/obj/item/sequence_scanner
	name = "genetic sequence scanner"
	icon = 'icons/obj/device.dmi'
	icon_state = "gene"
	item_state = "healthanalyzer"
	lefthand_file = 'icons/mob/inhands/equipment/medical_lefthand.dmi'
	righthand_file = 'icons/mob/inhands/equipment/medical_righthand.dmi'
	desc = "A hand-held scanner for analyzing someones gene sequence on the fly. Hold near a DNA console to update the internal database."
	flags_1 = CONDUCT_1
	item_flags = NOBLUDGEON
	slot_flags = ITEM_SLOT_BELT
	throwforce = 3
	w_class = WEIGHT_CLASS_TINY
	throw_speed = 3
	throw_range = 7
	custom_materials = list(/datum/material/iron=200)
	var/list/discovered = list() //hit a dna console to update the scanners database
	var/list/buffer
	var/ready = TRUE
	var/cooldown = 200

/obj/item/sequence_scanner/attack(mob/living/M, mob/living/carbon/human/user)
	add_fingerprint(user)
	if (!HAS_TRAIT(M, TRAIT_RADIMMUNE) && !HAS_TRAIT(M, TRAIT_BADDNA)) //no scanning if its a husk or DNA-less Species
		user.visible_message("<span class='notice'>[user] analyzes [M]'s genetic sequence.</span>", \
							"<span class='notice'>You analyze [M]'s genetic sequence.</span>")
		gene_scan(M, user)

	else
		user.visible_message("<span class='notice'>[user] failed to analyse [M]'s genetic sequence.</span>", "<span class='warning'>[M] has no readable genetic sequence!</span>")

/obj/item/sequence_scanner/attack_self(mob/user)
	display_sequence(user)

/obj/item/sequence_scanner/attack_self_tk(mob/user)
	return

/obj/item/sequence_scanner/afterattack(obj/O, mob/user, proximity)
	. = ..()
	if(!istype(O) || !proximity)
		return

	if(istype(O, /obj/machinery/computer/scan_consolenew))
		var/obj/machinery/computer/scan_consolenew/C = O
		if(C.stored_research)
			to_chat(user, "<span class='notice'>[name] database updated.</span>")
			discovered = C.stored_research.discovered_mutations
		else
			to_chat(user,"<span class='warning'>No database to update from.</span>")

/obj/item/sequence_scanner/proc/gene_scan(mob/living/carbon/C, mob/living/user)
	if(!iscarbon(C) || !C.has_dna())
		return
	buffer = C.dna.mutation_index
	to_chat(user, "<span class='notice'>Subject [C.name]'s DNA sequence has been saved to buffer.</span>")
	if(LAZYLEN(buffer))
		for(var/A in buffer)
			to_chat(user, "<span class='notice'>[get_display_name(A)]</span>")


/obj/item/sequence_scanner/proc/display_sequence(mob/living/user)
	if(!LAZYLEN(buffer) || !ready)
		return
	var/list/options = list()
	for(var/A in buffer)
		options += get_display_name(A)

	var/answer = input(user, "Analyze Potential", "Sequence Analyzer")  as null|anything in options
	if(answer && ready && user.canUseTopic(src, BE_CLOSE, FALSE, NO_TK))
		var/sequence
		for(var/A in buffer) //this physically hurts but i dont know what anything else short of an assoc list
			if(get_display_name(A) == answer)
				sequence = buffer[A]
				break

		if(sequence)
			var/display
			for(var/i in 0 to length(sequence) / DNA_MUTATION_BLOCKS-1)
				if(i)
					display += "-"
				display += copytext(sequence, 1 + i*DNA_MUTATION_BLOCKS, DNA_MUTATION_BLOCKS*(1+i) + 1)

			to_chat(user, "<span class='boldnotice'>[display]</span><br>")

		ready = FALSE
		icon_state = "[icon_state]_recharging"
		addtimer(CALLBACK(src, .proc/recharge), cooldown, TIMER_UNIQUE)

/obj/item/sequence_scanner/proc/recharge()
	icon_state = initial(icon_state)
	ready = TRUE

/obj/item/sequence_scanner/proc/get_display_name(mutation)
	var/datum/mutation/human/HM = GET_INITIALIZED_MUTATION(mutation)
	if(!HM)
		return "ERROR"
	if(mutation in discovered)
		return  "[HM.name] ([HM.alias])"
	else
		return HM.alias
<|MERGE_RESOLUTION|>--- conflicted
+++ resolved
@@ -1,846 +1,831 @@
-
-/*
-
-CONTAINS:
-T-RAY
-HEALTH ANALYZER
-GAS ANALYZER
-SLIME SCANNER
-NANITE SCANNER
-GENE SCANNER
-
-*/
-/obj/item/t_scanner
-	name = "\improper T-ray scanner"
-	desc = "A terahertz-ray emitter and scanner used to detect underfloor objects such as cables and pipes."
-	custom_price = 10
-	icon = 'icons/obj/device.dmi'
-	icon_state = "t-ray0"
-	var/on = FALSE
-	slot_flags = ITEM_SLOT_BELT
-	w_class = WEIGHT_CLASS_SMALL
-	item_state = "electronic"
-	lefthand_file = 'icons/mob/inhands/misc/devices_lefthand.dmi'
-	righthand_file = 'icons/mob/inhands/misc/devices_righthand.dmi'
-	custom_materials = list(/datum/material/iron=150)
-
-/obj/item/t_scanner/suicide_act(mob/living/carbon/user)
-	user.visible_message("<span class='suicide'>[user] begins to emit terahertz-rays into [user.p_their()] brain with [src]! It looks like [user.p_theyre()] trying to commit suicide!</span>")
-	return TOXLOSS
-
-/obj/item/t_scanner/proc/toggle_on()
-	on = !on
-	icon_state = copytext(icon_state, 1, length(icon_state))+"[on]"
-	if(on)
-		START_PROCESSING(SSobj, src)
-	else
-		STOP_PROCESSING(SSobj, src)
-
-/obj/item/t_scanner/attack_self(mob/user)
-	toggle_on()
-
-/obj/item/t_scanner/cyborg_unequip(mob/user)
-	if(!on)
-		return
-	toggle_on()
-
-/obj/item/t_scanner/process()
-	if(!on)
-		STOP_PROCESSING(SSobj, src)
-		return null
-	scan()
-
-/obj/item/t_scanner/proc/scan()
-	t_ray_scan(loc)
-
-/proc/t_ray_scan(mob/viewer, flick_time = 8, distance = 3)
-	if(!ismob(viewer) || !viewer.client)
-		return
-	var/list/t_ray_images = list()
-	for(var/obj/O in orange(distance, viewer) )
-		if(O.level != 1)
-			continue
-
-		if(O.invisibility == INVISIBILITY_MAXIMUM || HAS_TRAIT(O, TRAIT_T_RAY_VISIBLE))
-			var/image/I = new(loc = get_turf(O))
-			var/mutable_appearance/MA = new(O)
-			MA.alpha = 128
-			MA.dir = O.dir
-			I.appearance = MA
-			t_ray_images += I
-	if(t_ray_images.len)
-		flick_overlay(t_ray_images, list(viewer.client), flick_time)
-
-/obj/item/healthanalyzer
-	name = "health analyzer"
-	icon = 'icons/obj/device.dmi'
-	icon_state = "health"
-	item_state = "healthanalyzer"
-	lefthand_file = 'icons/mob/inhands/equipment/medical_lefthand.dmi'
-	righthand_file = 'icons/mob/inhands/equipment/medical_righthand.dmi'
-	desc = "A hand-held body scanner able to distinguish vital signs of the subject."
-	flags_1 = CONDUCT_1
-	item_flags = NOBLUDGEON
-	slot_flags = ITEM_SLOT_BELT
-	throwforce = 3
-	w_class = WEIGHT_CLASS_TINY
-	throw_speed = 3
-	throw_range = 7
-	custom_materials = list(/datum/material/iron=200)
-	var/mode = 1
-	var/scanmode = 0
-	var/advanced = FALSE
-
-/obj/item/healthanalyzer/suicide_act(mob/living/carbon/user)
-	user.visible_message("<span class='suicide'>[user] begins to analyze [user.p_them()]self with [src]! The display shows that [user.p_theyre()] dead!</span>")
-	return BRUTELOSS
-
-/obj/item/healthanalyzer/attack_self(mob/user)
-	if(!scanmode)
-		to_chat(user, "<span class='notice'>You switch the health analyzer to scan chemical contents.</span>")
-		scanmode = 1
-	else
-		to_chat(user, "<span class='notice'>You switch the health analyzer to check physical health.</span>")
-		scanmode = 0
-
-/obj/item/healthanalyzer/attack(mob/living/M, mob/living/carbon/human/user)
-	flick("[icon_state]-scan", src)	//makes it so that it plays the scan animation upon scanning, including clumsy scanning
-
-	// Clumsiness/brain damage check
-
-	if ((HAS_TRAIT(user, TRAIT_CLUMSY) || HAS_TRAIT(user, TRAIT_DUMB)) && prob(50))
-		user.visible_message("<span class='warning'>[user] analyzes the floor's vitals!</span>", \
-							"<span class='notice'>You stupidly try to analyze the floor's vitals!</span>")
-		to_chat(user, "<span class='info'>Analyzing results for The floor:\n\tOverall status: <b>Healthy</b></span>")
-		to_chat(user, "<span class='info'>Key: <font color='blue'>Suffocation</font>/<font color='green'>Toxin</font>/<font color='#FF8000'>Burn</font>/<font color='red'>Brute</font></span>")
-		to_chat(user, "<span class='info'>\tDamage specifics: <font color='blue'>0</font>-<font color='green'>0</font>-<font color='#FF8000'>0</font>-<font color='red'>0</font></span>")
-		to_chat(user, "<span class='info'>Body temperature: ???</span>")
-		return
-
-	user.visible_message("<span class='notice'>[user] analyzes [M]'s vitals.</span>", \
-						"<span class='notice'>You analyze [M]'s vitals.</span>")
-
-	if(scanmode == 0)
-		healthscan(user, M, mode, advanced)
-	else if(scanmode == 1)
-		chemscan(user, M)
-
-	add_fingerprint(user)
-
-
-// Used by the PDA medical scanner too
-/proc/healthscan(mob/user, mob/living/M, mode = 1, advanced = FALSE)
-	if(isliving(user) && (user.incapacitated() || user.eye_blind))
-		return
-	//Damage specifics
-	var/oxy_loss = M.getOxyLoss()
-	var/tox_loss = M.getToxLoss()
-	var/fire_loss = M.getFireLoss()
-	var/brute_loss = M.getBruteLoss()
-	var/mob_status = (M.stat == DEAD ? "<span class='alert'><b>Deceased</b></span>" : "<b>[round(M.health/M.maxHealth,0.01)*100] % healthy</b>")
-
-	if(HAS_TRAIT(M, TRAIT_FAKEDEATH) && !advanced)
-		mob_status = "<span class='alert'><b>Deceased</b></span>"
-		oxy_loss = max(rand(1, 40), oxy_loss, (300 - (tox_loss + fire_loss + brute_loss))) // Random oxygen loss
-
-	if(ishuman(M))
-		var/mob/living/carbon/human/H = M
-		if(H.undergoing_cardiac_arrest() && H.stat != DEAD)
-			to_chat(user, "<span class='alert'>Subject suffering from heart attack: Apply defibrillation or other electric shock immediately!</span>")
-
-	to_chat(user, "<span class='info'>Analyzing results for [M]:\n\tOverall status: [mob_status]</span>")
-
-	// Damage descriptions
-	if(brute_loss > 10)
-		to_chat(user, "\t<span class='alert'>[brute_loss > 50 ? "Severe" : "Minor"] tissue damage detected.</span>")
-	if(fire_loss > 10)
-		to_chat(user, "\t<span class='alert'>[fire_loss > 50 ? "Severe" : "Minor"] burn damage detected.</span>")
-	if(oxy_loss > 10)
-		to_chat(user, "\t<span class='info'><span class='alert'>[oxy_loss > 50 ? "Severe" : "Minor"] oxygen deprivation detected.</span>")
-	if(tox_loss > 10)
-		to_chat(user, "\t<span class='alert'>[tox_loss > 50 ? "Severe" : "Minor"] amount of toxin damage detected.</span>")
-	if(M.getStaminaLoss())
-		to_chat(user, "\t<span class='alert'>Subject appears to be suffering from fatigue.</span>")
-		if(advanced)
-			to_chat(user, "\t<span class='info'>Fatigue Level: [M.getStaminaLoss()]%.</span>")
-	if (M.getCloneLoss())
-		to_chat(user, "\t<span class='alert'>Subject appears to have [M.getCloneLoss() > 30 ? "Severe" : "Minor"] cellular damage.</span>")
-		if(advanced)
-			to_chat(user, "\t<span class='info'>Cellular Damage Level: [M.getCloneLoss()].</span>")
-	if (!M.getorgan(/obj/item/organ/brain))
-		to_chat(user, "\t<span class='alert'>Subject lacks a brain.</span>")
-	if(iscarbon(M))
-		var/mob/living/carbon/C = M
-		if(LAZYLEN(C.get_traumas()))
-			var/list/trauma_text = list()
-			for(var/datum/brain_trauma/B in C.get_traumas())
-				var/trauma_desc = ""
-				switch(B.resilience)
-					if(TRAUMA_RESILIENCE_SURGERY)
-						trauma_desc += "severe "
-					if(TRAUMA_RESILIENCE_LOBOTOMY)
-						trauma_desc += "deep-rooted "
-					if(TRAUMA_RESILIENCE_MAGIC, TRAUMA_RESILIENCE_ABSOLUTE)
-						trauma_desc += "permanent "
-				trauma_desc += B.scan_desc
-				trauma_text += trauma_desc
-			to_chat(user, "\t<span class='alert'>Cerebral traumas detected: subject appears to be suffering from [english_list(trauma_text)].</span>")
-		if(C.roundstart_quirks.len)
-			to_chat(user, "\t<span class='info'>Subject has the following physiological traits: [C.get_trait_string()].</span>")
-	if(advanced)
-		to_chat(user, "\t<span class='info'>Brain Activity Level: [(200 - M.getOrganLoss(ORGAN_SLOT_BRAIN))/2]%.</span>")
-
-	if (M.radiation)
-		to_chat(user, "\t<span class='alert'>Subject is irradiated.</span>")
-		if(advanced)
-			to_chat(user, "\t<span class='info'>Radiation Level: [M.radiation]%.</span>")
-
-	if(advanced && M.hallucinating())
-		to_chat(user, "\t<span class='info'>Subject is hallucinating.</span>")
-
-	//Eyes and ears
-	if(advanced)
-		if(iscarbon(M))
-			var/mob/living/carbon/C = M
-			var/obj/item/organ/ears/ears = C.getorganslot(ORGAN_SLOT_EARS)
-			to_chat(user, "\t<span class='info'><b>==EAR STATUS==</b></span>")
-			if(istype(ears))
-				var/healthy = TRUE
-				if(HAS_TRAIT_FROM(C, TRAIT_DEAF, GENETIC_MUTATION))
-					healthy = FALSE
-					to_chat(user, "\t<span class='alert'>Subject is genetically deaf.</span>")
-				else if(HAS_TRAIT(C, TRAIT_DEAF))
-					healthy = FALSE
-					to_chat(user, "\t<span class='alert'>Subject is deaf.</span>")
-				else
-					if(ears.damage)
-						to_chat(user, "\t<span class='alert'>Subject has [ears.damage > ears.maxHealth ? "permanent ": "temporary "]hearing damage.</span>")
-						healthy = FALSE
-					if(ears.deaf)
-						to_chat(user, "\t<span class='alert'>Subject is [ears.damage > ears.maxHealth ? "permanently ": "temporarily "] deaf.</span>")
-						healthy = FALSE
-				if(healthy)
-					to_chat(user, "\t<span class='info'>Healthy.</span>")
-			else
-				to_chat(user, "\t<span class='alert'>Subject does not have ears.</span>")
-			var/obj/item/organ/eyes/eyes = C.getorganslot(ORGAN_SLOT_EYES)
-			to_chat(user, "\t<span class='info'><b>==EYE STATUS==</b></span>")
-			if(istype(eyes))
-				var/healthy = TRUE
-				if(HAS_TRAIT(C, TRAIT_BLIND))
-					to_chat(user, "\t<span class='alert'>Subject is blind.</span>")
-					healthy = FALSE
-				if(HAS_TRAIT(C, TRAIT_NEARSIGHT))
-					to_chat(user, "\t<span class='alert'>Subject is nearsighted.</span>")
-					healthy = FALSE
-				if(eyes.damage > 30)
-					to_chat(user, "\t<span class='alert'>Subject has severe eye damage.</span>")
-					healthy = FALSE
-				else if(eyes.damage > 20)
-					to_chat(user, "\t<span class='alert'>Subject has significant eye damage.</span>")
-					healthy = FALSE
-				else if(eyes.damage)
-					to_chat(user, "\t<span class='alert'>Subject has minor eye damage.</span>")
-					healthy = FALSE
-				if(healthy)
-					to_chat(user, "\t<span class='info'>Healthy.</span>")
-			else
-				to_chat(user, "\t<span class='alert'>Subject does not have eyes.</span>")
-
-
-	// Body part damage report
-	if(iscarbon(M) && mode == 1)
-		var/mob/living/carbon/C = M
-		var/list/damaged = C.get_damaged_bodyparts(1,1)
-		if(length(damaged)>0 || oxy_loss>0 || tox_loss>0 || fire_loss>0)
-			var/list/dmgreport = list()
-<<<<<<< HEAD
-			dmgreport += "<table style='margin-left:33px'><tr><font face='Verdana'>\
-							<td style='width: 90px;'><font color='#0000CC'>Damage:</font></td>\
-							<td style='width: 55px;'><font color='red'><b>Brute</b></font></td>\
-							<td style='width: 45px;'><font color='orange'><b>Burn</b></font></td>\
-							<td style='width: 45px;'><font color='green'><b>Toxin</b></font></td>\
-							<td style='width: 90px;'><font color='blue'><b>Suffocation</b></font></td></tr>\
-
-							<tr><td><font color='#0000CC'>Overall:</font></td>\
-							<td><font color='red'>[brute_loss]</font></td>\
-							<td><font color='orange'>[fire_loss]</font></td>\
-							<td><font color='green'>[tox_loss]</font></td>\
-							<td><font color='blue'>[oxy_loss]</font></td></tr>"
-=======
-			dmgreport += "<table style='margin-left:3em'><tr><font face='Verdana'>\
-							<td style='width:7em;'><font color='#0000CC'>Damage:</font></td>\
-							<td style='width:5em;'><font color='red'><b>Brute</b></font></td>\
-							<td style='width:4em;'><font color='orange'><b>Burn</b></font></td>\
-							<td style='width:4em;'><font color='green'><b>Toxin</b></font></td>\
-							<td style='width:8em;'><font color='purple'><b>Suffocation</b></font></td></tr>\
-
-							<tr><td><font color='#0000CC'>Overall:</font></td>\
-							<td><font color='red'>[CEILING(brute_loss,1)]</font></td>\
-							<td><font color='orange'>[CEILING(fire_loss,1)]</font></td>\
-							<td><font color='green'>[CEILING(tox_loss,1)]</font></td>\
-							<td><font color='purple'>[CEILING(oxy_loss,1)]</font></td></tr>"
->>>>>>> beb760e9
-
-			for(var/o in damaged)
-				var/obj/item/bodypart/org = o //head, left arm, right arm, etc.
-				dmgreport += "<tr><td><font color='#0000CC'>[capitalize(org.name)]:</font></td>\
-								<td><font color='red'>[(org.brute_dam > 0) ? "[CEILING(org.brute_dam,1)]" : "0"]</font></td>\
-								<td><font color='orange'>[(org.burn_dam > 0) ? "[CEILING(org.burn_dam,1)]" : "0"]</font></td></tr>"
-			dmgreport += "</font></table>"
-			to_chat(user, dmgreport.Join())
-
-
-	//Organ damages report
-	if(ishuman(M))
-		var/mob/living/carbon/human/H = M
-		var/minor_damage
-		var/major_damage
-		var/max_damage
-		var/report_organs = FALSE
-
-		//Piece together the lists to be reported
-		for(var/O in H.internal_organs)
-			var/obj/item/organ/organ = O
-			if(organ.organ_flags & ORGAN_FAILING)
-				report_organs = TRUE	//if we report one organ, we report all organs, even if the lists are empty, just for consistency
-				if(max_damage)
-					max_damage += ", "	//prelude the organ if we've already reported an organ
-					max_damage += organ.name	//this just slaps the organ name into the string of text
-				else
-					max_damage = "\t<span class='alert'>Non-Functional Organs: "	//our initial statement
-					max_damage += organ.name
-			else if(organ.damage > organ.high_threshold)
-				report_organs = TRUE
-				if(major_damage)
-					major_damage += ", "
-					major_damage += organ.name
-				else
-					major_damage = "\t<span class='info'>Severely Damaged Organs: </span>"
-					major_damage += organ.name
-			else if(organ.damage > organ.low_threshold)
-				report_organs = TRUE
-				if(minor_damage)
-					minor_damage += ", "
-					minor_damage += organ.name
-				else
-					minor_damage = "\t<span class='info'>Mildly Damaged Organs: </span>"
-					minor_damage += organ.name
-
-		if(report_organs)	//we either finish the list, or set it to be empty if no organs were reported in that category
-			if(!max_damage)
-				max_damage = "\t<span class='alert'>Non-Functional Organs: </span>"
-			else
-				max_damage += "</span>"
-			if(!major_damage)
-				major_damage = "\t<span class='info'>Severely Damaged Organs: </span>"
-			else
-				major_damage += "</span>"
-			if(!minor_damage)
-				minor_damage = "\t<span class='info'>Mildly Damaged Organs: </span>"
-			else
-				minor_damage += "</span>"
-			to_chat(user, minor_damage)
-			to_chat(user, major_damage)
-			to_chat(user, max_damage)
-		//Genetic damage
-		if(advanced && H.has_dna())
-			to_chat(user, "\t<span class='info'>Genetic Stability: [H.dna.stability]%.</span>")
-
-	// Species and body temperature
-	if(ishuman(M))
-		var/mob/living/carbon/human/H = M
-		var/datum/species/S = H.dna.species
-		var/mutant = FALSE
-		if (H.dna.check_mutation(HULK))
-			mutant = TRUE
-		else if (S.mutantlungs != initial(S.mutantlungs))
-			mutant = TRUE
-		else if (S.mutant_brain != initial(S.mutant_brain))
-			mutant = TRUE
-		else if (S.mutant_heart != initial(S.mutant_heart))
-			mutant = TRUE
-		else if (S.mutanteyes != initial(S.mutanteyes))
-			mutant = TRUE
-		else if (S.mutantears != initial(S.mutantears))
-			mutant = TRUE
-		else if (S.mutanthands != initial(S.mutanthands))
-			mutant = TRUE
-		else if (S.mutanttongue != initial(S.mutanttongue))
-			mutant = TRUE
-		else if (S.mutanttail != initial(S.mutanttail))
-			mutant = TRUE
-		else if (S.mutantliver != initial(S.mutantliver))
-			mutant = TRUE
-		else if (S.mutantstomach != initial(S.mutantstomach))
-			mutant = TRUE
-		else if (S.flying_species != initial(S.flying_species))
-			mutant = TRUE
-
-		to_chat(user, "<span class='info'>Species: [S.name][mutant ? "-derived mutant" : ""]</span>")
-	to_chat(user, "<span class='info'>Body temperature: [round(M.bodytemperature-T0C,0.1)] &deg;C ([round(M.bodytemperature*1.8-459.67,0.1)] &deg;F)</span>")
-
-	// Time of death
-	if(M.tod && (M.stat == DEAD || ((HAS_TRAIT(M, TRAIT_FAKEDEATH)) && !advanced)))
-		to_chat(user, "<span class='info'>Time of Death: [M.tod]</span>")
-		var/tdelta = round(world.time - M.timeofdeath)
-		if(tdelta < (DEFIB_TIME_LIMIT * 10))
-			to_chat(user, "<span class='alert'><b>Subject died [DisplayTimeText(tdelta)] ago, defibrillation may be possible!</b></span>")
-
-	for(var/thing in M.diseases)
-		var/datum/disease/D = thing
-		if(!(D.visibility_flags & HIDDEN_SCANNER))
-			to_chat(user, "<span class='alert'><b>Warning: [D.form] detected</b>\nName: [D.name].\nType: [D.spread_text].\nStage: [D.stage]/[D.max_stages].\nPossible Cure: [D.cure_text]</span>")
-
-	// Blood Level
-	if(M.has_dna())
-		var/mob/living/carbon/C = M
-		var/blood_id = C.get_blood_id()
-		if(blood_id)
-			if(ishuman(C))
-				var/mob/living/carbon/human/H = C
-				if(H.bleed_rate)
-					to_chat(user, "<span class='alert'><b>Subject is bleeding!</b></span>")
-			var/blood_percent =  round((C.blood_volume / BLOOD_VOLUME_NORMAL)*100)
-			var/blood_type = C.dna.blood_type
-			if(blood_id != /datum/reagent/blood)//special blood substance
-				var/datum/reagent/R = GLOB.chemical_reagents_list[blood_id]
-				if(R)
-					blood_type = R.name
-				else
-					blood_type = blood_id
-			if(C.blood_volume <= BLOOD_VOLUME_SAFE && C.blood_volume > BLOOD_VOLUME_OKAY)
-				to_chat(user, "<span class='alert'>Blood level: LOW [blood_percent] %, [C.blood_volume] cl,</span> <span class='info'>type: [blood_type]</span>")
-			else if(C.blood_volume <= BLOOD_VOLUME_OKAY)
-				to_chat(user, "<span class='alert'>Blood level: <b>CRITICAL [blood_percent] %</b>, [C.blood_volume] cl,</span> <span class='info'>type: [blood_type]</span>")
-			else
-				to_chat(user, "<span class='info'>Blood level: [blood_percent] %, [C.blood_volume] cl, type: [blood_type]</span>")
-
-		var/cyberimp_detect
-		for(var/obj/item/organ/cyberimp/CI in C.internal_organs)
-			if(CI.status == ORGAN_ROBOTIC && !CI.syndicate_implant)
-				cyberimp_detect += "[C.name] is modified with a [CI.name].<br>"
-		if(cyberimp_detect)
-			to_chat(user, "<span class='notice'>Detected cybernetic modifications:</span>")
-			to_chat(user, "<span class='notice'>[cyberimp_detect]</span>")
-	SEND_SIGNAL(M, COMSIG_NANITE_SCAN, user, FALSE)
-
-/proc/chemscan(mob/living/user, mob/living/M)
-	if(istype(M))
-		if(M.reagents)
-			if(M.reagents.reagent_list.len)
-				to_chat(user, "<span class='notice'>Subject contains the following reagents:</span>")
-				for(var/datum/reagent/R in M.reagents.reagent_list)
-					to_chat(user, "<span class='notice'>[round(R.volume, 0.001)] units of [R.name][R.overdosed == 1 ? "</span> - <span class='boldannounce'>OVERDOSING</span>" : ".</span>"]")
-			else
-				to_chat(user, "<span class='notice'>Subject contains no reagents.</span>")
-			if(M.reagents.addiction_list.len)
-				to_chat(user, "<span class='boldannounce'>Subject is addicted to the following reagents:</span>")
-				for(var/datum/reagent/R in M.reagents.addiction_list)
-					to_chat(user, "<span class='alert'>[R.name]</span>")
-			else
-				to_chat(user, "<span class='notice'>Subject is not addicted to any reagents.</span>")
-
-/obj/item/healthanalyzer/verb/toggle_mode()
-	set name = "Switch Verbosity"
-	set category = "Object"
-
-	if(usr.incapacitated())
-		return
-
-	mode = !mode
-	switch (mode)
-		if(1)
-			to_chat(usr, "The scanner now shows specific limb damage.")
-		if(0)
-			to_chat(usr, "The scanner no longer shows limb damage.")
-
-/obj/item/healthanalyzer/advanced
-	name = "advanced health analyzer"
-	icon_state = "health_adv"
-	desc = "A hand-held body scanner able to distinguish vital signs of the subject with high accuracy."
-	advanced = TRUE
-
-/obj/item/analyzer
-	desc = "A hand-held environmental scanner which reports current gas levels. Alt-Click to use the built in barometer function."
-	name = "analyzer"
-	custom_price = 10
-	icon = 'icons/obj/device.dmi'
-	icon_state = "analyzer"
-	item_state = "analyzer"
-	lefthand_file = 'icons/mob/inhands/equipment/tools_lefthand.dmi'
-	righthand_file = 'icons/mob/inhands/equipment/tools_righthand.dmi'
-	w_class = WEIGHT_CLASS_SMALL
-	flags_1 = CONDUCT_1
-	item_flags = NOBLUDGEON
-	slot_flags = ITEM_SLOT_BELT
-	throwforce = 0
-	throw_speed = 3
-	throw_range = 7
-	tool_behaviour = TOOL_ANALYZER
-	custom_materials = list(/datum/material/iron=30, /datum/material/glass=20)
-	grind_results = list(/datum/reagent/mercury = 5, /datum/reagent/iron = 5, /datum/reagent/silicon = 5)
-	var/cooldown = FALSE
-	var/cooldown_time = 250
-	var/accuracy // 0 is the best accuracy.
-
-/obj/item/analyzer/examine(mob/user)
-	. = ..()
-	. += "<span class='notice'>Alt-click [src] to activate the barometer function.</span>"
-
-/obj/item/analyzer/suicide_act(mob/living/carbon/user)
-	user.visible_message("<span class='suicide'>[user] begins to analyze [user.p_them()]self with [src]! The display shows that [user.p_theyre()] dead!</span>")
-	return BRUTELOSS
-
-/obj/item/analyzer/attack_self(mob/user)
-	add_fingerprint(user)
-
-	if (user.stat || user.eye_blind)
-		return
-
-	var/turf/location = user.loc
-	if(!istype(location))
-		return
-
-	var/datum/gas_mixture/environment = location.return_air()
-
-	var/pressure = environment.return_pressure()
-	var/total_moles = environment.total_moles()
-
-	to_chat(user, "<span class='info'><B>Results:</B></span>")
-	if(abs(pressure - ONE_ATMOSPHERE) < 10)
-		to_chat(user, "<span class='info'>Pressure: [round(pressure, 0.01)] kPa</span>")
-	else
-		to_chat(user, "<span class='alert'>Pressure: [round(pressure, 0.01)] kPa</span>")
-	if(total_moles)
-		var/list/env_gases = environment.gases
-
-		environment.assert_gases(arglist(GLOB.hardcoded_gases))
-		var/o2_concentration = env_gases[/datum/gas/oxygen][MOLES]/total_moles
-		var/n2_concentration = env_gases[/datum/gas/nitrogen][MOLES]/total_moles
-		var/co2_concentration = env_gases[/datum/gas/carbon_dioxide][MOLES]/total_moles
-		var/plasma_concentration = env_gases[/datum/gas/plasma][MOLES]/total_moles
-
-		if(abs(n2_concentration - N2STANDARD) < 20)
-			to_chat(user, "<span class='info'>Nitrogen: [round(n2_concentration*100, 0.01)] % ([round(env_gases[/datum/gas/nitrogen][MOLES], 0.01)] mol)</span>")
-		else
-			to_chat(user, "<span class='alert'>Nitrogen: [round(n2_concentration*100, 0.01)] % ([round(env_gases[/datum/gas/nitrogen][MOLES], 0.01)] mol)</span>")
-
-		if(abs(o2_concentration - O2STANDARD) < 2)
-			to_chat(user, "<span class='info'>Oxygen: [round(o2_concentration*100, 0.01)] % ([round(env_gases[/datum/gas/oxygen][MOLES], 0.01)] mol)</span>")
-		else
-			to_chat(user, "<span class='alert'>Oxygen: [round(o2_concentration*100, 0.01)] % ([round(env_gases[/datum/gas/oxygen][MOLES], 0.01)] mol)</span>")
-
-		if(co2_concentration > 0.01)
-			to_chat(user, "<span class='alert'>CO2: [round(co2_concentration*100, 0.01)] % ([round(env_gases[/datum/gas/carbon_dioxide][MOLES], 0.01)] mol)</span>")
-		else
-			to_chat(user, "<span class='info'>CO2: [round(co2_concentration*100, 0.01)] % ([round(env_gases[/datum/gas/carbon_dioxide][MOLES], 0.01)] mol)</span>")
-
-		if(plasma_concentration > 0.005)
-			to_chat(user, "<span class='alert'>Plasma: [round(plasma_concentration*100, 0.01)] % ([round(env_gases[/datum/gas/plasma][MOLES], 0.01)] mol)</span>")
-		else
-			to_chat(user, "<span class='info'>Plasma: [round(plasma_concentration*100, 0.01)] % ([round(env_gases[/datum/gas/plasma][MOLES], 0.01)] mol)</span>")
-
-		environment.garbage_collect()
-
-		for(var/id in env_gases)
-			if(id in GLOB.hardcoded_gases)
-				continue
-			var/gas_concentration = env_gases[id][MOLES]/total_moles
-			to_chat(user, "<span class='alert'>[env_gases[id][GAS_META][META_GAS_NAME]]: [round(gas_concentration*100, 0.01)] % ([round(env_gases[id][MOLES], 0.01)] mol)</span>")
-		to_chat(user, "<span class='info'>Temperature: [round(environment.temperature-T0C, 0.01)] &deg;C ([round(environment.temperature, 0.01)] K)</span>")
-
-/obj/item/analyzer/AltClick(mob/user) //Barometer output for measuring when the next storm happens
-	..()
-
-	if(user.canUseTopic(src, BE_CLOSE))
-
-		if(cooldown)
-			to_chat(user, "<span class='warning'>[src]'s barometer function is preparing itself.</span>")
-			return
-
-		var/turf/T = get_turf(user)
-		if(!T)
-			return
-
-		playsound(src, 'sound/effects/pop.ogg', 100)
-		var/area/user_area = T.loc
-		var/datum/weather/ongoing_weather = null
-
-		if(!user_area.outdoors)
-			to_chat(user, "<span class='warning'>[src]'s barometer function won't work indoors!</span>")
-			return
-
-		for(var/V in SSweather.processing)
-			var/datum/weather/W = V
-			if(W.barometer_predictable && (T.z in W.impacted_z_levels) && W.area_type == user_area.type && !(W.stage == END_STAGE))
-				ongoing_weather = W
-				break
-
-		if(ongoing_weather)
-			if((ongoing_weather.stage == MAIN_STAGE) || (ongoing_weather.stage == WIND_DOWN_STAGE))
-				to_chat(user, "<span class='warning'>[src]'s barometer function can't trace anything while the storm is [ongoing_weather.stage == MAIN_STAGE ? "already here!" : "winding down."]</span>")
-				return
-
-			to_chat(user, "<span class='notice'>The next [ongoing_weather] will hit in [butchertime(ongoing_weather.next_hit_time - world.time)].</span>")
-			if(ongoing_weather.aesthetic)
-				to_chat(user, "<span class='warning'>[src]'s barometer function says that the next storm will breeze on by.</span>")
-		else
-			var/next_hit = SSweather.next_hit_by_zlevel["[T.z]"]
-			var/fixed = next_hit ? next_hit - world.time : -1
-			if(fixed < 0)
-				to_chat(user, "<span class='warning'>[src]'s barometer function was unable to trace any weather patterns.</span>")
-			else
-				to_chat(user, "<span class='warning'>[src]'s barometer function says a storm will land in approximately [butchertime(fixed)].</span>")
-		cooldown = TRUE
-		addtimer(CALLBACK(src,/obj/item/analyzer/proc/ping), cooldown_time)
-
-/obj/item/analyzer/proc/ping()
-	if(isliving(loc))
-		var/mob/living/L = loc
-		to_chat(L, "<span class='notice'>[src]'s barometer function is ready!</span>")
-	playsound(src, 'sound/machines/click.ogg', 100)
-	cooldown = FALSE
-
-/obj/item/analyzer/proc/butchertime(amount)
-	if(!amount)
-		return
-	if(accuracy)
-		var/inaccurate = round(accuracy*(1/3))
-		if(prob(50))
-			amount -= inaccurate
-		if(prob(50))
-			amount += inaccurate
-	return DisplayTimeText(max(1,amount))
-
-/proc/atmosanalyzer_scan(mob/user, atom/target, silent=FALSE)
-	var/mixture = target.return_analyzable_air()
-	if(!mixture)
-		return FALSE
-
-	var/icon = target
-	if(!silent && isliving(user))
-		user.visible_message("<span class='notice'>[user] has used the analyzer on [icon2html(icon, viewers(user))] [target].</span>", "<span class='notice'>You use the analyzer on [icon2html(icon, user)] [target].</span>")
-	to_chat(user, "<span class='boldnotice'>Results of analysis of [icon2html(icon, user)] [target].</span>")
-
-	var/list/airs = islist(mixture) ? mixture : list(mixture)
-	for(var/g in airs)
-		if(airs.len > 1) //not a unary gas mixture
-			to_chat(user, "<span class='boldnotice'>Node [airs.Find(g)]</span>")
-		var/datum/gas_mixture/air_contents = g
-
-		var/total_moles = air_contents.total_moles()
-		var/pressure = air_contents.return_pressure()
-		var/volume = air_contents.return_volume() //could just do mixture.volume... but safety, I guess?
-		var/temperature = air_contents.temperature
-		var/cached_scan_results = air_contents.analyzer_results
-
-		if(total_moles > 0)
-			to_chat(user, "<span class='notice'>Moles: [round(total_moles, 0.01)] mol</span>")
-			to_chat(user, "<span class='notice'>Volume: [volume] L</span>")
-			to_chat(user, "<span class='notice'>Pressure: [round(pressure,0.01)] kPa</span>")
-
-			var/list/cached_gases = air_contents.gases
-			for(var/id in cached_gases)
-				var/gas_concentration = cached_gases[id][MOLES]/total_moles
-				to_chat(user, "<span class='notice'>[cached_gases[id][GAS_META][META_GAS_NAME]]: [round(gas_concentration*100, 0.01)] % ([round(cached_gases[id][MOLES], 0.01)] mol)</span>")
-			to_chat(user, "<span class='notice'>Temperature: [round(temperature - T0C,0.01)] &deg;C ([round(temperature, 0.01)] K)</span>")
-
-		else
-			if(airs.len > 1)
-				to_chat(user, "<span class='notice'>This node is empty!</span>")
-			else
-				to_chat(user, "<span class='notice'>[target] is empty!</span>")
-
-		if(cached_scan_results && cached_scan_results["fusion"]) //notify the user if a fusion reaction was detected
-			var/instability = round(cached_scan_results["fusion"], 0.01)
-			to_chat(user, "<span class='boldnotice'>Large amounts of free neutrons detected in the air indicate that a fusion reaction took place.</span>")
-			to_chat(user, "<span class='notice'>Instability of the last fusion reaction: [instability].</span>")
-	return TRUE
-
-//slime scanner
-
-/obj/item/slime_scanner
-	name = "slime scanner"
-	desc = "A device that analyzes a slime's internal composition and measures its stats."
-	icon = 'icons/obj/device.dmi'
-	icon_state = "adv_spectrometer"
-	item_state = "analyzer"
-	lefthand_file = 'icons/mob/inhands/equipment/tools_lefthand.dmi'
-	righthand_file = 'icons/mob/inhands/equipment/tools_righthand.dmi'
-	w_class = WEIGHT_CLASS_SMALL
-	flags_1 = CONDUCT_1
-	throwforce = 0
-	throw_speed = 3
-	throw_range = 7
-	custom_materials = list(/datum/material/iron=30, /datum/material/glass=20)
-
-/obj/item/slime_scanner/attack(mob/living/M, mob/living/user)
-	if(user.stat || user.eye_blind)
-		return
-	if (!isslime(M))
-		to_chat(user, "<span class='warning'>This device can only scan slimes!</span>")
-		return
-	var/mob/living/simple_animal/slime/T = M
-	slime_scan(T, user)
-
-/proc/slime_scan(mob/living/simple_animal/slime/T, mob/living/user)
-	to_chat(user, "========================")
-	to_chat(user, "<b>Slime scan results:</b>")
-	to_chat(user, "<span class='notice'>[T.colour] [T.is_adult ? "adult" : "baby"] slime</span>")
-	to_chat(user, "Nutrition: [T.nutrition]/[T.get_max_nutrition()]")
-	if (T.nutrition < T.get_starve_nutrition())
-		to_chat(user, "<span class='warning'>Warning: slime is starving!</span>")
-	else if (T.nutrition < T.get_hunger_nutrition())
-		to_chat(user, "<span class='warning'>Warning: slime is hungry</span>")
-	to_chat(user, "Electric change strength: [T.powerlevel]")
-	to_chat(user, "Health: [round(T.health/T.maxHealth,0.01)*100]%")
-	if (T.slime_mutation[4] == T.colour)
-		to_chat(user, "This slime does not evolve any further.")
-	else
-		if (T.slime_mutation[3] == T.slime_mutation[4])
-			if (T.slime_mutation[2] == T.slime_mutation[1])
-				to_chat(user, "Possible mutation: [T.slime_mutation[3]]")
-				to_chat(user, "Genetic destability: [T.mutation_chance/2] % chance of mutation on splitting")
-			else
-				to_chat(user, "Possible mutations: [T.slime_mutation[1]], [T.slime_mutation[2]], [T.slime_mutation[3]] (x2)")
-				to_chat(user, "Genetic destability: [T.mutation_chance] % chance of mutation on splitting")
-		else
-			to_chat(user, "Possible mutations: [T.slime_mutation[1]], [T.slime_mutation[2]], [T.slime_mutation[3]], [T.slime_mutation[4]]")
-			to_chat(user, "Genetic destability: [T.mutation_chance] % chance of mutation on splitting")
-	if (T.cores > 1)
-		to_chat(user, "Multiple cores detected")
-	to_chat(user, "Growth progress: [T.amount_grown]/[SLIME_EVOLUTION_THRESHOLD]")
-	if(T.effectmod)
-		to_chat(user, "<span class='notice'>Core mutation in progress: [T.effectmod]</span>")
-		to_chat(user, "<span class='notice'>Progress in core mutation: [T.applied] / [SLIME_EXTRACT_CROSSING_REQUIRED]</span>")
-	to_chat(user, "========================")
-
-
-/obj/item/nanite_scanner
-	name = "nanite scanner"
-	icon = 'icons/obj/device.dmi'
-	icon_state = "nanite_scanner"
-	item_state = "nanite_remote"
-	lefthand_file = 'icons/mob/inhands/equipment/medical_lefthand.dmi'
-	righthand_file = 'icons/mob/inhands/equipment/medical_righthand.dmi'
-	desc = "A hand-held body scanner able to detect nanites and their programming."
-	flags_1 = CONDUCT_1
-	item_flags = NOBLUDGEON
-	slot_flags = ITEM_SLOT_BELT
-	throwforce = 3
-	w_class = WEIGHT_CLASS_TINY
-	throw_speed = 3
-	throw_range = 7
-	custom_materials = list(/datum/material/iron=200)
-
-/obj/item/nanite_scanner/attack(mob/living/M, mob/living/carbon/human/user)
-	user.visible_message("<span class='notice'>[user] analyzes [M]'s nanites.</span>", \
-						"<span class='notice'>You analyze [M]'s nanites.</span>")
-
-	add_fingerprint(user)
-
-	var/response = SEND_SIGNAL(M, COMSIG_NANITE_SCAN, user, TRUE)
-	if(!response)
-		to_chat(user, "<span class='info'>No nanites detected in the subject.</span>")
-
-/obj/item/sequence_scanner
-	name = "genetic sequence scanner"
-	icon = 'icons/obj/device.dmi'
-	icon_state = "gene"
-	item_state = "healthanalyzer"
-	lefthand_file = 'icons/mob/inhands/equipment/medical_lefthand.dmi'
-	righthand_file = 'icons/mob/inhands/equipment/medical_righthand.dmi'
-	desc = "A hand-held scanner for analyzing someones gene sequence on the fly. Hold near a DNA console to update the internal database."
-	flags_1 = CONDUCT_1
-	item_flags = NOBLUDGEON
-	slot_flags = ITEM_SLOT_BELT
-	throwforce = 3
-	w_class = WEIGHT_CLASS_TINY
-	throw_speed = 3
-	throw_range = 7
-	custom_materials = list(/datum/material/iron=200)
-	var/list/discovered = list() //hit a dna console to update the scanners database
-	var/list/buffer
-	var/ready = TRUE
-	var/cooldown = 200
-
-/obj/item/sequence_scanner/attack(mob/living/M, mob/living/carbon/human/user)
-	add_fingerprint(user)
-	if (!HAS_TRAIT(M, TRAIT_RADIMMUNE) && !HAS_TRAIT(M, TRAIT_BADDNA)) //no scanning if its a husk or DNA-less Species
-		user.visible_message("<span class='notice'>[user] analyzes [M]'s genetic sequence.</span>", \
-							"<span class='notice'>You analyze [M]'s genetic sequence.</span>")
-		gene_scan(M, user)
-
-	else
-		user.visible_message("<span class='notice'>[user] failed to analyse [M]'s genetic sequence.</span>", "<span class='warning'>[M] has no readable genetic sequence!</span>")
-
-/obj/item/sequence_scanner/attack_self(mob/user)
-	display_sequence(user)
-
-/obj/item/sequence_scanner/attack_self_tk(mob/user)
-	return
-
-/obj/item/sequence_scanner/afterattack(obj/O, mob/user, proximity)
-	. = ..()
-	if(!istype(O) || !proximity)
-		return
-
-	if(istype(O, /obj/machinery/computer/scan_consolenew))
-		var/obj/machinery/computer/scan_consolenew/C = O
-		if(C.stored_research)
-			to_chat(user, "<span class='notice'>[name] database updated.</span>")
-			discovered = C.stored_research.discovered_mutations
-		else
-			to_chat(user,"<span class='warning'>No database to update from.</span>")
-
-/obj/item/sequence_scanner/proc/gene_scan(mob/living/carbon/C, mob/living/user)
-	if(!iscarbon(C) || !C.has_dna())
-		return
-	buffer = C.dna.mutation_index
-	to_chat(user, "<span class='notice'>Subject [C.name]'s DNA sequence has been saved to buffer.</span>")
-	if(LAZYLEN(buffer))
-		for(var/A in buffer)
-			to_chat(user, "<span class='notice'>[get_display_name(A)]</span>")
-
-
-/obj/item/sequence_scanner/proc/display_sequence(mob/living/user)
-	if(!LAZYLEN(buffer) || !ready)
-		return
-	var/list/options = list()
-	for(var/A in buffer)
-		options += get_display_name(A)
-
-	var/answer = input(user, "Analyze Potential", "Sequence Analyzer")  as null|anything in options
-	if(answer && ready && user.canUseTopic(src, BE_CLOSE, FALSE, NO_TK))
-		var/sequence
-		for(var/A in buffer) //this physically hurts but i dont know what anything else short of an assoc list
-			if(get_display_name(A) == answer)
-				sequence = buffer[A]
-				break
-
-		if(sequence)
-			var/display
-			for(var/i in 0 to length(sequence) / DNA_MUTATION_BLOCKS-1)
-				if(i)
-					display += "-"
-				display += copytext(sequence, 1 + i*DNA_MUTATION_BLOCKS, DNA_MUTATION_BLOCKS*(1+i) + 1)
-
-			to_chat(user, "<span class='boldnotice'>[display]</span><br>")
-
-		ready = FALSE
-		icon_state = "[icon_state]_recharging"
-		addtimer(CALLBACK(src, .proc/recharge), cooldown, TIMER_UNIQUE)
-
-/obj/item/sequence_scanner/proc/recharge()
-	icon_state = initial(icon_state)
-	ready = TRUE
-
-/obj/item/sequence_scanner/proc/get_display_name(mutation)
-	var/datum/mutation/human/HM = GET_INITIALIZED_MUTATION(mutation)
-	if(!HM)
-		return "ERROR"
-	if(mutation in discovered)
-		return  "[HM.name] ([HM.alias])"
-	else
-		return HM.alias
+
+/*
+
+CONTAINS:
+T-RAY
+HEALTH ANALYZER
+GAS ANALYZER
+SLIME SCANNER
+NANITE SCANNER
+GENE SCANNER
+
+*/
+/obj/item/t_scanner
+	name = "\improper T-ray scanner"
+	desc = "A terahertz-ray emitter and scanner used to detect underfloor objects such as cables and pipes."
+	custom_price = 10
+	icon = 'icons/obj/device.dmi'
+	icon_state = "t-ray0"
+	var/on = FALSE
+	slot_flags = ITEM_SLOT_BELT
+	w_class = WEIGHT_CLASS_SMALL
+	item_state = "electronic"
+	lefthand_file = 'icons/mob/inhands/misc/devices_lefthand.dmi'
+	righthand_file = 'icons/mob/inhands/misc/devices_righthand.dmi'
+	custom_materials = list(/datum/material/iron=150)
+
+/obj/item/t_scanner/suicide_act(mob/living/carbon/user)
+	user.visible_message("<span class='suicide'>[user] begins to emit terahertz-rays into [user.p_their()] brain with [src]! It looks like [user.p_theyre()] trying to commit suicide!</span>")
+	return TOXLOSS
+
+/obj/item/t_scanner/proc/toggle_on()
+	on = !on
+	icon_state = copytext(icon_state, 1, length(icon_state))+"[on]"
+	if(on)
+		START_PROCESSING(SSobj, src)
+	else
+		STOP_PROCESSING(SSobj, src)
+
+/obj/item/t_scanner/attack_self(mob/user)
+	toggle_on()
+
+/obj/item/t_scanner/cyborg_unequip(mob/user)
+	if(!on)
+		return
+	toggle_on()
+
+/obj/item/t_scanner/process()
+	if(!on)
+		STOP_PROCESSING(SSobj, src)
+		return null
+	scan()
+
+/obj/item/t_scanner/proc/scan()
+	t_ray_scan(loc)
+
+/proc/t_ray_scan(mob/viewer, flick_time = 8, distance = 3)
+	if(!ismob(viewer) || !viewer.client)
+		return
+	var/list/t_ray_images = list()
+	for(var/obj/O in orange(distance, viewer) )
+		if(O.level != 1)
+			continue
+
+		if(O.invisibility == INVISIBILITY_MAXIMUM || HAS_TRAIT(O, TRAIT_T_RAY_VISIBLE))
+			var/image/I = new(loc = get_turf(O))
+			var/mutable_appearance/MA = new(O)
+			MA.alpha = 128
+			MA.dir = O.dir
+			I.appearance = MA
+			t_ray_images += I
+	if(t_ray_images.len)
+		flick_overlay(t_ray_images, list(viewer.client), flick_time)
+
+/obj/item/healthanalyzer
+	name = "health analyzer"
+	icon = 'icons/obj/device.dmi'
+	icon_state = "health"
+	item_state = "healthanalyzer"
+	lefthand_file = 'icons/mob/inhands/equipment/medical_lefthand.dmi'
+	righthand_file = 'icons/mob/inhands/equipment/medical_righthand.dmi'
+	desc = "A hand-held body scanner able to distinguish vital signs of the subject."
+	flags_1 = CONDUCT_1
+	item_flags = NOBLUDGEON
+	slot_flags = ITEM_SLOT_BELT
+	throwforce = 3
+	w_class = WEIGHT_CLASS_TINY
+	throw_speed = 3
+	throw_range = 7
+	custom_materials = list(/datum/material/iron=200)
+	var/mode = 1
+	var/scanmode = 0
+	var/advanced = FALSE
+
+/obj/item/healthanalyzer/suicide_act(mob/living/carbon/user)
+	user.visible_message("<span class='suicide'>[user] begins to analyze [user.p_them()]self with [src]! The display shows that [user.p_theyre()] dead!</span>")
+	return BRUTELOSS
+
+/obj/item/healthanalyzer/attack_self(mob/user)
+	if(!scanmode)
+		to_chat(user, "<span class='notice'>You switch the health analyzer to scan chemical contents.</span>")
+		scanmode = 1
+	else
+		to_chat(user, "<span class='notice'>You switch the health analyzer to check physical health.</span>")
+		scanmode = 0
+
+/obj/item/healthanalyzer/attack(mob/living/M, mob/living/carbon/human/user)
+	flick("[icon_state]-scan", src)	//makes it so that it plays the scan animation upon scanning, including clumsy scanning
+
+	// Clumsiness/brain damage check
+
+	if ((HAS_TRAIT(user, TRAIT_CLUMSY) || HAS_TRAIT(user, TRAIT_DUMB)) && prob(50))
+		user.visible_message("<span class='warning'>[user] analyzes the floor's vitals!</span>", \
+							"<span class='notice'>You stupidly try to analyze the floor's vitals!</span>")
+		to_chat(user, "<span class='info'>Analyzing results for The floor:\n\tOverall status: <b>Healthy</b></span>")
+		to_chat(user, "<span class='info'>Key: <font color='blue'>Suffocation</font>/<font color='green'>Toxin</font>/<font color='#FF8000'>Burn</font>/<font color='red'>Brute</font></span>")
+		to_chat(user, "<span class='info'>\tDamage specifics: <font color='blue'>0</font>-<font color='green'>0</font>-<font color='#FF8000'>0</font>-<font color='red'>0</font></span>")
+		to_chat(user, "<span class='info'>Body temperature: ???</span>")
+		return
+
+	user.visible_message("<span class='notice'>[user] analyzes [M]'s vitals.</span>", \
+						"<span class='notice'>You analyze [M]'s vitals.</span>")
+
+	if(scanmode == 0)
+		healthscan(user, M, mode, advanced)
+	else if(scanmode == 1)
+		chemscan(user, M)
+
+	add_fingerprint(user)
+
+
+// Used by the PDA medical scanner too
+/proc/healthscan(mob/user, mob/living/M, mode = 1, advanced = FALSE)
+	if(isliving(user) && (user.incapacitated() || user.eye_blind))
+		return
+	//Damage specifics
+	var/oxy_loss = M.getOxyLoss()
+	var/tox_loss = M.getToxLoss()
+	var/fire_loss = M.getFireLoss()
+	var/brute_loss = M.getBruteLoss()
+	var/mob_status = (M.stat == DEAD ? "<span class='alert'><b>Deceased</b></span>" : "<b>[round(M.health/M.maxHealth,0.01)*100] % healthy</b>")
+
+	if(HAS_TRAIT(M, TRAIT_FAKEDEATH) && !advanced)
+		mob_status = "<span class='alert'><b>Deceased</b></span>"
+		oxy_loss = max(rand(1, 40), oxy_loss, (300 - (tox_loss + fire_loss + brute_loss))) // Random oxygen loss
+
+	if(ishuman(M))
+		var/mob/living/carbon/human/H = M
+		if(H.undergoing_cardiac_arrest() && H.stat != DEAD)
+			to_chat(user, "<span class='alert'>Subject suffering from heart attack: Apply defibrillation or other electric shock immediately!</span>")
+
+	to_chat(user, "<span class='info'>Analyzing results for [M]:\n\tOverall status: [mob_status]</span>")
+
+	// Damage descriptions
+	if(brute_loss > 10)
+		to_chat(user, "\t<span class='alert'>[brute_loss > 50 ? "Severe" : "Minor"] tissue damage detected.</span>")
+	if(fire_loss > 10)
+		to_chat(user, "\t<span class='alert'>[fire_loss > 50 ? "Severe" : "Minor"] burn damage detected.</span>")
+	if(oxy_loss > 10)
+		to_chat(user, "\t<span class='info'><span class='alert'>[oxy_loss > 50 ? "Severe" : "Minor"] oxygen deprivation detected.</span>")
+	if(tox_loss > 10)
+		to_chat(user, "\t<span class='alert'>[tox_loss > 50 ? "Severe" : "Minor"] amount of toxin damage detected.</span>")
+	if(M.getStaminaLoss())
+		to_chat(user, "\t<span class='alert'>Subject appears to be suffering from fatigue.</span>")
+		if(advanced)
+			to_chat(user, "\t<span class='info'>Fatigue Level: [M.getStaminaLoss()]%.</span>")
+	if (M.getCloneLoss())
+		to_chat(user, "\t<span class='alert'>Subject appears to have [M.getCloneLoss() > 30 ? "Severe" : "Minor"] cellular damage.</span>")
+		if(advanced)
+			to_chat(user, "\t<span class='info'>Cellular Damage Level: [M.getCloneLoss()].</span>")
+	if (!M.getorgan(/obj/item/organ/brain))
+		to_chat(user, "\t<span class='alert'>Subject lacks a brain.</span>")
+	if(iscarbon(M))
+		var/mob/living/carbon/C = M
+		if(LAZYLEN(C.get_traumas()))
+			var/list/trauma_text = list()
+			for(var/datum/brain_trauma/B in C.get_traumas())
+				var/trauma_desc = ""
+				switch(B.resilience)
+					if(TRAUMA_RESILIENCE_SURGERY)
+						trauma_desc += "severe "
+					if(TRAUMA_RESILIENCE_LOBOTOMY)
+						trauma_desc += "deep-rooted "
+					if(TRAUMA_RESILIENCE_MAGIC, TRAUMA_RESILIENCE_ABSOLUTE)
+						trauma_desc += "permanent "
+				trauma_desc += B.scan_desc
+				trauma_text += trauma_desc
+			to_chat(user, "\t<span class='alert'>Cerebral traumas detected: subject appears to be suffering from [english_list(trauma_text)].</span>")
+		if(C.roundstart_quirks.len)
+			to_chat(user, "\t<span class='info'>Subject has the following physiological traits: [C.get_trait_string()].</span>")
+	if(advanced)
+		to_chat(user, "\t<span class='info'>Brain Activity Level: [(200 - M.getOrganLoss(ORGAN_SLOT_BRAIN))/2]%.</span>")
+
+	if (M.radiation)
+		to_chat(user, "\t<span class='alert'>Subject is irradiated.</span>")
+		if(advanced)
+			to_chat(user, "\t<span class='info'>Radiation Level: [M.radiation]%.</span>")
+
+	if(advanced && M.hallucinating())
+		to_chat(user, "\t<span class='info'>Subject is hallucinating.</span>")
+
+	//Eyes and ears
+	if(advanced)
+		if(iscarbon(M))
+			var/mob/living/carbon/C = M
+			var/obj/item/organ/ears/ears = C.getorganslot(ORGAN_SLOT_EARS)
+			to_chat(user, "\t<span class='info'><b>==EAR STATUS==</b></span>")
+			if(istype(ears))
+				var/healthy = TRUE
+				if(HAS_TRAIT_FROM(C, TRAIT_DEAF, GENETIC_MUTATION))
+					healthy = FALSE
+					to_chat(user, "\t<span class='alert'>Subject is genetically deaf.</span>")
+				else if(HAS_TRAIT(C, TRAIT_DEAF))
+					healthy = FALSE
+					to_chat(user, "\t<span class='alert'>Subject is deaf.</span>")
+				else
+					if(ears.damage)
+						to_chat(user, "\t<span class='alert'>Subject has [ears.damage > ears.maxHealth ? "permanent ": "temporary "]hearing damage.</span>")
+						healthy = FALSE
+					if(ears.deaf)
+						to_chat(user, "\t<span class='alert'>Subject is [ears.damage > ears.maxHealth ? "permanently ": "temporarily "] deaf.</span>")
+						healthy = FALSE
+				if(healthy)
+					to_chat(user, "\t<span class='info'>Healthy.</span>")
+			else
+				to_chat(user, "\t<span class='alert'>Subject does not have ears.</span>")
+			var/obj/item/organ/eyes/eyes = C.getorganslot(ORGAN_SLOT_EYES)
+			to_chat(user, "\t<span class='info'><b>==EYE STATUS==</b></span>")
+			if(istype(eyes))
+				var/healthy = TRUE
+				if(HAS_TRAIT(C, TRAIT_BLIND))
+					to_chat(user, "\t<span class='alert'>Subject is blind.</span>")
+					healthy = FALSE
+				if(HAS_TRAIT(C, TRAIT_NEARSIGHT))
+					to_chat(user, "\t<span class='alert'>Subject is nearsighted.</span>")
+					healthy = FALSE
+				if(eyes.damage > 30)
+					to_chat(user, "\t<span class='alert'>Subject has severe eye damage.</span>")
+					healthy = FALSE
+				else if(eyes.damage > 20)
+					to_chat(user, "\t<span class='alert'>Subject has significant eye damage.</span>")
+					healthy = FALSE
+				else if(eyes.damage)
+					to_chat(user, "\t<span class='alert'>Subject has minor eye damage.</span>")
+					healthy = FALSE
+				if(healthy)
+					to_chat(user, "\t<span class='info'>Healthy.</span>")
+			else
+				to_chat(user, "\t<span class='alert'>Subject does not have eyes.</span>")
+
+
+	// Body part damage report
+	if(iscarbon(M) && mode == 1)
+		var/mob/living/carbon/C = M
+		var/list/damaged = C.get_damaged_bodyparts(1,1)
+		if(length(damaged)>0 || oxy_loss>0 || tox_loss>0 || fire_loss>0)
+			var/list/dmgreport = list()
+			dmgreport += "<table style='margin-left:3em'><tr><font face='Verdana'>\
+							<td style='width:7em;'><font color='#0000CC'>Damage:</font></td>\
+							<td style='width:5em;'><font color='red'><b>Brute</b></font></td>\
+							<td style='width:4em;'><font color='orange'><b>Burn</b></font></td>\
+							<td style='width:4em;'><font color='green'><b>Toxin</b></font></td>\
+							<td style='width:8em;'><font color='purple'><b>Suffocation</b></font></td></tr>\
+
+							<tr><td><font color='#0000CC'>Overall:</font></td>\
+							<td><font color='red'>[CEILING(brute_loss,1)]</font></td>\
+							<td><font color='orange'>[CEILING(fire_loss,1)]</font></td>\
+							<td><font color='green'>[CEILING(tox_loss,1)]</font></td>\
+							<td><font color='blue'>[CEILING(oxy_loss,1)]</font></td></tr>"
+
+			for(var/o in damaged)
+				var/obj/item/bodypart/org = o //head, left arm, right arm, etc.
+				dmgreport += "<tr><td><font color='#0000CC'>[capitalize(org.name)]:</font></td>\
+								<td><font color='red'>[(org.brute_dam > 0) ? "[CEILING(org.brute_dam,1)]" : "0"]</font></td>\
+								<td><font color='orange'>[(org.burn_dam > 0) ? "[CEILING(org.burn_dam,1)]" : "0"]</font></td></tr>"
+			dmgreport += "</font></table>"
+			to_chat(user, dmgreport.Join())
+
+
+	//Organ damages report
+	if(ishuman(M))
+		var/mob/living/carbon/human/H = M
+		var/minor_damage
+		var/major_damage
+		var/max_damage
+		var/report_organs = FALSE
+
+		//Piece together the lists to be reported
+		for(var/O in H.internal_organs)
+			var/obj/item/organ/organ = O
+			if(organ.organ_flags & ORGAN_FAILING)
+				report_organs = TRUE	//if we report one organ, we report all organs, even if the lists are empty, just for consistency
+				if(max_damage)
+					max_damage += ", "	//prelude the organ if we've already reported an organ
+					max_damage += organ.name	//this just slaps the organ name into the string of text
+				else
+					max_damage = "\t<span class='alert'>Non-Functional Organs: "	//our initial statement
+					max_damage += organ.name
+			else if(organ.damage > organ.high_threshold)
+				report_organs = TRUE
+				if(major_damage)
+					major_damage += ", "
+					major_damage += organ.name
+				else
+					major_damage = "\t<span class='info'>Severely Damaged Organs: </span>"
+					major_damage += organ.name
+			else if(organ.damage > organ.low_threshold)
+				report_organs = TRUE
+				if(minor_damage)
+					minor_damage += ", "
+					minor_damage += organ.name
+				else
+					minor_damage = "\t<span class='info'>Mildly Damaged Organs: </span>"
+					minor_damage += organ.name
+
+		if(report_organs)	//we either finish the list, or set it to be empty if no organs were reported in that category
+			if(!max_damage)
+				max_damage = "\t<span class='alert'>Non-Functional Organs: </span>"
+			else
+				max_damage += "</span>"
+			if(!major_damage)
+				major_damage = "\t<span class='info'>Severely Damaged Organs: </span>"
+			else
+				major_damage += "</span>"
+			if(!minor_damage)
+				minor_damage = "\t<span class='info'>Mildly Damaged Organs: </span>"
+			else
+				minor_damage += "</span>"
+			to_chat(user, minor_damage)
+			to_chat(user, major_damage)
+			to_chat(user, max_damage)
+		//Genetic damage
+		if(advanced && H.has_dna())
+			to_chat(user, "\t<span class='info'>Genetic Stability: [H.dna.stability]%.</span>")
+
+	// Species and body temperature
+	if(ishuman(M))
+		var/mob/living/carbon/human/H = M
+		var/datum/species/S = H.dna.species
+		var/mutant = FALSE
+		if (H.dna.check_mutation(HULK))
+			mutant = TRUE
+		else if (S.mutantlungs != initial(S.mutantlungs))
+			mutant = TRUE
+		else if (S.mutant_brain != initial(S.mutant_brain))
+			mutant = TRUE
+		else if (S.mutant_heart != initial(S.mutant_heart))
+			mutant = TRUE
+		else if (S.mutanteyes != initial(S.mutanteyes))
+			mutant = TRUE
+		else if (S.mutantears != initial(S.mutantears))
+			mutant = TRUE
+		else if (S.mutanthands != initial(S.mutanthands))
+			mutant = TRUE
+		else if (S.mutanttongue != initial(S.mutanttongue))
+			mutant = TRUE
+		else if (S.mutanttail != initial(S.mutanttail))
+			mutant = TRUE
+		else if (S.mutantliver != initial(S.mutantliver))
+			mutant = TRUE
+		else if (S.mutantstomach != initial(S.mutantstomach))
+			mutant = TRUE
+		else if (S.flying_species != initial(S.flying_species))
+			mutant = TRUE
+
+		to_chat(user, "<span class='info'>Species: [S.name][mutant ? "-derived mutant" : ""]</span>")
+	to_chat(user, "<span class='info'>Body temperature: [round(M.bodytemperature-T0C,0.1)] &deg;C ([round(M.bodytemperature*1.8-459.67,0.1)] &deg;F)</span>")
+
+	// Time of death
+	if(M.tod && (M.stat == DEAD || ((HAS_TRAIT(M, TRAIT_FAKEDEATH)) && !advanced)))
+		to_chat(user, "<span class='info'>Time of Death: [M.tod]</span>")
+		var/tdelta = round(world.time - M.timeofdeath)
+		if(tdelta < (DEFIB_TIME_LIMIT * 10))
+			to_chat(user, "<span class='alert'><b>Subject died [DisplayTimeText(tdelta)] ago, defibrillation may be possible!</b></span>")
+
+	for(var/thing in M.diseases)
+		var/datum/disease/D = thing
+		if(!(D.visibility_flags & HIDDEN_SCANNER))
+			to_chat(user, "<span class='alert'><b>Warning: [D.form] detected</b>\nName: [D.name].\nType: [D.spread_text].\nStage: [D.stage]/[D.max_stages].\nPossible Cure: [D.cure_text]</span>")
+
+	// Blood Level
+	if(M.has_dna())
+		var/mob/living/carbon/C = M
+		var/blood_id = C.get_blood_id()
+		if(blood_id)
+			if(ishuman(C))
+				var/mob/living/carbon/human/H = C
+				if(H.bleed_rate)
+					to_chat(user, "<span class='alert'><b>Subject is bleeding!</b></span>")
+			var/blood_percent =  round((C.blood_volume / BLOOD_VOLUME_NORMAL)*100)
+			var/blood_type = C.dna.blood_type
+			if(blood_id != /datum/reagent/blood)//special blood substance
+				var/datum/reagent/R = GLOB.chemical_reagents_list[blood_id]
+				if(R)
+					blood_type = R.name
+				else
+					blood_type = blood_id
+			if(C.blood_volume <= BLOOD_VOLUME_SAFE && C.blood_volume > BLOOD_VOLUME_OKAY)
+				to_chat(user, "<span class='alert'>Blood level: LOW [blood_percent] %, [C.blood_volume] cl,</span> <span class='info'>type: [blood_type]</span>")
+			else if(C.blood_volume <= BLOOD_VOLUME_OKAY)
+				to_chat(user, "<span class='alert'>Blood level: <b>CRITICAL [blood_percent] %</b>, [C.blood_volume] cl,</span> <span class='info'>type: [blood_type]</span>")
+			else
+				to_chat(user, "<span class='info'>Blood level: [blood_percent] %, [C.blood_volume] cl, type: [blood_type]</span>")
+
+		var/cyberimp_detect
+		for(var/obj/item/organ/cyberimp/CI in C.internal_organs)
+			if(CI.status == ORGAN_ROBOTIC && !CI.syndicate_implant)
+				cyberimp_detect += "[C.name] is modified with a [CI.name].<br>"
+		if(cyberimp_detect)
+			to_chat(user, "<span class='notice'>Detected cybernetic modifications:</span>")
+			to_chat(user, "<span class='notice'>[cyberimp_detect]</span>")
+	SEND_SIGNAL(M, COMSIG_NANITE_SCAN, user, FALSE)
+
+/proc/chemscan(mob/living/user, mob/living/M)
+	if(istype(M))
+		if(M.reagents)
+			if(M.reagents.reagent_list.len)
+				to_chat(user, "<span class='notice'>Subject contains the following reagents:</span>")
+				for(var/datum/reagent/R in M.reagents.reagent_list)
+					to_chat(user, "<span class='notice'>[round(R.volume, 0.001)] units of [R.name][R.overdosed == 1 ? "</span> - <span class='boldannounce'>OVERDOSING</span>" : ".</span>"]")
+			else
+				to_chat(user, "<span class='notice'>Subject contains no reagents.</span>")
+			if(M.reagents.addiction_list.len)
+				to_chat(user, "<span class='boldannounce'>Subject is addicted to the following reagents:</span>")
+				for(var/datum/reagent/R in M.reagents.addiction_list)
+					to_chat(user, "<span class='alert'>[R.name]</span>")
+			else
+				to_chat(user, "<span class='notice'>Subject is not addicted to any reagents.</span>")
+
+/obj/item/healthanalyzer/verb/toggle_mode()
+	set name = "Switch Verbosity"
+	set category = "Object"
+
+	if(usr.incapacitated())
+		return
+
+	mode = !mode
+	switch (mode)
+		if(1)
+			to_chat(usr, "The scanner now shows specific limb damage.")
+		if(0)
+			to_chat(usr, "The scanner no longer shows limb damage.")
+
+/obj/item/healthanalyzer/advanced
+	name = "advanced health analyzer"
+	icon_state = "health_adv"
+	desc = "A hand-held body scanner able to distinguish vital signs of the subject with high accuracy."
+	advanced = TRUE
+
+/obj/item/analyzer
+	desc = "A hand-held environmental scanner which reports current gas levels. Alt-Click to use the built in barometer function."
+	name = "analyzer"
+	custom_price = 10
+	icon = 'icons/obj/device.dmi'
+	icon_state = "analyzer"
+	item_state = "analyzer"
+	lefthand_file = 'icons/mob/inhands/equipment/tools_lefthand.dmi'
+	righthand_file = 'icons/mob/inhands/equipment/tools_righthand.dmi'
+	w_class = WEIGHT_CLASS_SMALL
+	flags_1 = CONDUCT_1
+	item_flags = NOBLUDGEON
+	slot_flags = ITEM_SLOT_BELT
+	throwforce = 0
+	throw_speed = 3
+	throw_range = 7
+	tool_behaviour = TOOL_ANALYZER
+	custom_materials = list(/datum/material/iron=30, /datum/material/glass=20)
+	grind_results = list(/datum/reagent/mercury = 5, /datum/reagent/iron = 5, /datum/reagent/silicon = 5)
+	var/cooldown = FALSE
+	var/cooldown_time = 250
+	var/accuracy // 0 is the best accuracy.
+
+/obj/item/analyzer/examine(mob/user)
+	. = ..()
+	. += "<span class='notice'>Alt-click [src] to activate the barometer function.</span>"
+
+/obj/item/analyzer/suicide_act(mob/living/carbon/user)
+	user.visible_message("<span class='suicide'>[user] begins to analyze [user.p_them()]self with [src]! The display shows that [user.p_theyre()] dead!</span>")
+	return BRUTELOSS
+
+/obj/item/analyzer/attack_self(mob/user)
+	add_fingerprint(user)
+
+	if (user.stat || user.eye_blind)
+		return
+
+	var/turf/location = user.loc
+	if(!istype(location))
+		return
+
+	var/datum/gas_mixture/environment = location.return_air()
+
+	var/pressure = environment.return_pressure()
+	var/total_moles = environment.total_moles()
+
+	to_chat(user, "<span class='info'><B>Results:</B></span>")
+	if(abs(pressure - ONE_ATMOSPHERE) < 10)
+		to_chat(user, "<span class='info'>Pressure: [round(pressure, 0.01)] kPa</span>")
+	else
+		to_chat(user, "<span class='alert'>Pressure: [round(pressure, 0.01)] kPa</span>")
+	if(total_moles)
+		var/list/env_gases = environment.gases
+
+		environment.assert_gases(arglist(GLOB.hardcoded_gases))
+		var/o2_concentration = env_gases[/datum/gas/oxygen][MOLES]/total_moles
+		var/n2_concentration = env_gases[/datum/gas/nitrogen][MOLES]/total_moles
+		var/co2_concentration = env_gases[/datum/gas/carbon_dioxide][MOLES]/total_moles
+		var/plasma_concentration = env_gases[/datum/gas/plasma][MOLES]/total_moles
+
+		if(abs(n2_concentration - N2STANDARD) < 20)
+			to_chat(user, "<span class='info'>Nitrogen: [round(n2_concentration*100, 0.01)] % ([round(env_gases[/datum/gas/nitrogen][MOLES], 0.01)] mol)</span>")
+		else
+			to_chat(user, "<span class='alert'>Nitrogen: [round(n2_concentration*100, 0.01)] % ([round(env_gases[/datum/gas/nitrogen][MOLES], 0.01)] mol)</span>")
+
+		if(abs(o2_concentration - O2STANDARD) < 2)
+			to_chat(user, "<span class='info'>Oxygen: [round(o2_concentration*100, 0.01)] % ([round(env_gases[/datum/gas/oxygen][MOLES], 0.01)] mol)</span>")
+		else
+			to_chat(user, "<span class='alert'>Oxygen: [round(o2_concentration*100, 0.01)] % ([round(env_gases[/datum/gas/oxygen][MOLES], 0.01)] mol)</span>")
+
+		if(co2_concentration > 0.01)
+			to_chat(user, "<span class='alert'>CO2: [round(co2_concentration*100, 0.01)] % ([round(env_gases[/datum/gas/carbon_dioxide][MOLES], 0.01)] mol)</span>")
+		else
+			to_chat(user, "<span class='info'>CO2: [round(co2_concentration*100, 0.01)] % ([round(env_gases[/datum/gas/carbon_dioxide][MOLES], 0.01)] mol)</span>")
+
+		if(plasma_concentration > 0.005)
+			to_chat(user, "<span class='alert'>Plasma: [round(plasma_concentration*100, 0.01)] % ([round(env_gases[/datum/gas/plasma][MOLES], 0.01)] mol)</span>")
+		else
+			to_chat(user, "<span class='info'>Plasma: [round(plasma_concentration*100, 0.01)] % ([round(env_gases[/datum/gas/plasma][MOLES], 0.01)] mol)</span>")
+
+		environment.garbage_collect()
+
+		for(var/id in env_gases)
+			if(id in GLOB.hardcoded_gases)
+				continue
+			var/gas_concentration = env_gases[id][MOLES]/total_moles
+			to_chat(user, "<span class='alert'>[env_gases[id][GAS_META][META_GAS_NAME]]: [round(gas_concentration*100, 0.01)] % ([round(env_gases[id][MOLES], 0.01)] mol)</span>")
+		to_chat(user, "<span class='info'>Temperature: [round(environment.temperature-T0C, 0.01)] &deg;C ([round(environment.temperature, 0.01)] K)</span>")
+
+/obj/item/analyzer/AltClick(mob/user) //Barometer output for measuring when the next storm happens
+	..()
+
+	if(user.canUseTopic(src, BE_CLOSE))
+
+		if(cooldown)
+			to_chat(user, "<span class='warning'>[src]'s barometer function is preparing itself.</span>")
+			return
+
+		var/turf/T = get_turf(user)
+		if(!T)
+			return
+
+		playsound(src, 'sound/effects/pop.ogg', 100)
+		var/area/user_area = T.loc
+		var/datum/weather/ongoing_weather = null
+
+		if(!user_area.outdoors)
+			to_chat(user, "<span class='warning'>[src]'s barometer function won't work indoors!</span>")
+			return
+
+		for(var/V in SSweather.processing)
+			var/datum/weather/W = V
+			if(W.barometer_predictable && (T.z in W.impacted_z_levels) && W.area_type == user_area.type && !(W.stage == END_STAGE))
+				ongoing_weather = W
+				break
+
+		if(ongoing_weather)
+			if((ongoing_weather.stage == MAIN_STAGE) || (ongoing_weather.stage == WIND_DOWN_STAGE))
+				to_chat(user, "<span class='warning'>[src]'s barometer function can't trace anything while the storm is [ongoing_weather.stage == MAIN_STAGE ? "already here!" : "winding down."]</span>")
+				return
+
+			to_chat(user, "<span class='notice'>The next [ongoing_weather] will hit in [butchertime(ongoing_weather.next_hit_time - world.time)].</span>")
+			if(ongoing_weather.aesthetic)
+				to_chat(user, "<span class='warning'>[src]'s barometer function says that the next storm will breeze on by.</span>")
+		else
+			var/next_hit = SSweather.next_hit_by_zlevel["[T.z]"]
+			var/fixed = next_hit ? next_hit - world.time : -1
+			if(fixed < 0)
+				to_chat(user, "<span class='warning'>[src]'s barometer function was unable to trace any weather patterns.</span>")
+			else
+				to_chat(user, "<span class='warning'>[src]'s barometer function says a storm will land in approximately [butchertime(fixed)].</span>")
+		cooldown = TRUE
+		addtimer(CALLBACK(src,/obj/item/analyzer/proc/ping), cooldown_time)
+
+/obj/item/analyzer/proc/ping()
+	if(isliving(loc))
+		var/mob/living/L = loc
+		to_chat(L, "<span class='notice'>[src]'s barometer function is ready!</span>")
+	playsound(src, 'sound/machines/click.ogg', 100)
+	cooldown = FALSE
+
+/obj/item/analyzer/proc/butchertime(amount)
+	if(!amount)
+		return
+	if(accuracy)
+		var/inaccurate = round(accuracy*(1/3))
+		if(prob(50))
+			amount -= inaccurate
+		if(prob(50))
+			amount += inaccurate
+	return DisplayTimeText(max(1,amount))
+
+/proc/atmosanalyzer_scan(mob/user, atom/target, silent=FALSE)
+	var/mixture = target.return_analyzable_air()
+	if(!mixture)
+		return FALSE
+
+	var/icon = target
+	if(!silent && isliving(user))
+		user.visible_message("<span class='notice'>[user] has used the analyzer on [icon2html(icon, viewers(user))] [target].</span>", "<span class='notice'>You use the analyzer on [icon2html(icon, user)] [target].</span>")
+	to_chat(user, "<span class='boldnotice'>Results of analysis of [icon2html(icon, user)] [target].</span>")
+
+	var/list/airs = islist(mixture) ? mixture : list(mixture)
+	for(var/g in airs)
+		if(airs.len > 1) //not a unary gas mixture
+			to_chat(user, "<span class='boldnotice'>Node [airs.Find(g)]</span>")
+		var/datum/gas_mixture/air_contents = g
+
+		var/total_moles = air_contents.total_moles()
+		var/pressure = air_contents.return_pressure()
+		var/volume = air_contents.return_volume() //could just do mixture.volume... but safety, I guess?
+		var/temperature = air_contents.temperature
+		var/cached_scan_results = air_contents.analyzer_results
+
+		if(total_moles > 0)
+			to_chat(user, "<span class='notice'>Moles: [round(total_moles, 0.01)] mol</span>")
+			to_chat(user, "<span class='notice'>Volume: [volume] L</span>")
+			to_chat(user, "<span class='notice'>Pressure: [round(pressure,0.01)] kPa</span>")
+
+			var/list/cached_gases = air_contents.gases
+			for(var/id in cached_gases)
+				var/gas_concentration = cached_gases[id][MOLES]/total_moles
+				to_chat(user, "<span class='notice'>[cached_gases[id][GAS_META][META_GAS_NAME]]: [round(gas_concentration*100, 0.01)] % ([round(cached_gases[id][MOLES], 0.01)] mol)</span>")
+			to_chat(user, "<span class='notice'>Temperature: [round(temperature - T0C,0.01)] &deg;C ([round(temperature, 0.01)] K)</span>")
+
+		else
+			if(airs.len > 1)
+				to_chat(user, "<span class='notice'>This node is empty!</span>")
+			else
+				to_chat(user, "<span class='notice'>[target] is empty!</span>")
+
+		if(cached_scan_results && cached_scan_results["fusion"]) //notify the user if a fusion reaction was detected
+			var/instability = round(cached_scan_results["fusion"], 0.01)
+			to_chat(user, "<span class='boldnotice'>Large amounts of free neutrons detected in the air indicate that a fusion reaction took place.</span>")
+			to_chat(user, "<span class='notice'>Instability of the last fusion reaction: [instability].</span>")
+	return TRUE
+
+//slime scanner
+
+/obj/item/slime_scanner
+	name = "slime scanner"
+	desc = "A device that analyzes a slime's internal composition and measures its stats."
+	icon = 'icons/obj/device.dmi'
+	icon_state = "adv_spectrometer"
+	item_state = "analyzer"
+	lefthand_file = 'icons/mob/inhands/equipment/tools_lefthand.dmi'
+	righthand_file = 'icons/mob/inhands/equipment/tools_righthand.dmi'
+	w_class = WEIGHT_CLASS_SMALL
+	flags_1 = CONDUCT_1
+	throwforce = 0
+	throw_speed = 3
+	throw_range = 7
+	custom_materials = list(/datum/material/iron=30, /datum/material/glass=20)
+
+/obj/item/slime_scanner/attack(mob/living/M, mob/living/user)
+	if(user.stat || user.eye_blind)
+		return
+	if (!isslime(M))
+		to_chat(user, "<span class='warning'>This device can only scan slimes!</span>")
+		return
+	var/mob/living/simple_animal/slime/T = M
+	slime_scan(T, user)
+
+/proc/slime_scan(mob/living/simple_animal/slime/T, mob/living/user)
+	to_chat(user, "========================")
+	to_chat(user, "<b>Slime scan results:</b>")
+	to_chat(user, "<span class='notice'>[T.colour] [T.is_adult ? "adult" : "baby"] slime</span>")
+	to_chat(user, "Nutrition: [T.nutrition]/[T.get_max_nutrition()]")
+	if (T.nutrition < T.get_starve_nutrition())
+		to_chat(user, "<span class='warning'>Warning: slime is starving!</span>")
+	else if (T.nutrition < T.get_hunger_nutrition())
+		to_chat(user, "<span class='warning'>Warning: slime is hungry</span>")
+	to_chat(user, "Electric change strength: [T.powerlevel]")
+	to_chat(user, "Health: [round(T.health/T.maxHealth,0.01)*100]%")
+	if (T.slime_mutation[4] == T.colour)
+		to_chat(user, "This slime does not evolve any further.")
+	else
+		if (T.slime_mutation[3] == T.slime_mutation[4])
+			if (T.slime_mutation[2] == T.slime_mutation[1])
+				to_chat(user, "Possible mutation: [T.slime_mutation[3]]")
+				to_chat(user, "Genetic destability: [T.mutation_chance/2] % chance of mutation on splitting")
+			else
+				to_chat(user, "Possible mutations: [T.slime_mutation[1]], [T.slime_mutation[2]], [T.slime_mutation[3]] (x2)")
+				to_chat(user, "Genetic destability: [T.mutation_chance] % chance of mutation on splitting")
+		else
+			to_chat(user, "Possible mutations: [T.slime_mutation[1]], [T.slime_mutation[2]], [T.slime_mutation[3]], [T.slime_mutation[4]]")
+			to_chat(user, "Genetic destability: [T.mutation_chance] % chance of mutation on splitting")
+	if (T.cores > 1)
+		to_chat(user, "Multiple cores detected")
+	to_chat(user, "Growth progress: [T.amount_grown]/[SLIME_EVOLUTION_THRESHOLD]")
+	if(T.effectmod)
+		to_chat(user, "<span class='notice'>Core mutation in progress: [T.effectmod]</span>")
+		to_chat(user, "<span class='notice'>Progress in core mutation: [T.applied] / [SLIME_EXTRACT_CROSSING_REQUIRED]</span>")
+	to_chat(user, "========================")
+
+
+/obj/item/nanite_scanner
+	name = "nanite scanner"
+	icon = 'icons/obj/device.dmi'
+	icon_state = "nanite_scanner"
+	item_state = "nanite_remote"
+	lefthand_file = 'icons/mob/inhands/equipment/medical_lefthand.dmi'
+	righthand_file = 'icons/mob/inhands/equipment/medical_righthand.dmi'
+	desc = "A hand-held body scanner able to detect nanites and their programming."
+	flags_1 = CONDUCT_1
+	item_flags = NOBLUDGEON
+	slot_flags = ITEM_SLOT_BELT
+	throwforce = 3
+	w_class = WEIGHT_CLASS_TINY
+	throw_speed = 3
+	throw_range = 7
+	custom_materials = list(/datum/material/iron=200)
+
+/obj/item/nanite_scanner/attack(mob/living/M, mob/living/carbon/human/user)
+	user.visible_message("<span class='notice'>[user] analyzes [M]'s nanites.</span>", \
+						"<span class='notice'>You analyze [M]'s nanites.</span>")
+
+	add_fingerprint(user)
+
+	var/response = SEND_SIGNAL(M, COMSIG_NANITE_SCAN, user, TRUE)
+	if(!response)
+		to_chat(user, "<span class='info'>No nanites detected in the subject.</span>")
+
+/obj/item/sequence_scanner
+	name = "genetic sequence scanner"
+	icon = 'icons/obj/device.dmi'
+	icon_state = "gene"
+	item_state = "healthanalyzer"
+	lefthand_file = 'icons/mob/inhands/equipment/medical_lefthand.dmi'
+	righthand_file = 'icons/mob/inhands/equipment/medical_righthand.dmi'
+	desc = "A hand-held scanner for analyzing someones gene sequence on the fly. Hold near a DNA console to update the internal database."
+	flags_1 = CONDUCT_1
+	item_flags = NOBLUDGEON
+	slot_flags = ITEM_SLOT_BELT
+	throwforce = 3
+	w_class = WEIGHT_CLASS_TINY
+	throw_speed = 3
+	throw_range = 7
+	custom_materials = list(/datum/material/iron=200)
+	var/list/discovered = list() //hit a dna console to update the scanners database
+	var/list/buffer
+	var/ready = TRUE
+	var/cooldown = 200
+
+/obj/item/sequence_scanner/attack(mob/living/M, mob/living/carbon/human/user)
+	add_fingerprint(user)
+	if (!HAS_TRAIT(M, TRAIT_RADIMMUNE) && !HAS_TRAIT(M, TRAIT_BADDNA)) //no scanning if its a husk or DNA-less Species
+		user.visible_message("<span class='notice'>[user] analyzes [M]'s genetic sequence.</span>", \
+							"<span class='notice'>You analyze [M]'s genetic sequence.</span>")
+		gene_scan(M, user)
+
+	else
+		user.visible_message("<span class='notice'>[user] failed to analyse [M]'s genetic sequence.</span>", "<span class='warning'>[M] has no readable genetic sequence!</span>")
+
+/obj/item/sequence_scanner/attack_self(mob/user)
+	display_sequence(user)
+
+/obj/item/sequence_scanner/attack_self_tk(mob/user)
+	return
+
+/obj/item/sequence_scanner/afterattack(obj/O, mob/user, proximity)
+	. = ..()
+	if(!istype(O) || !proximity)
+		return
+
+	if(istype(O, /obj/machinery/computer/scan_consolenew))
+		var/obj/machinery/computer/scan_consolenew/C = O
+		if(C.stored_research)
+			to_chat(user, "<span class='notice'>[name] database updated.</span>")
+			discovered = C.stored_research.discovered_mutations
+		else
+			to_chat(user,"<span class='warning'>No database to update from.</span>")
+
+/obj/item/sequence_scanner/proc/gene_scan(mob/living/carbon/C, mob/living/user)
+	if(!iscarbon(C) || !C.has_dna())
+		return
+	buffer = C.dna.mutation_index
+	to_chat(user, "<span class='notice'>Subject [C.name]'s DNA sequence has been saved to buffer.</span>")
+	if(LAZYLEN(buffer))
+		for(var/A in buffer)
+			to_chat(user, "<span class='notice'>[get_display_name(A)]</span>")
+
+
+/obj/item/sequence_scanner/proc/display_sequence(mob/living/user)
+	if(!LAZYLEN(buffer) || !ready)
+		return
+	var/list/options = list()
+	for(var/A in buffer)
+		options += get_display_name(A)
+
+	var/answer = input(user, "Analyze Potential", "Sequence Analyzer")  as null|anything in options
+	if(answer && ready && user.canUseTopic(src, BE_CLOSE, FALSE, NO_TK))
+		var/sequence
+		for(var/A in buffer) //this physically hurts but i dont know what anything else short of an assoc list
+			if(get_display_name(A) == answer)
+				sequence = buffer[A]
+				break
+
+		if(sequence)
+			var/display
+			for(var/i in 0 to length(sequence) / DNA_MUTATION_BLOCKS-1)
+				if(i)
+					display += "-"
+				display += copytext(sequence, 1 + i*DNA_MUTATION_BLOCKS, DNA_MUTATION_BLOCKS*(1+i) + 1)
+
+			to_chat(user, "<span class='boldnotice'>[display]</span><br>")
+
+		ready = FALSE
+		icon_state = "[icon_state]_recharging"
+		addtimer(CALLBACK(src, .proc/recharge), cooldown, TIMER_UNIQUE)
+
+/obj/item/sequence_scanner/proc/recharge()
+	icon_state = initial(icon_state)
+	ready = TRUE
+
+/obj/item/sequence_scanner/proc/get_display_name(mutation)
+	var/datum/mutation/human/HM = GET_INITIALIZED_MUTATION(mutation)
+	if(!HM)
+		return "ERROR"
+	if(mutation in discovered)
+		return  "[HM.name] ([HM.alias])"
+	else
+		return HM.alias