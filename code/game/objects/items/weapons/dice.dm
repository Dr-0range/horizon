--- conflicted
+++ resolved
@@ -1,95 +1,91 @@
-/obj/item/weapon/dice
-	name = "d6"
-	desc = "A die with six sides. Basic and servicable."
-	icon = 'icons/obj/dice.dmi'
-	icon_state = "d6"
-	w_class = 1
-	var/sides = 6
-	var/result = null
-
-/obj/item/weapon/dice/New()
-	result = rand(1, sides)
-	update_icon()
-
-/obj/item/weapon/dice/d2
-	name = "d2"
-	desc = "A die with two sides. Coins are undignified!"
-	icon_state = "d2"
-	sides = 2
-
-/obj/item/weapon/dice/d4
-	name = "d4"
-	desc = "A die with four sides. The nerd's caltrop."
-	icon_state = "d4"
-	sides = 4
-
-/obj/item/weapon/dice/d8
-	name = "d8"
-	desc = "A die with eight sides. It feels... lucky."
-	icon_state = "d8"
-	sides = 8
-
-/obj/item/weapon/dice/d10
-	name = "d10"
-	desc = "A die with ten sides. Useful for percentages."
-	icon_state = "d10"
-	sides = 10
-
-/obj/item/weapon/dice/d00
-	name = "d00"
-	desc = "A die with ten sides. Works better for d100 rolls than a golfball."
-	icon_state = "d00"
-	sides = 10
-
-/obj/item/weapon/dice/d12
-	name = "d12"
-	desc = "A die with twelve sides. There's an air of neglect about it."
-	icon_state = "d12"
-	sides = 12
-
-/obj/item/weapon/dice/d20
-	name = "d20"
-	desc = "A die with twenty sides. The prefered die to throw at the GM."
-	icon_state = "d20"
-	sides = 20
-
-/obj/item/weapon/dice/attack_self(mob/user)
-	diceroll(user)
-
-<<<<<<< HEAD
-/obj/item/weapon/dice/throw_at(atom/target, range, speed, mob/user as mob, spin=1)
-=======
-/obj/item/weapon/dice/throw_at(atom/target, range, speed, mob/user)
->>>>>>> cd1fa3bc
-	if(!..())
-		return
-	diceroll(user)
-
-/obj/item/weapon/dice/proc/diceroll(mob/user)
-	result = rand(1, sides)
-	var/comment = ""
-	if(sides == 20 && result == 20)
-		comment = "Nat 20!"
-	else if(sides == 20 && result == 1)
-		comment = "Ouch, bad luck."
-	update_icon()
-	if(initial(icon_state) == "d00")
-		result = (result - 1)*10
-	if(user != null) //Dice was rolled in someone's hand
-		user.visible_message("[user] has thrown [src]. It lands on [result]. [comment]", \
-							 "<span class='notice'>You throw [src]. It lands on [result]. [comment]</span>", \
-							 "<span class='italics'>You hear [src] rolling.</span>")
-	else if(src.throwing == 0) //Dice was thrown and is coming to rest
-		visible_message("<span class='notice'>[src] rolls to a stop, landing on [result]. [comment]</span>")
-
-/obj/item/weapon/dice/d4/Crossed(mob/living/carbon/human/H)
-	if(istype(H) && !H.shoes)
-		if(PIERCEIMMUNE in H.dna.species.specflags)
-			return 0
-		H << "<span class='userdanger'>You step on the D4!</span>"
-		H.apply_damage(4,BRUTE,(pick("l_leg", "r_leg")))
-		H.Weaken(3)
-
-/obj/item/weapon/dice/update_icon()
-	overlays.Cut()
+/obj/item/weapon/dice
+	name = "d6"
+	desc = "A die with six sides. Basic and servicable."
+	icon = 'icons/obj/dice.dmi'
+	icon_state = "d6"
+	w_class = 1
+	var/sides = 6
+	var/result = null
+
+/obj/item/weapon/dice/New()
+	result = rand(1, sides)
+	update_icon()
+
+/obj/item/weapon/dice/d2
+	name = "d2"
+	desc = "A die with two sides. Coins are undignified!"
+	icon_state = "d2"
+	sides = 2
+
+/obj/item/weapon/dice/d4
+	name = "d4"
+	desc = "A die with four sides. The nerd's caltrop."
+	icon_state = "d4"
+	sides = 4
+
+/obj/item/weapon/dice/d8
+	name = "d8"
+	desc = "A die with eight sides. It feels... lucky."
+	icon_state = "d8"
+	sides = 8
+
+/obj/item/weapon/dice/d10
+	name = "d10"
+	desc = "A die with ten sides. Useful for percentages."
+	icon_state = "d10"
+	sides = 10
+
+/obj/item/weapon/dice/d00
+	name = "d00"
+	desc = "A die with ten sides. Works better for d100 rolls than a golfball."
+	icon_state = "d00"
+	sides = 10
+
+/obj/item/weapon/dice/d12
+	name = "d12"
+	desc = "A die with twelve sides. There's an air of neglect about it."
+	icon_state = "d12"
+	sides = 12
+
+/obj/item/weapon/dice/d20
+	name = "d20"
+	desc = "A die with twenty sides. The prefered die to throw at the GM."
+	icon_state = "d20"
+	sides = 20
+
+/obj/item/weapon/dice/attack_self(mob/user)
+	diceroll(user)
+
+/obj/item/weapon/dice/throw_at(atom/target, range, speed, mob/user, spin=1)
+	if(!..())
+		return
+	diceroll(user)
+
+/obj/item/weapon/dice/proc/diceroll(mob/user)
+	result = rand(1, sides)
+	var/comment = ""
+	if(sides == 20 && result == 20)
+		comment = "Nat 20!"
+	else if(sides == 20 && result == 1)
+		comment = "Ouch, bad luck."
+	update_icon()
+	if(initial(icon_state) == "d00")
+		result = (result - 1)*10
+	if(user != null) //Dice was rolled in someone's hand
+		user.visible_message("[user] has thrown [src]. It lands on [result]. [comment]", \
+							 "<span class='notice'>You throw [src]. It lands on [result]. [comment]</span>", \
+							 "<span class='italics'>You hear [src] rolling.</span>")
+	else if(src.throwing == 0) //Dice was thrown and is coming to rest
+		visible_message("<span class='notice'>[src] rolls to a stop, landing on [result]. [comment]</span>")
+
+/obj/item/weapon/dice/d4/Crossed(mob/living/carbon/human/H)
+	if(istype(H) && !H.shoes)
+		if(PIERCEIMMUNE in H.dna.species.specflags)
+			return 0
+		H << "<span class='userdanger'>You step on the D4!</span>"
+		H.apply_damage(4,BRUTE,(pick("l_leg", "r_leg")))
+		H.Weaken(3)
+
+/obj/item/weapon/dice/update_icon()
+	overlays.Cut()
 	overlays += "[src.icon_state][src.result]"