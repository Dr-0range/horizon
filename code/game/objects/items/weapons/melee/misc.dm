--- conflicted
+++ resolved
@@ -1,183 +1,104 @@
-/obj/item/weapon/melee/chainofcommand
-	name = "chain of command"
-	desc = "A tool used by great men to placate the frothing masses."
-	icon_state = "chain"
-	item_state = "chain"
-	flags = CONDUCT
-	slot_flags = SLOT_BELT
-	force = 10
-	throwforce = 7
-	w_class = 3
-	origin_tech = "combat=4"
-	attack_verb = list("flogged", "whipped", "lashed", "disciplined")
-	hitsound = 'sound/weapons/slash.ogg' //pls replace
-
-/obj/item/weapon/melee/chainofcommand/suicide_act(mob/user)
-		user.visible_message("<span class='suicide'>[user] is strangling \himself with the [src.name]! It looks like \he's trying to commit suicide.</span>")
-		return (OXYLOSS)
-
-
-
-/obj/item/weapon/melee/classic_baton
-	name = "police baton"
-	desc = "A wooden truncheon for beating criminal scum."
-	icon = 'icons/obj/weapons.dmi'
-	icon_state = "baton"
-	item_state = "classic_baton"
-	slot_flags = SLOT_BELT
-<<<<<<< HEAD
-	force = 10
-
-/obj/item/weapon/melee/classic_baton/attack(mob/M, mob/living/carbon/human/user)
-	add_fingerprint(user)
-	if(user.disabilities & CLUMSY && prob(50))
-		user << "<span class='warning'>You club yourself over the head!</span>"
-		user.Weaken(3 * force)
-		if(ishuman(user))
-			var/mob/living/carbon/human/H = user
-			H.apply_damage(2 * force, BRUTE, "head")
-			H.forcesay(hit_appends)
-		else
-			user.take_organ_damage(2 * force)
-		return
-	add_logs(user, M, "attacked", object="[src.name]")
-
-	if(isrobot(M)) // Don't stun borgs, fix for issue #2436
-		..()
-		return
-	if(!isliving(M)) // Don't stun nonhuman things
-		return
-
-	if(user.a_intent == "harm")
-		if(!..()) return
-		M.stuttering = 7
-		M.Stun(7)
-		M.Weaken(7)
-		M.visible_message("<span class='danger'>[user] has beaten [M] with [src]!</span>", \
-							"<span class='userdanger'>[user] has beaten [M] with [src]!</span>")
-	else
-		playsound(loc, 'sound/effects/woodhit.ogg', 50, 1, -1)
-		M.Stun(7)
-		M.Weaken(7)
-		M.visible_message("<span class='danger'>[user] has stunned [M] with [src]!</span>", \
-							"<span class='userdanger'>[user] has stunned [M] with [src]!</span>")
-
-	if(ishuman(M))
-		var/mob/living/carbon/human/H = M
-		H.forcesay(hit_appends)
-
-
-
-/obj/item/weapon/melee/telebaton
-	name = "telescopic baton"
-	desc = "A compact yet robust personal defense weapon. Can be concealed when folded."
-	icon = 'icons/obj/weapons.dmi'
-	icon_state = "telebaton_0"
-	item_state = "telebaton_0"
-	slot_flags = SLOT_BELT
-	w_class = 2
-	force = 3
-=======
-	force = 12 //9 hit crit
-	w_class = 3
->>>>>>> ad2fee37
-	var/cooldown = 0
-	var/on = 1
-
-<<<<<<< HEAD
-/obj/item/weapon/melee/telebaton/attack_self(mob/user as mob)
-	on = !on
-	if(on)
-		user << "<span class ='warning'>You extend the baton.</span>"
-		icon_state = "telebaton_1"
-		item_state = "nullrod"
-		w_class = 4 //doesnt fit in backpack when its on for balance
-		force = 10 //seclite damage
-		attack_verb = list("smacked", "struck", "cracked", "beaten")
-	else
-		user << "<span class ='notice'>You collapse the baton.</span>"
-		icon_state = "telebaton_0"
-		item_state = "telebaton_0" //no sprite in other words
-		slot_flags = SLOT_BELT
-		w_class = 2
-		force = 3 //not so robust now
-		attack_verb = list("hit", "poked")
-
-	playsound(src.loc, 'sound/weapons/batonextend.ogg', 50, 1)
-	add_fingerprint(user)
-
-/obj/item/weapon/melee/telebaton/attack(mob/target, mob/living/carbon/human/user)
-=======
-/obj/item/weapon/melee/classic_baton/attack(mob/target as mob, mob/living/user as mob)
->>>>>>> ad2fee37
-	if(on)
-		add_fingerprint(user)
-		if(user.disabilities & CLUMSY && prob(50))
-			user << "<span class ='danger'>You club yourself over the head.</span>"
-			user.Weaken(3 * force)
-			if(ishuman(user))
-				var/mob/living/carbon/human/H = user
-				H.apply_damage(2*force, BRUTE, "head")
-			else
-				user.take_organ_damage(2*force)
-			return
-		if(isrobot(target))
-			..()
-			return
-		if(!isliving(target))
-			return
-		if (user.a_intent == "harm")
-			if(!..()) return
-			if(!isrobot(target)) return
-		else
-			if(cooldown <= 0)
-				playsound(get_turf(src), 'sound/effects/woodhit.ogg', 75, 1, -1)
-				target.Weaken(3)
-				add_logs(user, target, "stunned", object="classic baton")
-				src.add_fingerprint(user)
-				target.visible_message("<span class ='danger'>[user] has knocked down [target] with \the [src]!</span>", \
-					"<span class ='userdanger'>[user] has knocked down [target] with \the [src]!</span>")
-				if(!iscarbon(user))
-					target.LAssailant = null
-				else
-					target.LAssailant = user
-				cooldown = 1
-				spawn(40)
-					cooldown = 0
-		return
-	else
-		return ..()
-
-
-
-/obj/item/weapon/melee/classic_baton/telescopic
-	name = "telescopic baton"
-	desc = "A compact yet robust personal defense weapon. Can be concealed when folded."
-	icon = 'icons/obj/weapons.dmi'
-	icon_state = "telebaton_0"
-	item_state = null
-	slot_flags = SLOT_BELT
-	w_class = 2
-	force = 0
-	on = 0
-
-/obj/item/weapon/melee/classic_baton/telescopic/attack_self(mob/user as mob)
-	on = !on
-	if(on)
-		user << "<span class ='warning'>You extend the baton.</span>"
-		icon_state = "telebaton_1"
-		item_state = "nullrod"
-		w_class = 4 //doesnt fit in backpack when its on for balance
-		force = 10 //stunbaton damage
-		attack_verb = list("smacked", "struck", "cracked", "beaten")
-	else
-		user << "<span class ='notice'>You collapse the baton.</span>"
-		icon_state = "telebaton_0"
-		item_state = null //no sprite for concealment even when in hand
-		slot_flags = SLOT_BELT
-		w_class = 2
-		force = 0 //not so robust now
-		attack_verb = list("hit", "poked")
-
-	playsound(src.loc, 'sound/weapons/batonextend.ogg', 50, 1)
+/obj/item/weapon/melee/chainofcommand
+	name = "chain of command"
+	desc = "A tool used by great men to placate the frothing masses."
+	icon_state = "chain"
+	item_state = "chain"
+	flags = CONDUCT
+	slot_flags = SLOT_BELT
+	force = 10
+	throwforce = 7
+	w_class = 3
+	origin_tech = "combat=4"
+	attack_verb = list("flogged", "whipped", "lashed", "disciplined")
+	hitsound = 'sound/weapons/slash.ogg' //pls replace
+
+/obj/item/weapon/melee/chainofcommand/suicide_act(mob/user)
+		user.visible_message("<span class='suicide'>[user] is strangling \himself with the [src.name]! It looks like \he's trying to commit suicide.</span>")
+		return (OXYLOSS)
+
+
+
+/obj/item/weapon/melee/classic_baton
+	name = "police baton"
+	desc = "A wooden truncheon for beating criminal scum."
+	icon = 'icons/obj/weapons.dmi'
+	icon_state = "baton"
+	item_state = "classic_baton"
+	slot_flags = SLOT_BELT
+	force = 12 //9 hit crit
+	w_class = 3
+	var/cooldown = 0
+	var/on = 1
+
+/obj/item/weapon/melee/classic_baton/attack(mob/target as mob, mob/living/user as mob)
+	if(on)
+		add_fingerprint(user)
+		if((CLUMSY in user.disabilities) && prob(50))
+			user << "<span class ='danger'>You club yourself over the head.</span>"
+			user.Weaken(3 * force)
+			if(ishuman(user))
+				var/mob/living/carbon/human/H = user
+				H.apply_damage(2*force, BRUTE, "head")
+			else
+				user.take_organ_damage(2*force)
+			return
+		if(isrobot(target))
+			..()
+			return
+		if(!isliving(target))
+			return
+		if (user.a_intent == "harm")
+			if(!..()) return
+			if(!isrobot(target)) return
+		else
+			if(cooldown <= 0)
+				playsound(get_turf(src), 'sound/effects/woodhit.ogg', 75, 1, -1)
+				target.Weaken(3)
+				add_logs(user, target, "stunned", object="classic baton")
+				src.add_fingerprint(user)
+				target.visible_message("<span class ='danger'>[user] has knocked down [target] with \the [src]!</span>", \
+					"<span class ='userdanger'>[user] has knocked down [target] with \the [src]!</span>")
+				if(!iscarbon(user))
+					target.LAssailant = null
+				else
+					target.LAssailant = user
+				cooldown = 1
+				spawn(40)
+					cooldown = 0
+		return
+	else
+		return ..()
+
+
+
+/obj/item/weapon/melee/classic_baton/telescopic
+	name = "telescopic baton"
+	desc = "A compact yet robust personal defense weapon. Can be concealed when folded."
+	icon = 'icons/obj/weapons.dmi'
+	icon_state = "telebaton_0"
+	item_state = null
+	slot_flags = SLOT_BELT
+	w_class = 2
+	force = 0
+	on = 0
+
+/obj/item/weapon/melee/classic_baton/telescopic/attack_self(mob/user as mob)
+	on = !on
+	if(on)
+		user << "<span class ='warning'>You extend the baton.</span>"
+		icon_state = "telebaton_1"
+		item_state = "nullrod"
+		w_class = 4 //doesnt fit in backpack when its on for balance
+		force = 10 //stunbaton damage
+		attack_verb = list("smacked", "struck", "cracked", "beaten")
+	else
+		user << "<span class ='notice'>You collapse the baton.</span>"
+		icon_state = "telebaton_0"
+		item_state = null //no sprite for concealment even when in hand
+		slot_flags = SLOT_BELT
+		w_class = 2
+		force = 0 //not so robust now
+		attack_verb = list("hit", "poked")
+
+	playsound(src.loc, 'sound/weapons/batonextend.ogg', 50, 1)
 	add_fingerprint(user)