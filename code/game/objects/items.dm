GLOBAL_DATUM_INIT(fire_overlay, /mutable_appearance, mutable_appearance('icons/effects/fire.dmi', "fire"))

GLOBAL_VAR_INIT(rpg_loot_items, FALSE)
// if true, everyone item when created will have its name changed to be
// more... RPG-like.

GLOBAL_VAR_INIT(stickpocalypse, FALSE) // if true, all non-embeddable items will be able to harmlessly stick to people when thrown
GLOBAL_VAR_INIT(embedpocalypse, FALSE) // if true, all items will be able to embed in people, takes precedence over stickpocalypse

/// Anything you can pick up and hold.
/obj/item
	name = "item"
	icon = 'icons/obj/items_and_weapons.dmi'
	blocks_emissive = EMISSIVE_BLOCK_GENERIC

	/*	!!!!!!!!!!!!!!! IMPORTANT !!!!!!!!!!!!!!

		IF YOU ADD MORE ICON CRAP TO THIS
		ENSURE YOU ALSO ADD THE NEW VARS TO CHAMELEON ITEM_ACTION'S update_item() PROC (/datum/action/item_action/chameleon/change/proc/update_item())
		WASHING MASHINE'S dye_item() PROC (/obj/item/proc/dye_item())
		AND ALSO TO THE CHANGELING PROFILE DISGUISE SYSTEMS (/datum/changelingprofile / /datum/antagonist/changeling/proc/create_profile() / /proc/changeling_transform())

		!!!!!!!!!!!!!!! IMPORTANT !!!!!!!!!!!!!!	*/

	///icon state for inhand overlays, if null the normal icon_state will be used.
	var/inhand_icon_state = null
	///Icon file for left hand inhand overlays
	var/lefthand_file = 'icons/mob/inhands/items_lefthand.dmi'
	///Icon file for right inhand overlays
	var/righthand_file = 'icons/mob/inhands/items_righthand.dmi'

	///Icon file for mob worn overlays.
	var/icon/worn_icon
	///icon state for mob worn overlays, if null the normal icon_state will be used.
	var/worn_icon_state
	///Forced mob worn layer instead of the standard preferred ssize.
	var/alternate_worn_layer

	/*	!!!!!!!!!!!!!!! IMPORTANT !!!!!!!!!!!!!!

		IF YOU ADD MORE ICON CRAP TO THIS
		ENSURE YOU ALSO ADD THE NEW VARS TO CHAMELEON ITEM_ACTION'S update_item() PROC (/datum/action/item_action/chameleon/change/proc/update_item())
		WASHING MASHINE'S dye_item() PROC (/obj/item/proc/dye_item())
		AND ALSO TO THE CHANGELING PROFILE DISGUISE SYSTEMS (/datum/changelingprofile / /datum/antagonist/changeling/proc/create_profile() / /proc/changeling_transform())

		!!!!!!!!!!!!!!! IMPORTANT !!!!!!!!!!!!!!	*/

	///Dimensions of the icon file used when this item is worn, eg: hats.dmi (32x32 sprite, 64x64 sprite, etc.). Allows inhands/worn sprites to be of any size, but still centered on a mob properly
	var/worn_x_dimension = 32
	///Dimensions of the icon file used when this item is worn, eg: hats.dmi (32x32 sprite, 64x64 sprite, etc.). Allows inhands/worn sprites to be of any size, but still centered on a mob properly
	var/worn_y_dimension = 32
	///Same as for [worn_x_dimension][/obj/item/var/worn_x_dimension] but for inhands, uses the lefthand_ and righthand_ file vars
	var/inhand_x_dimension = 32
	///Same as for [worn_y_dimension][/obj/item/var/worn_y_dimension] but for inhands, uses the lefthand_ and righthand_ file vars
	var/inhand_y_dimension = 32


	max_integrity = 200

	obj_flags = NONE
	///Item flags for the item
	var/item_flags = NONE

	///Sound played when you hit something with the item
	var/hitsound
	///Played when the item is used, for example tools
	var/usesound
	///Used when yate into a mob
	var/mob_throw_hit_sound
	///Sound used when equipping the item into a valid slot
	var/equip_sound
	///Sound uses when picking the item up (into your hands)
	var/pickup_sound
	///Sound uses when dropping the item, or when its thrown.
	var/drop_sound
	///Whether or not we use stealthy audio levels for this item's attack sounds
	var/stealthy_audio = FALSE

	///How large is the object, used for stuff like whether it can fit in backpacks or not
	var/w_class = WEIGHT_CLASS_NORMAL
	///This is used to determine on which slots an item can fit.
	var/slot_flags = 0
	pass_flags = PASSTABLE
	pressure_resistance = 4
	var/obj/item/master = null

	///flags which determine which body parts are protected from heat. [See here][HEAD]
	var/heat_protection = 0
	///flags which determine which body parts are protected from cold. [See here][HEAD]
	var/cold_protection = 0
	///Set this variable to determine up to which temperature (IN KELVIN) the item protects against heat damage. Keep at null to disable protection. Only protects areas set by heat_protection flags
	var/max_heat_protection_temperature
	///Set this variable to determine down to which temperature (IN KELVIN) the item protects against cold damage. 0 is NOT an acceptable number due to if(varname) tests!! Keep at null to disable protection. Only protects areas set by cold_protection flags
	var/min_cold_protection_temperature

	///list of /datum/action's that this item has.
	var/list/actions
	///list of paths of action datums to give to the item on New().
	var/list/actions_types

	//Since any item can now be a piece of clothing, this has to be put here so all items share it.
	///This flag is used to determine when items in someone's inventory cover others. IE helmets making it so you can't see glasses, etc.
	var/flags_inv
	///you can see someone's mask through their transparent visor, but you can't reach it
	var/transparent_protection = NONE

	///flags for what should be done when you click on the item, default is picking it up
	var/interaction_flags_item = INTERACT_ITEM_ATTACK_HAND_PICKUP

	///What body parts are covered by the clothing when you wear it
	var/body_parts_covered = 0
	///Literally does nothing right now
	var/gas_transfer_coefficient = 1
	/// How likely a disease or chemical is to get through a piece of clothing
	var/permeability_coefficient = 1
	/// for electrical admittance/conductance (electrocution checks and shit)
	var/siemens_coefficient = 1
	/// How much clothing is slowing you down. Negative values speeds you up
	var/slowdown = 0
	///percentage of armour effectiveness to remove
	var/armour_penetration = 0
	///What objects the suit storage can store
	var/list/allowed = null
	///In deciseconds, how long an item takes to equip; counts only for normal clothing slots, not pockets etc.
	var/equip_delay_self = 0
	///In deciseconds, how long an item takes to put on another person
	var/equip_delay_other = 20
	///In deciseconds, how long an item takes to remove from another person
	var/strip_delay = 40
	///How long it takes to resist out of the item (cuffs and such)
	var/breakouttime = 0

	///Used in [atom/proc/attackby] to say how something was attacked `"[x] has been [z.attack_verb] by [y] with [z]"`
	var/list/attack_verb_continuous
	var/list/attack_verb_simple
	///list() of species types, if a species cannot put items in a certain slot, but species type is in list, it will be able to wear that item
	var/list/species_exception = null

	///Who threw the item
	var/mob/thrownby = null

	///the icon to indicate this object is being dragged
	mouse_drag_pointer = MOUSE_ACTIVE_POINTER

	///Does it embed and if yes, what kind of embed
	var/list/embedding

	///for flags such as [GLASSESCOVERSEYES]
	var/flags_cover = 0
	var/heat = 0
	///All items with sharpness of SHARP_EDGED or higher will automatically get the butchering component.
	var/sharpness = SHARP_NONE

	///How a tool acts when you use it on something, such as wirecutters cutting wires while multitools measure power
	var/tool_behaviour = NONE
	///How fast does the tool work
	var/toolspeed = 1

	var/block_chance = 0
	var/hit_reaction_chance = 0 //If you want to have something unrelated to blocking/armour piercing etc. Maybe not needed, but trying to think ahead/allow more freedom
	///In tiles, how far this weapon can reach; 1 for adjacent, which is default
	var/reach = 1

	///The list of slots by priority. equip_to_appropriate_slot() uses this list. Doesn't matter if a mob type doesn't have a slot. For default list, see [/mob/proc/equip_to_appropriate_slot]
	var/list/slot_equipment_priority = null

	///Reference to the datum that determines whether dogs can wear the item: Needs to be in /obj/item because corgis can wear a lot of non-clothing items
	var/datum/dog_fashion/dog_fashion = null

	//Tooltip vars
	///string form of an item's force. Edit this var only to set a custom force string
	var/force_string
	var/last_force_string_check = 0
	var/tip_timer

	///Determines who can shoot this
	var/trigger_guard = TRIGGER_GUARD_NONE

	///Used as the dye color source in the washing machine only (at the moment). Can be a hex color or a key corresponding to a registry entry, see washing_machine.dm
	var/dye_color
	///Whether the item is unaffected by standard dying.
	var/undyeable = FALSE
	///What dye registry should be looked at when dying this item; see washing_machine.dm
	var/dying_key

	///Grinder var:A reagent list containing the reagents this item produces when ground up in a grinder - this can be an empty list to allow for reagent transferring only
	var/list/grind_results
	//Grinder var:A reagent list containing blah blah... but when JUICED in a grinder!
	var/list/juice_results

	var/canMouseDown = FALSE

/obj/item/Initialize()

	if(attack_verb_continuous)
		attack_verb_continuous = string_list(attack_verb_continuous)
	if(attack_verb_simple)
		attack_verb_simple = string_list(attack_verb_simple)
	if(species_exception)
		species_exception = string_list(species_exception)

	. = ..()
	for(var/path in actions_types)
		new path(src)
	actions_types = null

	if(force_string)
		item_flags |= FORCE_STRING_OVERRIDE

	if(!hitsound)
		if(damtype == BURN)
			hitsound = 'sound/items/welder.ogg'
		if(damtype == BRUTE)
			hitsound = "swing_hit"

/obj/item/Destroy()
	item_flags &= ~DROPDEL	//prevent reqdels
	if(ismob(loc))
		var/mob/m = loc
		m.temporarilyRemoveItemFromInventory(src, TRUE)
	for(var/X in actions)
		qdel(X)
	return ..()

/obj/item/proc/check_allowed_items(atom/target, not_inside, target_self)
	if(((src in target) && !target_self) || (!isturf(target.loc) && !isturf(target) && not_inside))
		return 0
	else
		return 1

/obj/item/blob_act(obj/structure/blob/B)
	if(B && B.loc == loc)
		qdel(src)

/obj/item/ComponentInitialize()
	. = ..()
	// this proc says it's for initializing components, but we're initializing elements too because it's you and me against the world >:)
	if(!LAZYLEN(embedding))
		if(GLOB.embedpocalypse)
			embedding = EMBED_POINTY
			name = "pointy [name]"
		else if(GLOB.stickpocalypse)
			embedding = EMBED_HARMLESS
			name = "sticky [name]"

	updateEmbedding()

	if(GLOB.rpg_loot_items)
		AddComponent(/datum/component/fantasy)

	if(sharpness && force > 5) //give sharp objects butchering functionality, for consistency
		AddComponent(/datum/component/butchering, 80 * toolspeed)

/**Makes cool stuff happen when you suicide with an item
 *
 *Outputs a creative message and then return the damagetype done
 * Arguments:
 * * user: The mob that is suiciding
 */
/obj/item/proc/suicide_act(mob/user)
	return

/obj/item/verb/move_to_top()
	set name = "Move To Top"
	set category = "Object"
	set src in oview(1)

	if(!isturf(loc) || usr.stat != CONSCIOUS || HAS_TRAIT(usr, TRAIT_HANDS_BLOCKED))
		return

	if(isliving(usr))
		var/mob/living/L = usr
		if(!(L.mobility_flags & MOBILITY_PICKUP))
			return

	var/turf/T = loc
	loc = null
	loc = T

/obj/item/examine(mob/user) //This might be spammy. Remove?
	. = ..()

	. += "[gender == PLURAL ? "They are" : "It is"] a [weightclass2text(w_class)] item."

	if(resistance_flags & INDESTRUCTIBLE)
		. += "[src] seems extremely robust! It'll probably withstand anything that could happen to it!"
	else
		if(resistance_flags & LAVA_PROOF)
			. += "[src] is made of an extremely heat-resistant material, it'd probably be able to withstand lava!"
		if(resistance_flags & (ACID_PROOF | UNACIDABLE))
			. += "[src] looks pretty robust! It'd probably be able to withstand acid!"
		if(resistance_flags & FREEZE_PROOF)
			. += "[src] is made of cold-resistant materials."
		if(resistance_flags & FIRE_PROOF)
			. += "[src] is made of fire-retardant materials."

	if(!user.research_scanner)
		return

	/// Research prospects, including boostable nodes and point values. Deliver to a console to know whether the boosts have already been used.
	var/list/research_msg = list("<font color='purple'>Research prospects:</font> ")
	///Separator between the items on the list
	var/sep = ""
	///Nodes that can be boosted
	var/list/boostable_nodes = techweb_item_boost_check(src)
	if (boostable_nodes)
		for(var/id in boostable_nodes)
			var/datum/techweb_node/node = SSresearch.techweb_node_by_id(id)
			if(!node)
				continue
			research_msg += sep
			research_msg += node.display_name
			sep = ", "
	var/list/points = techweb_item_point_check(src)
	if (length(points))
		sep = ", "
		research_msg += techweb_point_display_generic(points)

	if (!sep) // nothing was shown
		research_msg += "None"

	// Extractable materials. Only shows the names, not the amounts.
	research_msg += ".<br><font color='purple'>Extractable materials:</font> "
	if (length(custom_materials))
		sep = ""
		for(var/mat in custom_materials)
			research_msg += sep
			research_msg += CallMaterialName(mat)
			sep = ", "
	else
		research_msg += "None"
	research_msg += "."
	. += research_msg.Join()

/obj/item/interact(mob/user)
	add_fingerprint(user)
	ui_interact(user)

/obj/item/ui_act(action, list/params)
	add_fingerprint(usr)
	return ..()

/obj/item/attack_hand(mob/user)
	. = ..()
	if(.)
		return
	if(!user)
		return
	if(anchored)
		return

	if(resistance_flags & ON_FIRE)
		var/mob/living/carbon/C = user
		var/can_handle_hot = FALSE
		if(!istype(C))
			can_handle_hot = TRUE
		else if(C.gloves && (C.gloves.max_heat_protection_temperature > 360))
			can_handle_hot = TRUE
		else if(HAS_TRAIT(C, TRAIT_RESISTHEAT) || HAS_TRAIT(C, TRAIT_RESISTHEATHANDS))
			can_handle_hot = TRUE

		if(can_handle_hot)
			extinguish()
			to_chat(user, "<span class='notice'>You put out the fire on [src].</span>")
		else
			to_chat(user, "<span class='warning'>You burn your hand on [src]!</span>")
			var/obj/item/bodypart/affecting = C.get_bodypart("[(user.active_hand_index % 2 == 0) ? "r" : "l" ]_arm")
			if(affecting?.receive_damage( 0, 5 ))		// 5 burn damage
				C.update_damage_overlays()
			return

	if(!(interaction_flags_item & INTERACT_ITEM_ATTACK_HAND_PICKUP))		//See if we're supposed to auto pickup.
		return

	//Heavy gravity makes picking up things very slow.
	var/grav = user.has_gravity()
	if(grav > STANDARD_GRAVITY)
		var/grav_power = min(3,grav - STANDARD_GRAVITY)
		to_chat(user,"<span class='notice'>You start picking up [src]...</span>")
		if(!do_mob(user,src,30*grav_power))
			return


	//If the item is in a storage item, take it out
	SEND_SIGNAL(loc, COMSIG_TRY_STORAGE_TAKE, src, user.loc, TRUE)
	if(QDELETED(src)) //moving it out of the storage to the floor destroyed it.
		return

	if(throwing)
		throwing.finalize(FALSE)
	if(loc == user)
		if(!allow_attack_hand_drop(user) || !user.temporarilyRemoveItemFromInventory(src))
			return

	pickup(user)
	add_fingerprint(user)
	if(!user.put_in_active_hand(src, FALSE, FALSE))
		user.dropItemToGround(src)

/obj/item/proc/allow_attack_hand_drop(mob/user)
	return TRUE

/obj/item/attack_paw(mob/user)
	if(!user)
		return
	if(anchored)
		return

	SEND_SIGNAL(loc, COMSIG_TRY_STORAGE_TAKE, src, user.loc, TRUE)

	if(throwing)
		throwing.finalize(FALSE)
	if(loc == user)
		if(!user.temporarilyRemoveItemFromInventory(src))
			return

	pickup(user)
	add_fingerprint(user)
	if(!user.put_in_active_hand(src, FALSE, FALSE))
		user.dropItemToGround(src)

/obj/item/attack_alien(mob/user)
	var/mob/living/carbon/alien/A = user

	if(!user.can_hold_items(src))
		if(src in A.contents) // To stop Aliens having items stuck in their pockets
			A.dropItemToGround(src)
		to_chat(user, "<span class='warning'>Your claws aren't capable of such fine manipulation!</span>")
		return
	attack_paw(A)

/obj/item/attack_ai(mob/user)
	if(istype(src.loc, /obj/item/robot_module))
		//If the item is part of a cyborg module, equip it
		if(!iscyborg(user))
			return
		var/mob/living/silicon/robot/R = user
		if(!R.low_power_mode) //can't equip modules with an empty cell.
			R.activate_module(src)
			R.hud_used.update_robot_modules_display()

/obj/item/proc/GetDeconstructableContents()
	return GetAllContents() - src

// afterattack() and attack() prototypes moved to _onclick/item_attack.dm for consistency

/obj/item/proc/hit_reaction(mob/living/carbon/human/owner, atom/movable/hitby, attack_text = "the attack", final_block_chance = 0, damage = 0, attack_type = MELEE_ATTACK)
	SEND_SIGNAL(src, COMSIG_ITEM_HIT_REACT, args)
	if(prob(final_block_chance))
		owner.visible_message("<span class='danger'>[owner] blocks [attack_text] with [src]!</span>")
		return 1
	return 0

/obj/item/proc/talk_into(mob/M, input, channel, spans, datum/language/language, list/message_mods)
	return ITALICS | REDUCE_RANGE

/// Called when a mob drops an item.
/obj/item/proc/dropped(mob/user, silent = FALSE)
	SHOULD_CALL_PARENT(TRUE)
	for(var/X in actions)
		var/datum/action/A = X
		A.Remove(user)
	if(item_flags & DROPDEL)
		qdel(src)
	item_flags &= ~IN_INVENTORY
	SEND_SIGNAL(src, COMSIG_ITEM_DROPPED,user)
	if(!silent)
		playsound(src, drop_sound, DROP_SOUND_VOLUME, ignore_walls = FALSE)
	user?.update_equipment_speed_mods()

/// called just as an item is picked up (loc is not yet changed)
/obj/item/proc/pickup(mob/user)
	SHOULD_CALL_PARENT(TRUE)
	SEND_SIGNAL(src, COMSIG_ITEM_PICKUP, user)
	item_flags |= IN_INVENTORY

/// called when "found" in pockets and storage items. Returns 1 if the search should end.
/obj/item/proc/on_found(mob/finder)
	return

/**
<<<<<<< HEAD
  * Called after an item is placed in an equipment slot.
  *
  * Note that hands count as slots.
  *
  * Arguments:
  * * user is mob that equipped it
  * * slot uses the slot_X defines found in setup.dm for items that can be placed in multiple slots
  * * Initial is used to indicate whether or not this is the initial equipment (job datums etc) or just a player doing it
  */
=======
 *called after an item is placed in an equipment slot

 * Arguments:
 * * user is mob that equipped it
 * * slot uses the slot_X defines found in setup.dm for items that can be placed in multiple slots
 * * Initial is used to indicate whether or not this is the initial equipment (job datums etc) or just a player doing it
 */
>>>>>>> d2454ee4
/obj/item/proc/equipped(mob/user, slot, initial = FALSE)
	SHOULD_CALL_PARENT(TRUE)
	SEND_SIGNAL(src, COMSIG_ITEM_EQUIPPED, user, slot)
	for(var/X in actions)
		var/datum/action/A = X
		if(item_action_slot_check(slot, user)) //some items only give their actions buttons when in a specific slot.
			A.Grant(user)
	item_flags |= IN_INVENTORY
	if(!initial)
		if(equip_sound && (slot_flags & slot))
			playsound(src, equip_sound, EQUIP_SOUND_VOLUME, TRUE, ignore_walls = FALSE)
		else if(slot == ITEM_SLOT_HANDS)
			playsound(src, pickup_sound, PICKUP_SOUND_VOLUME, ignore_walls = FALSE)
	user.update_equipment_speed_mods()

///sometimes we only want to grant the item's action if it's equipped in a specific slot.
/obj/item/proc/item_action_slot_check(slot, mob/user)
	if(slot == ITEM_SLOT_BACKPACK || slot == ITEM_SLOT_LEGCUFFED) //these aren't true slots, so avoid granting actions there
		return FALSE
	return TRUE

/**
 *the mob M is attempting to equip this item into the slot passed through as 'slot'. Return 1 if it can do this and 0 if it can't.
 *if this is being done by a mob other than M, it will include the mob equipper, who is trying to equip the item to mob M. equipper will be null otherwise.
 *If you are making custom procs but would like to retain partial or complete functionality of this one, include a 'return ..()' to where you want this to happen.
 * Arguments:
 * * disable_warning to TRUE if you wish it to not give you text outputs.
 * * slot is the slot we are trying to equip to
 * * equipper is the mob trying to equip the item
 * * bypass_equip_delay_self for whether we want to bypass the equip delay
 */
/obj/item/proc/mob_can_equip(mob/living/M, mob/living/equipper, slot, disable_warning = FALSE, bypass_equip_delay_self = FALSE)
	if(!M)
		return FALSE

	return M.can_equip(src, slot, disable_warning, bypass_equip_delay_self)

/obj/item/verb/verb_pickup()
	set src in oview(1)
	set category = "Object"
	set name = "Pick up"

	if(usr.incapacitated() || !Adjacent(usr))
		return

	if(isliving(usr))
		var/mob/living/L = usr
		if(!(L.mobility_flags & MOBILITY_PICKUP))
			return

	if(usr.get_active_held_item() == null) // Let me know if this has any problems -Yota
		usr.UnarmedAttack(src)

/**
 *This proc is executed when someone clicks the on-screen UI button.
 *The default action is attack_self().
 *Checks before we get to here are: mob is alive, mob is not restrained, stunned, asleep, resting, laying, item is on the mob.
 */
/obj/item/proc/ui_action_click(mob/user, actiontype)
	attack_self(user)

///This proc determines if and at what an object will reflect energy projectiles if it's in l_hand,r_hand or wear_suit
/obj/item/proc/IsReflect(def_zone)
	return FALSE

/obj/item/proc/eyestab(mob/living/carbon/M, mob/living/carbon/user)

	var/is_human_victim
	var/obj/item/bodypart/affecting = M.get_bodypart(BODY_ZONE_HEAD)
	if(ishuman(M))
		if(!affecting) //no head!
			return
		is_human_victim = TRUE

	if(M.is_eyes_covered())
		// you can't stab someone in the eyes wearing a mask!
		to_chat(user, "<span class='warning'>You failed to stab [M.p_their()] eyes, you need to remove [M.p_their()] eye protection first!</span>")
		return

	if(isalien(M))//Aliens don't have eyes./N     slimes also don't have eyes!
		to_chat(user, "<span class='warning'>You cannot locate any eyes on this creature!</span>")
		return

	if(isbrain(M))
		to_chat(user, "<span class='warning'>You cannot locate any organic eyes on this brain!</span>")
		return

	src.add_fingerprint(user)

	playsound(loc, src.hitsound, 30, TRUE, -1)

	user.do_attack_animation(M)

	if(M != user)
		M.visible_message("<span class='danger'>[user] stabs [M] in the eye with [src]!</span>", \
							"<span class='userdanger'>[user] stabs you in the eye with [src]!</span>")
	else
		user.visible_message( \
			"<span class='danger'>[user] stabs [user.p_them()]self in the eyes with [src]!</span>", \
			"<span class='userdanger'>You stab yourself in the eyes with [src]!</span>" \
		)
	if(is_human_victim)
		var/mob/living/carbon/human/U = M
		U.apply_damage(7, BRUTE, affecting)

	else
		M.take_bodypart_damage(7)

	SEND_SIGNAL(M, COMSIG_ADD_MOOD_EVENT, "eye_stab", /datum/mood_event/eye_stab)

	log_combat(user, M, "attacked", "[src.name]", "(INTENT: [uppertext(user.a_intent)])")

	var/obj/item/organ/eyes/eyes = M.getorganslot(ORGAN_SLOT_EYES)
	if(!eyes)
		return TRUE
	M.adjust_blurriness(3)
	eyes.applyOrganDamage(rand(2,4))
	if(eyes.damage >= 10)
		M.adjust_blurriness(15)
		if(M.stat != DEAD)
			to_chat(M, "<span class='danger'>Your eyes start to bleed profusely!</span>")
		if(!(M.is_blind() || HAS_TRAIT(M, TRAIT_NEARSIGHT)))
			to_chat(M, "<span class='danger'>You become nearsighted!</span>")
		M.become_nearsighted(EYE_DAMAGE)
		if(prob(50))
			if(M.stat != DEAD)
				if(M.drop_all_held_items())
					to_chat(M, "<span class='danger'>You drop what you're holding and clutch at your eyes!</span>")
			M.adjust_blurriness(10)
			M.Unconscious(20)
			M.Paralyze(40)
		if(prob(eyes.damage - 10 + 1))
			M.become_blind(EYE_DAMAGE)
			to_chat(M, "<span class='danger'>You go blind!</span>")
	return TRUE

/obj/item/singularity_pull(S, current_size)
	..()
	if(current_size >= STAGE_FOUR)
		throw_at(S,14,3, spin=0)
	else
		return

/obj/item/throw_impact(atom/hit_atom, datum/thrownthing/throwingdatum)
	if(hit_atom && !QDELETED(hit_atom))
		SEND_SIGNAL(src, COMSIG_MOVABLE_IMPACT, hit_atom, throwingdatum)
		if(get_temperature() && isliving(hit_atom))
			var/mob/living/L = hit_atom
			L.IgniteMob()
		var/itempush = 1
		if(w_class < 4)
			itempush = 0 //too light to push anything
		if(istype(hit_atom, /mob/living)) //Living mobs handle hit sounds differently.
			var/volume = get_volume_by_throwforce_and_or_w_class()
			if (throwforce > 0)
				if (mob_throw_hit_sound)
					playsound(hit_atom, mob_throw_hit_sound, volume, TRUE, -1)
				else if(hitsound)
					playsound(hit_atom, hitsound, volume, TRUE, -1)
				else
					playsound(hit_atom, 'sound/weapons/genhit.ogg',volume, TRUE, -1)
			else
				playsound(hit_atom, 'sound/weapons/throwtap.ogg', 1, volume, -1)

		else
			playsound(src, drop_sound, YEET_SOUND_VOLUME, ignore_walls = FALSE)
		return hit_atom.hitby(src, 0, itempush, throwingdatum=throwingdatum)

/obj/item/throw_at(atom/target, range, speed, mob/thrower, spin=1, diagonals_first = 0, datum/callback/callback, force, gentle = FALSE, quickstart = TRUE)
	if(HAS_TRAIT(src, TRAIT_NODROP))
		return
	thrownby = thrower
	callback = CALLBACK(src, .proc/after_throw, callback) //replace their callback with our own
	. = ..(target, range, speed, thrower, spin, diagonals_first, callback, force, gentle, quickstart = quickstart)


/obj/item/proc/after_throw(datum/callback/callback)
	if (callback) //call the original callback
		. = callback.Invoke()
	item_flags &= ~IN_INVENTORY
	if(!pixel_y && !pixel_x)
		pixel_x = rand(-8,8)
		pixel_y = rand(-8,8)


/obj/item/proc/remove_item_from_storage(atom/newLoc) //please use this if you're going to snowflake an item out of a obj/item/storage
	if(!newLoc)
		return FALSE
	if(SEND_SIGNAL(loc, COMSIG_CONTAINS_STORAGE))
		return SEND_SIGNAL(loc, COMSIG_TRY_STORAGE_TAKE, src, newLoc, TRUE)
	return FALSE

/obj/item/proc/get_belt_overlay() //Returns the icon used for overlaying the object on a belt
	return mutable_appearance('icons/obj/clothing/belt_overlays.dmi', icon_state)

/obj/item/proc/update_slot_icon()
	if(!ismob(loc))
		return
	var/mob/owner = loc
	var/flags = slot_flags
	if(flags & ITEM_SLOT_OCLOTHING)
		owner.update_inv_wear_suit()
	if(flags & ITEM_SLOT_ICLOTHING)
		owner.update_inv_w_uniform()
	if(flags & ITEM_SLOT_GLOVES)
		owner.update_inv_gloves()
	if(flags & ITEM_SLOT_EYES)
		owner.update_inv_glasses()
	if(flags & ITEM_SLOT_EARS)
		owner.update_inv_ears()
	if(flags & ITEM_SLOT_MASK)
		owner.update_inv_wear_mask()
	if(flags & ITEM_SLOT_HEAD)
		owner.update_inv_head()
	if(flags & ITEM_SLOT_FEET)
		owner.update_inv_shoes()
	if(flags & ITEM_SLOT_ID)
		owner.update_inv_wear_id()
	if(flags & ITEM_SLOT_BELT)
		owner.update_inv_belt()
	if(flags & ITEM_SLOT_BACK)
		owner.update_inv_back()
	if(flags & ITEM_SLOT_NECK)
		owner.update_inv_neck()

///Returns the temperature of src. If you want to know if an item is hot use this proc.
/obj/item/proc/get_temperature()
	return heat

///Returns the sharpness of src. If you want to get the sharpness of an item use this.
/obj/item/proc/get_sharpness()
	return sharpness

/obj/item/proc/get_dismember_sound()
	if(damtype == BURN)
		. = 'sound/weapons/sear.ogg'
	else
		. = "desecration"

/obj/item/proc/open_flame(flame_heat=700)
	var/turf/location = loc
	if(ismob(location))
		var/mob/M = location
		var/success = FALSE
		if(src == M.get_item_by_slot(ITEM_SLOT_MASK))
			success = TRUE
		if(success)
			location = get_turf(M)
	if(isturf(location))
		location.hotspot_expose(flame_heat, 5)

/obj/item/proc/ignition_effect(atom/A, mob/user)
	if(get_temperature())
		. = "<span class='notice'>[user] lights [A] with [src].</span>"
	else
		. = ""

/obj/item/hitby(atom/movable/AM, skipcatch, hitpush, blocked, datum/thrownthing/throwingdatum)
	return

/obj/item/attack_hulk(mob/living/carbon/human/user)
	return FALSE

/obj/item/attack_animal(mob/living/simple_animal/M)
	if (obj_flags & CAN_BE_HIT)
		return ..()
	return 0

/obj/item/burn()
	if(!QDELETED(src))
		var/turf/T = get_turf(src)
		var/ash_type = /obj/effect/decal/cleanable/ash
		if(w_class == WEIGHT_CLASS_HUGE || w_class == WEIGHT_CLASS_GIGANTIC)
			ash_type = /obj/effect/decal/cleanable/ash/large
		var/obj/effect/decal/cleanable/ash/A = new ash_type(T)
		A.desc += "\nLooks like this used to be \an [name] some time ago."
		..()

/obj/item/acid_melt()
	if(!QDELETED(src))
		var/turf/T = get_turf(src)
		var/obj/effect/decal/cleanable/molten_object/MO = new(T)
		MO.pixel_x = rand(-16,16)
		MO.pixel_y = rand(-16,16)
		MO.desc = "Looks like this was \an [src] some time ago."
		..()

/obj/item/proc/microwave_act(obj/machinery/microwave/M)
	if(SEND_SIGNAL(src, COMSIG_ITEM_MICROWAVE_ACT, M) & COMPONENT_SUCCESFUL_MICROWAVE)
		return
	if(istype(M) && M.dirty < 100)
		M.dirty++

/obj/item/proc/on_mob_death(mob/living/L, gibbed)

/obj/item/proc/grind_requirements(obj/machinery/reagentgrinder/R) //Used to check for extra requirements for grinding an object
	return TRUE

///Called BEFORE the object is ground up - use this to change grind results based on conditions. Use "return -1" to prevent the grinding from occurring
/obj/item/proc/on_grind()

/obj/item/proc/on_juice()

/obj/item/proc/set_force_string()
	switch(force)
		if(0 to 4)
			force_string = "very low"
		if(4 to 7)
			force_string = "low"
		if(7 to 10)
			force_string = "medium"
		if(10 to 11)
			force_string = "high"
		if(11 to 20) //12 is the force of a toolbox
			force_string = "robust"
		if(20 to 25)
			force_string = "very robust"
		else
			force_string = "exceptionally robust"
	last_force_string_check = force

/obj/item/proc/openTip(location, control, params, user)
	if(last_force_string_check != force && !(item_flags & FORCE_STRING_OVERRIDE))
		set_force_string()
	if(!(item_flags & FORCE_STRING_OVERRIDE))
		openToolTip(user,src,params,title = name,content = "[desc]<br>[force ? "<b>Force:</b> [force_string]" : ""]",theme = "")
	else
		openToolTip(user,src,params,title = name,content = "[desc]<br><b>Force:</b> [force_string]",theme = "")

/obj/item/MouseEntered(location, control, params)
	if((item_flags & IN_INVENTORY || item_flags & IN_STORAGE) && usr.client.prefs.enable_tips && !QDELETED(src))
		var/timedelay = usr.client.prefs.tip_delay/100
		var/user = usr
		tip_timer = addtimer(CALLBACK(src, .proc/openTip, location, control, params, user), timedelay, TIMER_STOPPABLE)//timer takes delay in deciseconds, but the pref is in milliseconds. dividing by 100 converts it.

/obj/item/MouseExited()
	deltimer(tip_timer)//delete any in-progress timer if the mouse is moved off the item before it finishes
	closeToolTip(usr)


/// Called when a mob tries to use the item as a tool. Handles most checks.
/obj/item/proc/use_tool(atom/target, mob/living/user, delay, amount=0, volume=0, datum/callback/extra_checks)
	// No delay means there is no start message, and no reason to call tool_start_check before use_tool.
	// Run the start check here so we wouldn't have to call it manually.
	if(!delay && !tool_start_check(user, amount))
		return

	var/skill_modifier = 1

	if(tool_behaviour == TOOL_MINING && ishuman(user))
		if(user.mind)
			skill_modifier = user.mind.get_skill_modifier(/datum/skill/mining, SKILL_SPEED_MODIFIER)

			if(user.mind.get_skill_level(/datum/skill/mining) >= SKILL_LEVEL_JOURNEYMAN && prob(user.mind.get_skill_modifier(/datum/skill/mining, SKILL_PROBS_MODIFIER))) // we check if the skill level is greater than Journeyman and then we check for the probality for that specific level.
				mineral_scan_pulse(get_turf(user), SKILL_LEVEL_JOURNEYMAN - 2) //SKILL_LEVEL_JOURNEYMAN = 3 So to get range of 1+ we have to subtract 2 from it,.

	delay *= toolspeed * skill_modifier


	// Play tool sound at the beginning of tool usage.
	play_tool_sound(target, volume)

	if(delay)
		// Create a callback with checks that would be called every tick by do_after.
		var/datum/callback/tool_check = CALLBACK(src, .proc/tool_check_callback, user, amount, extra_checks)

		if(ismob(target))
			if(!do_mob(user, target, delay, extra_checks=tool_check))
				return

		else
			if(!do_after(user, delay, target=target, extra_checks=tool_check))
				return
	else
		// Invoke the extra checks once, just in case.
		if(extra_checks && !extra_checks.Invoke())
			return

	// Use tool's fuel, stack sheets or charges if amount is set.
	if(amount && !use(amount))
		return

	// Play tool sound at the end of tool usage,
	// but only if the delay between the beginning and the end is not too small
	if(delay >= MIN_TOOL_SOUND_DELAY)
		play_tool_sound(target, volume)

	return TRUE

/// Called before [obj/item/proc/use_tool] if there is a delay, or by [obj/item/proc/use_tool] if there isn't. Only ever used by welding tools and stacks, so it's not added on any other [obj/item/proc/use_tool] checks.
/obj/item/proc/tool_start_check(mob/living/user, amount=0)
	. = tool_use_check(user, amount)
	if(.)
		SEND_SIGNAL(src, COMSIG_TOOL_START_USE, user)

/// A check called by [/obj/item/proc/tool_start_check] once, and by use_tool on every tick of delay.
/obj/item/proc/tool_use_check(mob/living/user, amount)
	return !amount

/// Generic use proc. Depending on the item, it uses up fuel, charges, sheets, etc. Returns TRUE on success, FALSE on failure.
/obj/item/proc/use(used)
	return !used

/// Plays item's usesound, if any.
/obj/item/proc/play_tool_sound(atom/target, volume=50)
	if(target && usesound && volume)
		var/played_sound = usesound

		if(islist(usesound))
			played_sound = pick(usesound)

		playsound(target, played_sound, volume, TRUE)

/// Used in a callback that is passed by use_tool into do_after call. Do not override, do not call manually.
/obj/item/proc/tool_check_callback(mob/living/user, amount, datum/callback/extra_checks)
	SHOULD_NOT_OVERRIDE(TRUE)
	. = tool_use_check(user, amount) && (!extra_checks || extra_checks.Invoke())
	if(.)
		SEND_SIGNAL(src, COMSIG_TOOL_IN_USE, user)

/// Returns a numeric value for sorting items used as parts in machines, so they can be replaced by the rped
/obj/item/proc/get_part_rating()
	return 0

/obj/item/doMove(atom/destination)
	if (ismob(loc))
		var/mob/M = loc
		var/hand_index = M.get_held_index_of_item(src)
		if(hand_index)
			M.held_items[hand_index] = null
			M.update_inv_hands()
			if(M.client)
				M.client.screen -= src
			layer = initial(layer)
			plane = initial(plane)
			appearance_flags &= ~NO_CLIENT_COLOR
			dropped(M, FALSE)
	return ..()

/obj/item/proc/embedded(atom/embedded_target, obj/item/bodypart/part)
	return

/obj/item/proc/unembedded()
	if(item_flags & DROPDEL)
		qdel(src)
		return TRUE

/obj/item/proc/canStrip(mob/stripper, mob/owner)
	SHOULD_BE_PURE(TRUE)
	return !HAS_TRAIT(src, TRAIT_NODROP)

/obj/item/proc/doStrip(mob/stripper, mob/owner)
	return owner.dropItemToGround(src)

///Does the current embedding var meet the criteria for being harmless? Namely, does it have a pain multiplier and jostle pain mult of 0? If so, return true.
/obj/item/proc/isEmbedHarmless()
	if(embedding)
		return !isnull(embedding["pain_mult"]) && !isnull(embedding["jostle_pain_mult"]) && embedding["pain_mult"] == 0 && embedding["jostle_pain_mult"] == 0

///In case we want to do something special (like self delete) upon failing to embed in something.
/obj/item/proc/failedEmbed()
	if(item_flags & DROPDEL)
		qdel(src)

///Called by the carbon throw_item() proc. Returns null if the item negates the throw, or a reference to the thing to suffer the throw else.
/obj/item/proc/on_thrown(mob/living/carbon/user, atom/target)
	if((item_flags & ABSTRACT) || HAS_TRAIT(src, TRAIT_NODROP))
		return
	user.dropItemToGround(src, silent = TRUE)
	if(throwforce && HAS_TRAIT(user, TRAIT_PACIFISM))
		to_chat(user, "<span class='notice'>You set [src] down gently on the ground.</span>")
		return
	return src

/**
 * tryEmbed() is for when you want to try embedding something without dealing with the damage + hit messages of calling hitby() on the item while targetting the target.
 *
 * Really, this is used mostly with projectiles with shrapnel payloads, from [/datum/element/embed/proc/checkEmbedProjectile], and called on said shrapnel. Mostly acts as an intermediate between different embed elements.
 *
 * Returns TRUE if it embedded successfully, nothing otherwise
 *
 * Arguments:
 * * target- Either a body part or a carbon. What are we hitting?
 * * forced- Do we want this to go through 100%?
 */
/obj/item/proc/tryEmbed(atom/target, forced=FALSE, silent=FALSE)
	if(!isbodypart(target) && !iscarbon(target))
		return NONE
	if(!forced && !LAZYLEN(embedding))
		return NONE

	if(SEND_SIGNAL(src, COMSIG_EMBED_TRY_FORCE, target, forced, silent))
		return COMPONENT_EMBED_SUCCESS
	failedEmbed()

///For when you want to disable an item's embedding capabilities (like transforming weapons and such), this proc will detach any active embed elements from it.
/obj/item/proc/disableEmbedding()
	SEND_SIGNAL(src, COMSIG_ITEM_DISABLE_EMBED)
	return

///For when you want to add/update the embedding on an item. Uses the vars in [/obj/item/var/embedding], and defaults to config values for values that aren't set. Will automatically detach previous embed elements on this item.
/obj/item/proc/updateEmbedding()
	if(!LAZYLEN(embedding))
		return

	AddElement(/datum/element/embed,\
		embed_chance = (!isnull(embedding["embed_chance"]) ? embedding["embed_chance"] : EMBED_CHANCE),\
		fall_chance = (!isnull(embedding["fall_chance"]) ? embedding["fall_chance"] : EMBEDDED_ITEM_FALLOUT),\
		pain_chance = (!isnull(embedding["pain_chance"]) ? embedding["pain_chance"] : EMBEDDED_PAIN_CHANCE),\
		pain_mult = (!isnull(embedding["pain_mult"]) ? embedding["pain_mult"] : EMBEDDED_PAIN_MULTIPLIER),\
		remove_pain_mult = (!isnull(embedding["remove_pain_mult"]) ? embedding["remove_pain_mult"] : EMBEDDED_UNSAFE_REMOVAL_PAIN_MULTIPLIER),\
		rip_time = (!isnull(embedding["rip_time"]) ? embedding["rip_time"] : EMBEDDED_UNSAFE_REMOVAL_TIME),\
		ignore_throwspeed_threshold = (!isnull(embedding["ignore_throwspeed_threshold"]) ? embedding["ignore_throwspeed_threshold"] : FALSE),\
		impact_pain_mult = (!isnull(embedding["impact_pain_mult"]) ? embedding["impact_pain_mult"] : EMBEDDED_IMPACT_PAIN_MULTIPLIER),\
		jostle_chance = (!isnull(embedding["jostle_chance"]) ? embedding["jostle_chance"] : EMBEDDED_JOSTLE_CHANCE),\
		jostle_pain_mult = (!isnull(embedding["jostle_pain_mult"]) ? embedding["jostle_pain_mult"] : EMBEDDED_JOSTLE_PAIN_MULTIPLIER),\
		pain_stam_pct = (!isnull(embedding["pain_stam_pct"]) ? embedding["pain_stam_pct"] : EMBEDDED_PAIN_STAM_PCT))
	return TRUE

/// How many different types of mats will be counted in a bite?
#define MAX_MATS_PER_BITE 2

/*
 * On accidental consumption: when you somehow end up eating an item accidentally (currently, this is used for when items are hidden in food like bread or cake)
 *
 * The base proc will check if the item is sharp and has a decent force.
 * Then, it checks the item's mat datums for the effects it applies afterwards.
 * Then, it checks tiny items.
 * After all that, it returns TRUE if the item is set to be discovered. Otherwise, it returns FALSE.
 *
 * This works similarily to /suicide_act: if you want an item to have a unique interaction, go to that item
 * and give it an /on_accidental_consumption proc override. For a simple example of this, check out the nuke disk.
 *
 * Arguments
 * * M - the mob accidentally consuming the item
 * * user - the mob feeding M the item - usually, it's the same as M
 * * source_item - the item that held the item being consumed - bread, cake, etc
 * * discover_after - if the item will be discovered after being chomped (FALSE will usually mean it was swallowed, TRUE will usually mean it was bitten into and discovered)
 */
/obj/item/proc/on_accidental_consumption(mob/living/carbon/victim, mob/living/carbon/user, obj/item/source_item, discover_after = TRUE)
	if(get_sharpness() && force >= 5) //if we've got something sharp with a decent force (ie, not plastic)
		INVOKE_ASYNC(victim, /mob.proc/emote, "scream")
		victim.visible_message("<span class='warning'>[victim] looks like [victim.p_theyve()] just bit something they shouldn't have!</span>", \
							"<span class='boldwarning'>OH GOD! Was that a crunch? That didn't feel good at all!!</span>")

		victim.apply_damage(max(15, force), BRUTE, BODY_ZONE_HEAD, wound_bonus = 10, sharpness = TRUE)
		victim.losebreath += 2
		if(tryEmbed(victim.get_bodypart(BODY_ZONE_CHEST), TRUE, TRUE)) //and if it embeds successfully in their chest, cause a lot of pain
			victim.apply_damage(max(25, force*1.5), BRUTE, BODY_ZONE_CHEST, wound_bonus = 7, sharpness = TRUE)
			victim.losebreath += 6
			discover_after = FALSE
		if(QDELETED(src)) // in case trying to embed it caused its deletion (say, if it's DROPDEL)
			return
		source_item?.reagents?.add_reagent(/datum/reagent/blood, 2)

	else if(custom_materials?.len) //if we've got materials, lets see whats in it
		/// How many mats have we found? You can only be affected by two material datums by default
		var/found_mats = 0
		/// How much of each material is in it? Used to determine if the glass should break
		var/total_material_amount = 0

		for(var/mats in custom_materials)
			total_material_amount += custom_materials[mats]
			if(found_mats >= MAX_MATS_PER_BITE)
				continue //continue instead of break so we can finish adding up all the mats to the total

			var/datum/material/discovered_mat = mats
			if(discovered_mat.on_accidental_mat_consumption(victim, source_item))
				found_mats++

		//if there's glass in it and the glass is more than 60% of the item, then we can shatter it
		if(custom_materials[SSmaterials.GetMaterialRef(/datum/material/glass)] >= total_material_amount * 0.60)
			if(prob(66)) //66% chance to break it
				/// The glass shard that is spawned into the source item
				var/obj/item/shard/broken_glass = new /obj/item/shard(loc)
				broken_glass.name = "broken [name]"
				broken_glass.desc = "This used to be \a [name], but it sure isn't anymore."
				playsound(victim, "shatter", 25, TRUE)
				qdel(src)
				if(QDELETED(source_item))
					broken_glass.on_accidental_consumption(victim, user)
			else //33% chance to just "crack" it (play a sound) and leave it in the bread
				playsound(victim, "shatter", 15, TRUE)
			discover_after = FALSE

		victim.adjust_disgust(33)
		victim.visible_message("<span class='warning'>[victim] looks like [victim.p_theyve()] just bitten into something hard.</span>", \
						"<span class='warning'>Eugh! Did I just bite into something?</span>")

	else if(w_class == WEIGHT_CLASS_TINY) //small items like soap or toys that don't have mat datums
		/// victim's chest (for cavity implanting the item)
		var/obj/item/bodypart/chest/victim_cavity = victim.get_bodypart(BODY_ZONE_CHEST)
		if(victim_cavity.cavity_item)
			victim.vomit(5, FALSE, FALSE, distance = 0)
			forceMove(drop_location())
			to_chat(victim, "<span class='warning'>You vomit up a [name]! [source_item? "Was that in \the [source_item]?" : ""]</span>")
		else
			victim.transferItemToLoc(src, victim, TRUE)
			victim.losebreath += 2
			victim_cavity.cavity_item = src
			to_chat(victim, "<span class='warning'>You swallow hard. [source_item? "Something small was in \the [source_item]..." : ""]</span>")
		discover_after = FALSE

	else
		to_chat(victim, "<span class='warning'>[source_item? "Something strange was in the \the [source_item]..." : "I just bit something strange..."] </span>")

	return discover_after

#undef MAX_MATS_PER_BITE

// Update icons if this is being carried by a mob
/obj/item/wash(clean_types)
	. = ..()

	if(ismob(loc))
		var/mob/mob_loc = loc
		mob_loc.regenerate_icons()<|MERGE_RESOLUTION|>--- conflicted
+++ resolved
@@ -479,7 +479,6 @@
 	return
 
 /**
-<<<<<<< HEAD
   * Called after an item is placed in an equipment slot.
   *
   * Note that hands count as slots.
@@ -489,15 +488,6 @@
   * * slot uses the slot_X defines found in setup.dm for items that can be placed in multiple slots
   * * Initial is used to indicate whether or not this is the initial equipment (job datums etc) or just a player doing it
   */
-=======
- *called after an item is placed in an equipment slot
-
- * Arguments:
- * * user is mob that equipped it
- * * slot uses the slot_X defines found in setup.dm for items that can be placed in multiple slots
- * * Initial is used to indicate whether or not this is the initial equipment (job datums etc) or just a player doing it
- */
->>>>>>> d2454ee4
 /obj/item/proc/equipped(mob/user, slot, initial = FALSE)
 	SHOULD_CALL_PARENT(TRUE)
 	SEND_SIGNAL(src, COMSIG_ITEM_EQUIPPED, user, slot)
