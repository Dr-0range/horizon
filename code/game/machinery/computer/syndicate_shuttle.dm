#define SYNDICATE_CHALLENGE_TIMER 12000 //20 minutes

/obj/machinery/computer/shuttle/syndicate
	name = "syndicate shuttle terminal"
	icon_screen = "syndishuttle"
	icon_keyboard = "syndie_key"
	req_access = list(access_syndicate)
	shuttleId = "syndicate"
<<<<<<< HEAD
	possible_destinations = "syndicate_away;syndicate_z5;syndicate_z3;syndicate_z4;syndicate_ne;syndicate_nw;syndicate_n;syndicate_se;syndicate_sw;syndicate_s"
	var/challenge = FALSE
=======
	possible_destinations = "syndicate_away;syndicate_z5;syndicate_ne;syndicate_nw;syndicate_n;syndicate_se;syndicate_sw;syndicate_s"
>>>>>>> cdba2980

/obj/machinery/computer/shuttle/syndicate/recall
	name = "syndicate shuttle recall terminal"
	possible_destinations = "syndicate_away"


/obj/machinery/computer/shuttle/syndicate/Topic(href, href_list)
	if(href_list["move"])
		if(challenge && world.time < SYNDICATE_CHALLENGE_TIMER)
			usr << "<span class='warning'>You've issued a combat challenge to the station! You've got to give them at least [round(((SYNDICATE_CHALLENGE_TIMER - world.time) / 10) / 60)] more minutes to allow them to prepare.</span>"
			return 0
	..()

#undef SYNDICATE_CHALLENGE_TIMER<|MERGE_RESOLUTION|>--- conflicted
+++ resolved
@@ -1,28 +1,24 @@
-#define SYNDICATE_CHALLENGE_TIMER 12000 //20 minutes
-
-/obj/machinery/computer/shuttle/syndicate
-	name = "syndicate shuttle terminal"
-	icon_screen = "syndishuttle"
-	icon_keyboard = "syndie_key"
-	req_access = list(access_syndicate)
-	shuttleId = "syndicate"
-<<<<<<< HEAD
-	possible_destinations = "syndicate_away;syndicate_z5;syndicate_z3;syndicate_z4;syndicate_ne;syndicate_nw;syndicate_n;syndicate_se;syndicate_sw;syndicate_s"
-	var/challenge = FALSE
-=======
-	possible_destinations = "syndicate_away;syndicate_z5;syndicate_ne;syndicate_nw;syndicate_n;syndicate_se;syndicate_sw;syndicate_s"
->>>>>>> cdba2980
-
-/obj/machinery/computer/shuttle/syndicate/recall
-	name = "syndicate shuttle recall terminal"
-	possible_destinations = "syndicate_away"
-
-
-/obj/machinery/computer/shuttle/syndicate/Topic(href, href_list)
-	if(href_list["move"])
-		if(challenge && world.time < SYNDICATE_CHALLENGE_TIMER)
-			usr << "<span class='warning'>You've issued a combat challenge to the station! You've got to give them at least [round(((SYNDICATE_CHALLENGE_TIMER - world.time) / 10) / 60)] more minutes to allow them to prepare.</span>"
-			return 0
-	..()
-
+#define SYNDICATE_CHALLENGE_TIMER 12000 //20 minutes
+
+/obj/machinery/computer/shuttle/syndicate
+	name = "syndicate shuttle terminal"
+	icon_screen = "syndishuttle"
+	icon_keyboard = "syndie_key"
+	req_access = list(access_syndicate)
+	shuttleId = "syndicate"
+	possible_destinations = "syndicate_away;syndicate_z5;syndicate_ne;syndicate_nw;syndicate_n;syndicate_se;syndicate_sw;syndicate_s"
+	var/challenge = FALSE
+
+/obj/machinery/computer/shuttle/syndicate/recall
+	name = "syndicate shuttle recall terminal"
+	possible_destinations = "syndicate_away"
+
+
+/obj/machinery/computer/shuttle/syndicate/Topic(href, href_list)
+	if(href_list["move"])
+		if(challenge && world.time < SYNDICATE_CHALLENGE_TIMER)
+			usr << "<span class='warning'>You've issued a combat challenge to the station! You've got to give them at least [round(((SYNDICATE_CHALLENGE_TIMER - world.time) / 10) / 60)] more minutes to allow them to prepare.</span>"
+			return 0
+	..()
+
 #undef SYNDICATE_CHALLENGE_TIMER