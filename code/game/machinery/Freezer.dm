--- conflicted
+++ resolved
@@ -1,251 +1,248 @@
-/obj/machinery/atmospherics/unary/cold_sink/freezer
-	name = "freezer"
-	icon = 'icons/obj/Cryogenic2.dmi'
-	icon_state = "freezer"
-	density = 1
-	var/min_temperature = 0
-	anchored = 1.0
-	use_power = 1
-	current_heat_capacity = 1000
-
-/obj/machinery/atmospherics/unary/cold_sink/freezer/New()
-	..()
-	initialize_directions = dir
-	component_parts = list()
-	component_parts += new /obj/item/weapon/circuitboard/thermomachine(null)
-	component_parts += new /obj/item/weapon/stock_parts/matter_bin(null)
-	component_parts += new /obj/item/weapon/stock_parts/matter_bin(null)
-	component_parts += new /obj/item/weapon/stock_parts/micro_laser(null)
-	component_parts += new /obj/item/weapon/stock_parts/micro_laser(null)
-	component_parts += new /obj/item/weapon/stock_parts/console_screen(null)
-	component_parts += new /obj/item/stack/cable_coil(null, 1)
-	RefreshParts()
-
-/obj/machinery/atmospherics/unary/cold_sink/freezer/construction()
-	..(dir,dir)
-
-/obj/machinery/atmospherics/unary/cold_sink/freezer/RefreshParts()
-	var/H
-	var/T
-	for(var/obj/item/weapon/stock_parts/matter_bin/M in component_parts)
-		H += M.rating
-	for(var/obj/item/weapon/stock_parts/micro_laser/M in component_parts)
-		T += M.rating
-	min_temperature = T0C - (170 + (T*15))
-	current_heat_capacity = 1000 * ((H - 1) ** 2)
-
-/obj/machinery/atmospherics/unary/cold_sink/freezer/attackby(obj/item/I, mob/user)
-	if(default_deconstruction_screwdriver(user, "freezer-o", "freezer", I))
-		on = 0
-		update_icon()
-		return
-
-	if(exchange_parts(user, I))
-		return
-
-	default_deconstruction_crowbar(I)
-
-	if(default_change_direction_wrench(user, I))
-		return
-
-/obj/machinery/atmospherics/unary/cold_sink/freezer/update_icon()
-	if(panel_open)
-		icon_state = "freezer-o"
-	else if(src.on)
-		icon_state = "freezer_1"
-	else
-		icon_state = "freezer"
-	return
-
-/obj/machinery/atmospherics/unary/cold_sink/freezer/attack_ai(mob/user as mob)
-	return interact(user)
-
-/obj/machinery/atmospherics/unary/cold_sink/freezer/attack_paw(mob/user as mob)
-	return interact(user)
-
-/obj/machinery/atmospherics/unary/cold_sink/freezer/attack_hand(mob/user as mob)
-	return interact(user)
-
-/obj/machinery/atmospherics/unary/cold_sink/freezer/interact(mob/user)
-	if(stat & (NOPOWER|BROKEN))
-		return
-	user.set_machine(src)
-	var/temp_text = ""
-	if(air_contents.temperature > (T0C - 20))
-		temp_text = "<span class='bad'>[air_contents.temperature]</span>"
-	else if(air_contents.temperature < (T0C - 20) && air_contents.temperature > (T0C - 100))
-		temp_text = "<span class='average'>[air_contents.temperature]</span>"
-	else
-		temp_text = "<span class='good'>[air_contents.temperature]</span>"
-
-	var/dat = {"
-	Current Status: [ on ? "<A href='?src=\ref[src];start=1'>Off</A> <span class='linkOn'>On</span>" : "<span class='linkOn'>Off</span> <A href='?src=\ref[src];start=1'>On</A>"]<BR>
-	Current Gas Temperature: [temp_text]<BR>
-	Current Air Pressure: [air_contents.return_pressure()]<BR>
-	Target Gas Temperature: <A href='?src=\ref[src];temp=-100'>-</A> <A href='?src=\ref[src];temp=-10'>-</A> <A href='?src=\ref[src];temp=-1'>-</A> [current_temperature] <A href='?src=\ref[src];temp=1'>+</A> <A href='?src=\ref[src];temp=10'>+</A> <A href='?src=\ref[src];temp=100'>+</A><BR>
-	"}
-
-	//user << browse(dat, "window=freezer;size=400x500")
-	//onclose(user, "freezer")
-	var/datum/browser/popup = new(user, "freezer", "Cryo Gas Cooling System", 400, 240) // Set up the popup browser window
-	popup.set_title_image(user.browse_rsc_icon(src.icon, src.icon_state))
-	popup.set_content(dat)
-	popup.open()
-
-/obj/machinery/atmospherics/unary/cold_sink/freezer/Topic(href, href_list)
-	if(..())
-		return
-	usr.set_machine(src)
-	if (href_list["start"])
-		src.on = !src.on
-		use_power = 1 + src.on
-		update_icon()
-	if(href_list["temp"])
-		var/amount = text2num(href_list["temp"])
-		if(amount > 0)
-			src.current_temperature = min(T20C, src.current_temperature+amount)
-		else
-			src.current_temperature = max(min_temperature, src.current_temperature+amount)
-		active_power_usage = (current_heat_capacity * (T20C - current_temperature) / 100) + idle_power_usage
-	src.updateUsrDialog()
-
-/obj/machinery/atmospherics/unary/cold_sink/freezer/process()
-	..()
-	src.updateUsrDialog()
-
-/obj/machinery/atmospherics/unary/cold_sink/freezer/power_change()
-	..()
-	if(stat & NOPOWER)
-		on = 0
-		update_icon()
-
-
-/obj/machinery/atmospherics/unary/heat_reservoir/heater/
-	name = "heater"
-	icon = 'icons/obj/Cryogenic2.dmi'
-	icon_state = "heater"
-	density = 1
-	var/max_temperature = 0
-	anchored = 1.0
-
-	current_heat_capacity = 1000
-
-/obj/machinery/atmospherics/unary/heat_reservoir/heater/New()
-	..()
-	initialize_directions = dir
-	var/obj/item/weapon/circuitboard/thermomachine/H = new /obj/item/weapon/circuitboard/thermomachine(null)
-	H.build_path = /obj/machinery/atmospherics/unary/heat_reservoir/heater
-	H.name = "circuit board (Heater)"
-	component_parts = list()
-	component_parts += H
-	component_parts += new /obj/item/weapon/stock_parts/matter_bin(null)
-	component_parts += new /obj/item/weapon/stock_parts/matter_bin(null)
-	component_parts += new /obj/item/weapon/stock_parts/micro_laser(null)
-	component_parts += new /obj/item/weapon/stock_parts/micro_laser(null)
-	component_parts += new /obj/item/weapon/stock_parts/console_screen(null)
-	component_parts += new /obj/item/stack/cable_coil(null, 1)
-	RefreshParts()
-
-/obj/machinery/atmospherics/unary/heat_reservoir/heater/construction()
-	..(dir,dir)
-
-/obj/machinery/atmospherics/unary/heat_reservoir/heater/RefreshParts()
-	var/H
-	var/T
-	for(var/obj/item/weapon/stock_parts/matter_bin/M in component_parts)
-		H += M.rating
-	for(var/obj/item/weapon/stock_parts/micro_laser/M in component_parts)
-		T += M.rating
-	max_temperature = T20C + (140 * T)
-	current_heat_capacity = 1000 * ((H - 1) ** 2)
-
-/obj/machinery/atmospherics/unary/heat_reservoir/heater/attackby(obj/item/I, mob/user)
-	if(default_deconstruction_screwdriver(user, "heater-o", "heater", I))
-		on = 0
-		update_icon()
-		return
-
-	if(exchange_parts(user, I))
-		return
-
-	default_deconstruction_crowbar(I)
-
-	if(default_change_direction_wrench(user, I))
-		return
-
-/obj/machinery/atmospherics/unary/heat_reservoir/heater/update_icon()
-	if(panel_open)
-		icon_state = "heater-o"
-	else if(src.on)
-		icon_state = "heater_1"
-	else
-		icon_state = "heater"
-	return
-
-/obj/machinery/atmospherics/unary/heat_reservoir/heater/attack_ai(mob/user as mob)
-	return src.attack_hand(user)
-
-/obj/machinery/atmospherics/unary/heat_reservoir/heater/attack_paw(mob/user as mob)
-	return src.attack_hand(user)
-
-/obj/machinery/atmospherics/unary/heat_reservoir/heater/attack_hand(mob/user as mob)
-	return interact(user)
-
-/obj/machinery/atmospherics/unary/heat_reservoir/heater/interact(mob/user)
-	if(stat & (NOPOWER|BROKEN))
-		return
-	user.set_machine(src)
-	var/temp_text = ""
-	if(air_contents.temperature < (T20C + 80))
-		temp_text = "<span class='good'>[air_contents.temperature]</span>"
-	else if(air_contents.temperature > (T20C + 80) && air_contents.temperature < (T20C + 180))
-		temp_text = "<span class='average'>[air_contents.temperature]</span>"
-	else
-		temp_text = "<span class='bad'>[air_contents.temperature]</span>"
-
-	var/dat = {"
-	Current Status: [ on ? "<A href='?src=\ref[src];start=1'>Off</A> <span class='linkOn'>On</span>" : "<span class='linkOn'>Off</span> <A href='?src=\ref[src];start=1'>On</A>"]<BR>
-	Current Gas Temperature: [temp_text]<BR>
-	Current Air Pressure: [air_contents.return_pressure()]<BR>
-	Target Gas Temperature: <A href='?src=\ref[src];temp=-100'>-</A> <A href='?src=\ref[src];temp=-10'>-</A> <A href='?src=\ref[src];temp=-1'>-</A> [current_temperature] <A href='?src=\ref[src];temp=1'>+</A> <A href='?src=\ref[src];temp=10'>+</A> <A href='?src=\ref[src];temp=100'>+</A><BR>
-	"}
-
-	//user << browse(dat, "window=freezer;size=400x500")
-	//onclose(user, "freezer")
-<<<<<<< HEAD
-	var/datum/browser/popup = new(user, "freezer", "Pyro Gas Heating System", 400, 240) // Set up the popup browser window
-=======
-	var/datum/browser/popup = new(user, "freezer", "Cryo Gas Heating System", 400, 240) // Set up the popup browser window
->>>>>>> 5b406907
-	popup.set_title_image(user.browse_rsc_icon(src.icon, src.icon_state))
-	popup.set_content(dat)
-	popup.open()
-
-/obj/machinery/atmospherics/unary/heat_reservoir/heater/Topic(href, href_list)
-	if(..())
-		return
-	usr.set_machine(src)
-	if (href_list["start"])
-		src.on = !src.on
-		use_power = 1 + src.on
-		update_icon()
-	if(href_list["temp"])
-		var/amount = text2num(href_list["temp"])
-		if(amount > 0)
-			src.current_temperature = min((max_temperature), src.current_temperature+amount)
-		else
-			src.current_temperature = max(T20C, src.current_temperature+amount)
-		active_power_usage = (current_heat_capacity * (current_temperature - T20C) / 100) + idle_power_usage
-	src.updateUsrDialog()
-	src.add_fingerprint(usr)
-	return
-
-/obj/machinery/atmospherics/unary/heat_reservoir/heater/process()
-	..()
-	src.updateUsrDialog()
-
-/obj/machinery/atmospherics/unary/heat_reservoir/heater/power_change()
-	..()
-	if(stat & NOPOWER)
-		on = 0
-		update_icon()
+/obj/machinery/atmospherics/unary/cold_sink/freezer
+	name = "freezer"
+	icon = 'icons/obj/Cryogenic2.dmi'
+	icon_state = "freezer"
+	density = 1
+	var/min_temperature = 0
+	anchored = 1.0
+	use_power = 1
+	current_heat_capacity = 1000
+
+/obj/machinery/atmospherics/unary/cold_sink/freezer/New()
+	..()
+	initialize_directions = dir
+	component_parts = list()
+	component_parts += new /obj/item/weapon/circuitboard/thermomachine(null)
+	component_parts += new /obj/item/weapon/stock_parts/matter_bin(null)
+	component_parts += new /obj/item/weapon/stock_parts/matter_bin(null)
+	component_parts += new /obj/item/weapon/stock_parts/micro_laser(null)
+	component_parts += new /obj/item/weapon/stock_parts/micro_laser(null)
+	component_parts += new /obj/item/weapon/stock_parts/console_screen(null)
+	component_parts += new /obj/item/stack/cable_coil(null, 1)
+	RefreshParts()
+
+/obj/machinery/atmospherics/unary/cold_sink/freezer/construction()
+	..(dir,dir)
+
+/obj/machinery/atmospherics/unary/cold_sink/freezer/RefreshParts()
+	var/H
+	var/T
+	for(var/obj/item/weapon/stock_parts/matter_bin/M in component_parts)
+		H += M.rating
+	for(var/obj/item/weapon/stock_parts/micro_laser/M in component_parts)
+		T += M.rating
+	min_temperature = T0C - (170 + (T*15))
+	current_heat_capacity = 1000 * ((H - 1) ** 2)
+
+/obj/machinery/atmospherics/unary/cold_sink/freezer/attackby(obj/item/I, mob/user)
+	if(default_deconstruction_screwdriver(user, "freezer-o", "freezer", I))
+		on = 0
+		update_icon()
+		return
+
+	if(exchange_parts(user, I))
+		return
+
+	default_deconstruction_crowbar(I)
+
+	if(default_change_direction_wrench(user, I))
+		return
+
+/obj/machinery/atmospherics/unary/cold_sink/freezer/update_icon()
+	if(panel_open)
+		icon_state = "freezer-o"
+	else if(src.on)
+		icon_state = "freezer_1"
+	else
+		icon_state = "freezer"
+	return
+
+/obj/machinery/atmospherics/unary/cold_sink/freezer/attack_ai(mob/user as mob)
+	return interact(user)
+
+/obj/machinery/atmospherics/unary/cold_sink/freezer/attack_paw(mob/user as mob)
+	return interact(user)
+
+/obj/machinery/atmospherics/unary/cold_sink/freezer/attack_hand(mob/user as mob)
+	return interact(user)
+
+/obj/machinery/atmospherics/unary/cold_sink/freezer/interact(mob/user)
+	if(stat & (NOPOWER|BROKEN))
+		return
+	user.set_machine(src)
+	var/temp_text = ""
+	if(air_contents.temperature > (T0C - 20))
+		temp_text = "<span class='bad'>[air_contents.temperature]</span>"
+	else if(air_contents.temperature < (T0C - 20) && air_contents.temperature > (T0C - 100))
+		temp_text = "<span class='average'>[air_contents.temperature]</span>"
+	else
+		temp_text = "<span class='good'>[air_contents.temperature]</span>"
+
+	var/dat = {"
+	Current Status: [ on ? "<A href='?src=\ref[src];start=1'>Off</A> <span class='linkOn'>On</span>" : "<span class='linkOn'>Off</span> <A href='?src=\ref[src];start=1'>On</A>"]<BR>
+	Current Gas Temperature: [temp_text]<BR>
+	Current Air Pressure: [air_contents.return_pressure()]<BR>
+	Target Gas Temperature: <A href='?src=\ref[src];temp=-100'>-</A> <A href='?src=\ref[src];temp=-10'>-</A> <A href='?src=\ref[src];temp=-1'>-</A> [current_temperature] <A href='?src=\ref[src];temp=1'>+</A> <A href='?src=\ref[src];temp=10'>+</A> <A href='?src=\ref[src];temp=100'>+</A><BR>
+	"}
+
+	//user << browse(dat, "window=freezer;size=400x500")
+	//onclose(user, "freezer")
+	var/datum/browser/popup = new(user, "freezer", "Cryo Gas Cooling System", 400, 240) // Set up the popup browser window
+	popup.set_title_image(user.browse_rsc_icon(src.icon, src.icon_state))
+	popup.set_content(dat)
+	popup.open()
+
+/obj/machinery/atmospherics/unary/cold_sink/freezer/Topic(href, href_list)
+	if(..())
+		return
+	usr.set_machine(src)
+	if (href_list["start"])
+		src.on = !src.on
+		use_power = 1 + src.on
+		update_icon()
+	if(href_list["temp"])
+		var/amount = text2num(href_list["temp"])
+		if(amount > 0)
+			src.current_temperature = min(T20C, src.current_temperature+amount)
+		else
+			src.current_temperature = max(min_temperature, src.current_temperature+amount)
+		active_power_usage = (current_heat_capacity * (T20C - current_temperature) / 100) + idle_power_usage
+	src.updateUsrDialog()
+
+/obj/machinery/atmospherics/unary/cold_sink/freezer/process()
+	..()
+	src.updateUsrDialog()
+
+/obj/machinery/atmospherics/unary/cold_sink/freezer/power_change()
+	..()
+	if(stat & NOPOWER)
+		on = 0
+		update_icon()
+
+
+/obj/machinery/atmospherics/unary/heat_reservoir/heater/
+	name = "heater"
+	icon = 'icons/obj/Cryogenic2.dmi'
+	icon_state = "heater"
+	density = 1
+	var/max_temperature = 0
+	anchored = 1.0
+
+	current_heat_capacity = 1000
+
+/obj/machinery/atmospherics/unary/heat_reservoir/heater/New()
+	..()
+	initialize_directions = dir
+	var/obj/item/weapon/circuitboard/thermomachine/H = new /obj/item/weapon/circuitboard/thermomachine(null)
+	H.build_path = /obj/machinery/atmospherics/unary/heat_reservoir/heater
+	H.name = "circuit board (Heater)"
+	component_parts = list()
+	component_parts += H
+	component_parts += new /obj/item/weapon/stock_parts/matter_bin(null)
+	component_parts += new /obj/item/weapon/stock_parts/matter_bin(null)
+	component_parts += new /obj/item/weapon/stock_parts/micro_laser(null)
+	component_parts += new /obj/item/weapon/stock_parts/micro_laser(null)
+	component_parts += new /obj/item/weapon/stock_parts/console_screen(null)
+	component_parts += new /obj/item/stack/cable_coil(null, 1)
+	RefreshParts()
+
+/obj/machinery/atmospherics/unary/heat_reservoir/heater/construction()
+	..(dir,dir)
+
+/obj/machinery/atmospherics/unary/heat_reservoir/heater/RefreshParts()
+	var/H
+	var/T
+	for(var/obj/item/weapon/stock_parts/matter_bin/M in component_parts)
+		H += M.rating
+	for(var/obj/item/weapon/stock_parts/micro_laser/M in component_parts)
+		T += M.rating
+	max_temperature = T20C + (140 * T)
+	current_heat_capacity = 1000 * ((H - 1) ** 2)
+
+/obj/machinery/atmospherics/unary/heat_reservoir/heater/attackby(obj/item/I, mob/user)
+	if(default_deconstruction_screwdriver(user, "heater-o", "heater", I))
+		on = 0
+		update_icon()
+		return
+
+	if(exchange_parts(user, I))
+		return
+
+	default_deconstruction_crowbar(I)
+
+	if(default_change_direction_wrench(user, I))
+		return
+
+/obj/machinery/atmospherics/unary/heat_reservoir/heater/update_icon()
+	if(panel_open)
+		icon_state = "heater-o"
+	else if(src.on)
+		icon_state = "heater_1"
+	else
+		icon_state = "heater"
+	return
+
+/obj/machinery/atmospherics/unary/heat_reservoir/heater/attack_ai(mob/user as mob)
+	return src.attack_hand(user)
+
+/obj/machinery/atmospherics/unary/heat_reservoir/heater/attack_paw(mob/user as mob)
+	return src.attack_hand(user)
+
+/obj/machinery/atmospherics/unary/heat_reservoir/heater/attack_hand(mob/user as mob)
+	return interact(user)
+
+/obj/machinery/atmospherics/unary/heat_reservoir/heater/interact(mob/user)
+	if(stat & (NOPOWER|BROKEN))
+		return
+	user.set_machine(src)
+	var/temp_text = ""
+	if(air_contents.temperature < (T20C + 80))
+		temp_text = "<span class='good'>[air_contents.temperature]</span>"
+	else if(air_contents.temperature > (T20C + 80) && air_contents.temperature < (T20C + 180))
+		temp_text = "<span class='average'>[air_contents.temperature]</span>"
+	else
+		temp_text = "<span class='bad'>[air_contents.temperature]</span>"
+
+	var/dat = {"
+	Current Status: [ on ? "<A href='?src=\ref[src];start=1'>Off</A> <span class='linkOn'>On</span>" : "<span class='linkOn'>Off</span> <A href='?src=\ref[src];start=1'>On</A>"]<BR>
+	Current Gas Temperature: [temp_text]<BR>
+	Current Air Pressure: [air_contents.return_pressure()]<BR>
+	Target Gas Temperature: <A href='?src=\ref[src];temp=-100'>-</A> <A href='?src=\ref[src];temp=-10'>-</A> <A href='?src=\ref[src];temp=-1'>-</A> [current_temperature] <A href='?src=\ref[src];temp=1'>+</A> <A href='?src=\ref[src];temp=10'>+</A> <A href='?src=\ref[src];temp=100'>+</A><BR>
+	"}
+
+	//user << browse(dat, "window=freezer;size=400x500")
+	//onclose(user, "freezer")
+	var/datum/browser/popup = new(user, "freezer", "Pyro Gas Heating System", 400, 240) // Set up the popup browser window
+
+	popup.set_title_image(user.browse_rsc_icon(src.icon, src.icon_state))
+	popup.set_content(dat)
+	popup.open()
+
+/obj/machinery/atmospherics/unary/heat_reservoir/heater/Topic(href, href_list)
+	if(..())
+		return
+	usr.set_machine(src)
+	if (href_list["start"])
+		src.on = !src.on
+		use_power = 1 + src.on
+		update_icon()
+	if(href_list["temp"])
+		var/amount = text2num(href_list["temp"])
+		if(amount > 0)
+			src.current_temperature = min((max_temperature), src.current_temperature+amount)
+		else
+			src.current_temperature = max(T20C, src.current_temperature+amount)
+		active_power_usage = (current_heat_capacity * (current_temperature - T20C) / 100) + idle_power_usage
+	src.updateUsrDialog()
+	src.add_fingerprint(usr)
+	return
+
+/obj/machinery/atmospherics/unary/heat_reservoir/heater/process()
+	..()
+	src.updateUsrDialog()
+
+/obj/machinery/atmospherics/unary/heat_reservoir/heater/power_change()
+	..()
+	if(stat & NOPOWER)
+		on = 0
+		update_icon()