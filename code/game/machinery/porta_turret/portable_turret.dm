--- conflicted
+++ resolved
@@ -1,1127 +1,3 @@
-<<<<<<< HEAD
-#define TURRET_STUN 0
-#define TURRET_LETHAL 1
-
-#define POPUP_ANIM_TIME 5
-#define POPDOWN_ANIM_TIME 5 //Be sure to change the icon animation at the same time or it'll look bad
-
-#define TURRET_FLAG_SHOOT_ALL_REACT		(1<<0)	// The turret gets pissed off and shoots at people nearby (unless they have sec access!)
-#define TURRET_FLAG_AUTH_WEAPONS		(1<<1)	// Checks if it can shoot people that have a weapon they aren't authorized to have
-#define TURRET_FLAG_SHOOT_CRIMINALS		(1<<2)	// Checks if it can shoot people that are wanted
-#define TURRET_FLAG_SHOOT_ALL 			(1<<3)  // The turret gets pissed off and shoots at people nearby (unless they have sec access!)
-#define TURRET_FLAG_SHOOT_ANOMALOUS 	(1<<4)  // Checks if it can shoot at unidentified lifeforms (ie xenos)
-#define TURRET_FLAG_SHOOT_UNSHIELDED	(1<<5)	// Checks if it can shoot people that aren't mindshielded and who arent heads
-#define TURRET_FLAG_SHOOT_BORGS			(1<<6)	// checks if it can shoot cyborgs
-#define TURRET_FLAG_SHOOT_HEADS			(1<<7)	// checks if it can shoot at heads of staff
-
-/obj/machinery/porta_turret
-	name = "turret"
-	icon = 'icons/obj/turrets.dmi'
-	icon_state = "turretCover"
-	layer = OBJ_LAYER
-	invisibility = INVISIBILITY_OBSERVER	//the turret is invisible if it's inside its cover
-	density = TRUE
-	desc = "A covered turret that shoots at its enemies."
-	use_power = IDLE_POWER_USE				//this turret uses and requires power
-	idle_power_usage = 50		//when inactive, this turret takes up constant 50 Equipment power
-	active_power_usage = 300	//when active, this turret takes up constant 300 Equipment power
-	req_access = list(ACCESS_SECURITY) /// Only people with Security access
-	power_channel = AREA_USAGE_EQUIP	//drains power from the EQUIPMENT channel
-	max_integrity = 160		//the turret's health
-	integrity_failure = 0.5
-	armor = list("melee" = 50, "bullet" = 30, "laser" = 30, "energy" = 30, "bomb" = 30, "bio" = 0, "rad" = 0, "fire" = 90, "acid" = 90)
-	ui_x = 305
-	ui_y = 300
-	/// Base turret icon state
-	var/base_icon_state = "standard"
-	/// Scan range of the turret for locating targets
-	var/scan_range = 7
-	/// For turrets inside other objects
-	var/atom/base = null
-	/// If the turret cover is "open" and the turret is raised
-	var/raised = FALSE
-	/// If the turret is currently opening or closing its cover
-	var/raising = FALSE
-	/// If the turret's behaviour control access is locked
-	var/locked = TRUE
-	/// If the turret responds to control panels
-	var/controllock = FALSE
-	/// The type of weapon installed by default
-	var/installation = /obj/item/gun/energy/e_gun/turret
-	/// What stored gun is in the turret
-	var/obj/item/gun/stored_gun = null
-	/// The charge of the gun when retrieved from wreckage
-	var/gun_charge = 0
-	/// In which mode is turret in, stun or lethal
-	var/mode = TURRET_STUN
-	/// Stun mode projectile type
-	var/stun_projectile = null
-	/// Sound of stun projectile
-	var/stun_projectile_sound
-	/// Lethal mode projectile type
-	var/lethal_projectile = null
-	/// Sound of lethal projectile
-	var/lethal_projectile_sound
-	/// Power needed per shot
-	var/reqpower = 500
-	/// Will stay active
-	var/always_up = FALSE
-	/// Hides the cover
-	var/has_cover = TRUE
-	/// The cover that is covering this turret
-	var/obj/machinery/porta_turret_cover/cover = null
-	/// World.time the turret last fired
-	var/last_fired = 0
-	/// Ticks until next shot (1.5 ?)
-	var/shot_delay = 15
-	/// Turret flags about who is turret allowed to shoot
-	var/turret_flags = TURRET_FLAG_SHOOT_CRIMINALS | TURRET_FLAG_SHOOT_ANOMALOUS
-	/// Determines if the turret is on
-	var/on = TRUE
-	/// Same faction mobs will never be shot at, no matter the other settings
-	var/list/faction = list("turret")
-	/// The spark system, used for generating... sparks?
-	var/datum/effect_system/spark_spread/spark_system
-	/// Linked turret control panel of the turret
-	var/obj/machinery/turretid/cp = null
-	/// The turret will try to shoot from a turf in that direction when in a wall
-	var/wall_turret_direction
-	/// If the turret is manually controlled
-	var/manual_control = FALSE
-	/// Action button holder for quitting manual control
-	var/datum/action/turret_quit/quit_action
-	/// Action button holder for switching between turret modes when manually controlling
-	var/datum/action/turret_toggle/toggle_action
-	/// Mob that is remotely controlling the turret
-	var/mob/remote_controller
-
-/obj/machinery/porta_turret/Initialize()
-	. = ..()
-	if(!base)
-		base = src
-	update_icon()
-	//Sets up a spark system
-	spark_system = new /datum/effect_system/spark_spread
-	spark_system.set_up(5, 0, src)
-	spark_system.attach(src)
-
-	setup()
-	if(has_cover)
-		cover = new /obj/machinery/porta_turret_cover(loc)
-		cover.parent_turret = src
-		var/mutable_appearance/base = mutable_appearance('icons/obj/turrets.dmi', "basedark")
-		base.layer = NOT_HIGH_OBJ_LAYER
-		underlays += base
-	if(!has_cover)
-		INVOKE_ASYNC(src, .proc/popUp)
-
-/obj/machinery/porta_turret/proc/toggle_on(var/set_to)
-	var/current = on
-	if (!isnull(set_to))
-		on = set_to
-	else
-		on = !on
-	if (current != on)
-		check_should_process()
-		if (!on)
-			popDown()
-
-/obj/machinery/porta_turret/proc/check_should_process()
-	if (datum_flags & DF_ISPROCESSING)
-		if (!on || !anchored || (machine_stat & BROKEN) || !powered())
-			end_processing()
-	else
-		if (on && anchored && !(machine_stat & BROKEN) && powered())
-			begin_processing()
-
-/obj/machinery/porta_turret/update_icon_state()
-	if(!anchored)
-		icon_state = "turretCover"
-		return
-	if(machine_stat & BROKEN)
-		icon_state = "[base_icon_state]_broken"
-	else
-		if(powered())
-			if(on && raised)
-				switch(mode)
-					if(TURRET_STUN)
-						icon_state = "[base_icon_state]_stun"
-					if(TURRET_LETHAL)
-						icon_state = "[base_icon_state]_lethal"
-			else
-				icon_state = "[base_icon_state]_off"
-		else
-			icon_state = "[base_icon_state]_unpowered"
-
-/obj/machinery/porta_turret/proc/setup(obj/item/gun/turret_gun)
-	if(stored_gun)
-		qdel(stored_gun)
-		stored_gun = null
-
-	if(installation && !turret_gun)
-		stored_gun = new installation(src)
-	else if (turret_gun)
-		stored_gun = turret_gun
-
-	var/list/gun_properties = stored_gun.get_turret_properties()
-
-	//required properties
-	stun_projectile = gun_properties["stun_projectile"]
-	stun_projectile_sound = gun_properties["stun_projectile_sound"]
-	lethal_projectile = gun_properties["lethal_projectile"]
-	lethal_projectile_sound = gun_properties["lethal_projectile_sound"]
-	base_icon_state = gun_properties["base_icon_state"]
-
-	//optional properties
-	if(gun_properties["shot_delay"])
-		shot_delay = gun_properties["shot_delay"]
-	if(gun_properties["reqpower"])
-		reqpower = gun_properties["reqpower"]
-
-	update_icon()
-	return gun_properties
-
-/obj/machinery/porta_turret/Destroy()
-	//deletes its own cover with it
-	QDEL_NULL(cover)
-	base = null
-	if(cp)
-		cp.turrets -= src
-		cp = null
-	QDEL_NULL(stored_gun)
-	QDEL_NULL(spark_system)
-	remove_control()
-	return ..()
-
-/obj/machinery/porta_turret/ui_interact(mob/user, ui_key = "main", datum/tgui/ui = null, force_open = FALSE, \
-									datum/tgui/master_ui = null, datum/ui_state/state = GLOB.default_state)
-	ui = SStgui.try_update_ui(user, src, ui_key, ui, force_open)
-	if(!ui)
-		ui = new(user, src, ui_key, "PortableTurret", name, ui_x, ui_y, master_ui, state)
-		ui.open()
-
-/obj/machinery/porta_turret/ui_data(mob/user)
-	var/list/data = list(
-		"locked" = locked,
-		"on" = on,
-		"check_weapons" = turret_flags & TURRET_FLAG_AUTH_WEAPONS,
-		"neutralize_criminals" = turret_flags & TURRET_FLAG_SHOOT_CRIMINALS,
-		"neutralize_all" = turret_flags & TURRET_FLAG_SHOOT_ALL,
-		"neutralize_unidentified" = turret_flags & TURRET_FLAG_SHOOT_ANOMALOUS,
-		"neutralize_nonmindshielded" = turret_flags & TURRET_FLAG_SHOOT_UNSHIELDED,
-		"neutralize_cyborgs" = turret_flags & TURRET_FLAG_SHOOT_BORGS,
-		"ignore_heads" = turret_flags & TURRET_FLAG_SHOOT_HEADS,
-		"manual_control" = manual_control,
-		"silicon_user" = FALSE,
-		"allow_manual_control" = FALSE,
-		"lasertag_turret" = istype(src, /obj/machinery/porta_turret/lasertag),
-	)
-	if(issilicon(user))
-		data["silicon_user"] = TRUE
-		if(!manual_control)
-			var/mob/living/silicon/S = user
-			if(S.hack_software)
-				data["allow_manual_control"] = TRUE
-	return data
-
-/obj/machinery/porta_turret/ui_act(action, list/params)
-	. = ..()
-	if(.)
-		return
-
-	switch(action)
-		if("power")
-			if(anchored)
-				toggle_on()
-				return TRUE
-			else
-				to_chat(usr, "<span class='warning'>It has to be secured first!</span>")
-		if("authweapon")
-			turret_flags ^= TURRET_FLAG_AUTH_WEAPONS
-			return TRUE
-		if("shootcriminals")
-			turret_flags ^= TURRET_FLAG_SHOOT_CRIMINALS
-			return TRUE
-		if("shootall")
-			turret_flags ^= TURRET_FLAG_SHOOT_ALL
-			return TRUE
-		if("checkxenos")
-			turret_flags ^= TURRET_FLAG_SHOOT_ANOMALOUS
-			return TRUE
-		if("checkloyal")
-			turret_flags ^= TURRET_FLAG_SHOOT_UNSHIELDED
-			return TRUE
-		if("shootborgs")
-			turret_flags ^= TURRET_FLAG_SHOOT_BORGS
-			return TRUE
-		if("shootheads")
-			turret_flags ^= TURRET_FLAG_SHOOT_HEADS
-			return TRUE
-		if("manual")
-			if(!issilicon(usr))
-				return
-			give_control(usr)
-			return TRUE
-
-/obj/machinery/porta_turret/ui_host(mob/user)
-	if(has_cover && cover)
-		return cover
-	if(base)
-		return base
-	return src
-
-/obj/machinery/porta_turret/power_change()
-	. = ..()
-	if(!anchored || (machine_stat & BROKEN) || !powered())
-		update_icon()
-		remove_control()
-	check_should_process()
-
-/obj/machinery/porta_turret/attackby(obj/item/I, mob/user, params)
-	if(machine_stat & BROKEN)
-		if(I.tool_behaviour == TOOL_CROWBAR)
-			//If the turret is destroyed, you can remove it with a crowbar to
-			//try and salvage its components
-			to_chat(user, "<span class='notice'>You begin prying the metal coverings off...</span>")
-			if(I.use_tool(src, user, 20))
-				if(prob(70))
-					if(stored_gun)
-						stored_gun.forceMove(loc)
-						stored_gun = null
-					to_chat(user, "<span class='notice'>You remove the turret and salvage some components.</span>")
-					if(prob(50))
-						new /obj/item/stack/sheet/metal(loc, rand(1,4))
-					if(prob(50))
-						new /obj/item/assembly/prox_sensor(loc)
-				else
-					to_chat(user, "<span class='notice'>You remove the turret but did not manage to salvage anything.</span>")
-				qdel(src)
-
-	else if((I.tool_behaviour == TOOL_WRENCH) && (!on))
-		if(raised)
-			return
-
-		//This code handles moving the turret around. After all, it's a portable turret!
-		if(!anchored && !isinspace())
-			setAnchored(TRUE)
-			invisibility = INVISIBILITY_MAXIMUM
-			update_icon()
-			to_chat(user, "<span class='notice'>You secure the exterior bolts on the turret.</span>")
-			if(has_cover)
-				cover = new /obj/machinery/porta_turret_cover(loc) //create a new turret. While this is handled in process(), this is to workaround a bug where the turret becomes invisible for a split second
-				cover.parent_turret = src //make the cover's parent src
-		else if(anchored)
-			setAnchored(FALSE)
-			to_chat(user, "<span class='notice'>You unsecure the exterior bolts on the turret.</span>")
-			power_change()
-			invisibility = 0
-			qdel(cover) //deletes the cover, and the turret instance itself becomes its own cover.
-
-	else if(I.GetID())
-		//Behavior lock/unlock mangement
-		if(allowed(user))
-			locked = !locked
-			to_chat(user, "<span class='notice'>Controls are now [locked ? "locked" : "unlocked"].</span>")
-		else
-			to_chat(user, "<span class='alert'>Access denied.</span>")
-	else if(I.tool_behaviour == TOOL_MULTITOOL && !locked)
-		if(!multitool_check_buffer(user, I))
-			return
-		var/obj/item/multitool/M = I
-		M.buffer = src
-		to_chat(user, "<span class='notice'>You add [src] to multitool buffer.</span>")
-	else
-		return ..()
-
-/obj/machinery/porta_turret/emag_act(mob/user)
-	if(obj_flags & EMAGGED)
-		return
-	to_chat(user, "<span class='warning'>You short out [src]'s threat assessment circuits.</span>")
-	audible_message("<span class='hear'>[src] hums oddly...</span>")
-	obj_flags |= EMAGGED
-	controllock = TRUE
-	toggle_on(FALSE) //turns off the turret temporarily
-	update_icon()
-	//6 seconds for the traitor to gtfo of the area before the turret decides to ruin his shit
-	addtimer(CALLBACK(src, .proc/toggle_on, TRUE), 6 SECONDS)
-	//turns it back on. The cover popUp() popDown() are automatically called in process(), no need to define it here
-
-/obj/machinery/porta_turret/emp_act(severity)
-	. = ..()
-	if (. & EMP_PROTECT_SELF)
-		return
-	if(on)
-		//if the turret is on, the EMP no matter how severe disables the turret for a while
-		//and scrambles its settings, with a slight chance of having an emag effect
-		if(prob(50))
-			turret_flags |= TURRET_FLAG_SHOOT_CRIMINALS
-		if(prob(50))
-			turret_flags |= TURRET_FLAG_AUTH_WEAPONS
-		if(prob(20))
-			turret_flags |= TURRET_FLAG_SHOOT_ALL // Shooting everyone is a pretty big deal, so it's least likely to get turned on
-
-		toggle_on(FALSE)
-		remove_control()
-
-		addtimer(CALLBACK(src, .proc/toggle_on, TRUE), rand(60,600))
-
-/obj/machinery/porta_turret/take_damage(damage, damage_type = BRUTE, damage_flag = 0, sound_effect = 1)
-	. = ..()
-	if(. && obj_integrity > 0) //damage received
-		if(prob(30))
-			spark_system.start()
-		if(on && !(turret_flags & TURRET_FLAG_SHOOT_ALL_REACT) && !(obj_flags & EMAGGED))
-			turret_flags |= TURRET_FLAG_SHOOT_ALL_REACT
-			addtimer(CALLBACK(src, .proc/reset_attacked), 60)
-
-/obj/machinery/porta_turret/proc/reset_attacked()
-	turret_flags &= ~TURRET_FLAG_SHOOT_ALL_REACT
-
-/obj/machinery/porta_turret/deconstruct(disassembled = TRUE)
-	qdel(src)
-
-/obj/machinery/porta_turret/obj_break(damage_flag)
-	. = ..()
-	if(.)
-		power_change()
-		invisibility = 0
-		spark_system.start()	//creates some sparks because they look cool
-		qdel(cover)	//deletes the cover - no need on keeping it there!
-
-/obj/machinery/porta_turret/process()
-	//the main machinery process
-	if(cover == null && anchored)	//if it has no cover and is anchored
-		if(machine_stat & BROKEN)	//if the turret is borked
-			qdel(cover)	//delete its cover, assuming it has one. Workaround for a pesky little bug
-		else
-			if(has_cover)
-				cover = new /obj/machinery/porta_turret_cover(loc)	//if the turret has no cover and is anchored, give it a cover
-				cover.parent_turret = src	//assign the cover its parent_turret, which would be this (src)
-
-	if(!on || (machine_stat & (NOPOWER|BROKEN)) || manual_control)
-		return PROCESS_KILL
-
-	var/list/targets = list()
-	for(var/mob/A in view(scan_range, base))
-		if(A.invisibility > SEE_INVISIBLE_LIVING)
-			continue
-
-		if(turret_flags & TURRET_FLAG_SHOOT_ANOMALOUS)//if it's set to check for simple animals
-			if(isanimal(A))
-				var/mob/living/simple_animal/SA = A
-				if(SA.stat || in_faction(SA)) //don't target if dead or in faction
-					continue
-				targets += SA
-				continue
-
-		if(issilicon(A))
-			var/mob/living/silicon/sillycone = A
-
-			if(ispAI(A))
-				continue
-
-			if((turret_flags & TURRET_FLAG_SHOOT_BORGS) && sillycone.stat != DEAD && iscyborg(sillycone))
-				targets += sillycone
-				continue
-
-			if(sillycone.stat || in_faction(sillycone))
-				continue
-
-			if(iscyborg(sillycone))
-				var/mob/living/silicon/robot/sillyconerobot = A
-				if(LAZYLEN(faction) && (ROLE_SYNDICATE in faction) && sillyconerobot.emagged == TRUE)
-					continue
-
-		else if(iscarbon(A))
-			var/mob/living/carbon/C = A
-			//If not emagged, only target carbons that can use items
-			if(mode != TURRET_LETHAL && (C.stat || C.handcuffed || !(C.mobility_flags & MOBILITY_USE)))
-				continue
-
-			//If emagged, target all but dead carbons
-			if(mode == TURRET_LETHAL && C.stat == DEAD)
-				continue
-
-			//if the target is a human and not in our faction, analyze threat level
-			if(ishuman(C) && !in_faction(C))
-
-				if(assess_perp(C) >= 4)
-					targets += C
-			else if(turret_flags & TURRET_FLAG_SHOOT_ANOMALOUS) //non humans who are not simple animals (xenos etc)
-				if(!in_faction(C))
-					targets += C
-
-	for(var/A in GLOB.mechas_list)
-		if((get_dist(A, base) < scan_range) && can_see(base, A, scan_range))
-			var/obj/mecha/Mech = A
-			if(Mech.occupant && !in_faction(Mech.occupant)) //If there is a user and they're not in our faction
-				if(assess_perp(Mech.occupant) >= 4)
-					targets += Mech
-
-	if((turret_flags & TURRET_FLAG_SHOOT_ANOMALOUS) && GLOB.blobs.len && (mode == TURRET_LETHAL))
-		for(var/obj/structure/blob/B in view(scan_range, base))
-			targets += B
-
-	if(targets.len)
-		tryToShootAt(targets)
-	else if(!always_up)
-		popDown() // no valid targets, close the cover
-
-/obj/machinery/porta_turret/proc/tryToShootAt(list/atom/movable/targets)
-	while(targets.len > 0)
-		var/atom/movable/M = pick(targets)
-		targets -= M
-		if(target(M))
-			return 1
-
-/obj/machinery/porta_turret/proc/popUp()	//pops the turret up
-	if(!anchored)
-		return
-	if(raising || raised)
-		return
-	if(machine_stat & BROKEN)
-		return
-	invisibility = 0
-	raising = 1
-	if(cover)
-		flick("popup", cover)
-	sleep(POPUP_ANIM_TIME)
-	raising = 0
-	if(cover)
-		cover.icon_state = "openTurretCover"
-	raised = 1
-	layer = MOB_LAYER
-
-/obj/machinery/porta_turret/proc/popDown()	//pops the turret down
-	if(raising || !raised)
-		return
-	if(machine_stat & BROKEN)
-		return
-	layer = OBJ_LAYER
-	raising = 1
-	if(cover)
-		flick("popdown", cover)
-	sleep(POPDOWN_ANIM_TIME)
-	raising = 0
-	if(cover)
-		cover.icon_state = "turretCover"
-	raised = 0
-	invisibility = 2
-	update_icon()
-
-/obj/machinery/porta_turret/proc/assess_perp(mob/living/carbon/human/perp)
-	var/threatcount = 0	//the integer returned
-
-	if(obj_flags & EMAGGED)
-		return 10	//if emagged, always return 10.
-
-	if((turret_flags & (TURRET_FLAG_SHOOT_ALL | TURRET_FLAG_SHOOT_ALL_REACT)) && !allowed(perp))
-		//if the turret has been attacked or is angry, target all non-sec people
-		if(!allowed(perp))
-			return 10
-
-	if(turret_flags & TURRET_FLAG_AUTH_WEAPONS)	//check for weapon authorization
-		if(isnull(perp.wear_id) || istype(perp.wear_id.GetID(), /obj/item/card/id/syndicate))
-
-			if(allowed(perp)) //if the perp has security access, return 0
-				return 0
-			if(perp.is_holding_item_of_type(/obj/item/gun) ||  perp.is_holding_item_of_type(/obj/item/melee/baton))
-				threatcount += 4
-
-			if(istype(perp.belt, /obj/item/gun) || istype(perp.belt, /obj/item/melee/baton))
-				threatcount += 2
-
-	if(turret_flags & TURRET_FLAG_SHOOT_CRIMINALS)	//if the turret can check the records, check if they are set to *Arrest* on records
-		var/perpname = perp.get_face_name(perp.get_id_name())
-		var/datum/data/record/R = find_record("name", perpname, GLOB.data_core.security)
-		if(!R || (R.fields["criminal"] == "*Arrest*"))
-			threatcount += 4
-
-	if((turret_flags & TURRET_FLAG_SHOOT_UNSHIELDED) && (!HAS_TRAIT(perp, TRAIT_MINDSHIELD)))
-		threatcount += 4
-
-	// If we aren't shooting heads then return a threatcount of 0
-	if (!(turret_flags & TURRET_FLAG_SHOOT_HEADS) && (perp.get_assignment() in GLOB.command_positions))
-		return 0
-
-	return threatcount
-
-/obj/machinery/porta_turret/proc/in_faction(mob/target)
-	for(var/faction1 in faction)
-		if(faction1 in target.faction)
-			return TRUE
-	return FALSE
-
-/obj/machinery/porta_turret/proc/target(atom/movable/target)
-	if(target)
-		popUp()				//pop the turret up if it's not already up.
-		setDir(get_dir(base, target))//even if you can't shoot, follow the target
-		shootAt(target)
-		return 1
-	return
-
-/obj/machinery/porta_turret/proc/shootAt(atom/movable/target)
-	if(!raised) //the turret has to be raised in order to fire - makes sense, right?
-		return
-
-	if(!(obj_flags & EMAGGED))	//if it hasn't been emagged, cooldown before shooting again
-		if(last_fired + shot_delay > world.time)
-			return
-		last_fired = world.time
-
-	var/turf/T = get_turf(src)
-	var/turf/U = get_turf(target)
-	if(!istype(T) || !istype(U))
-		return
-
-	//Wall turrets will try to find adjacent empty turf to shoot from to cover full arc
-	if(T.density)
-		if(wall_turret_direction)
-			var/turf/closer = get_step(T,wall_turret_direction)
-			if(istype(closer) && !is_blocked_turf(closer) && T.Adjacent(closer))
-				T = closer
-		else
-			var/target_dir = get_dir(T,target)
-			for(var/d in list(0,-45,45))
-				var/turf/closer = get_step(T,turn(target_dir,d))
-				if(istype(closer) && !is_blocked_turf(closer) && T.Adjacent(closer))
-					T = closer
-					break
-
-	update_icon()
-	var/obj/projectile/A
-	//any emagged turrets drains 2x power and uses a different projectile?
-	if(mode == TURRET_STUN)
-		use_power(reqpower)
-		A = new stun_projectile(T)
-		playsound(loc, stun_projectile_sound, 75, TRUE)
-	else
-		use_power(reqpower * 2)
-		A = new lethal_projectile(T)
-		playsound(loc, lethal_projectile_sound, 75, TRUE)
-
-
-	//Shooting Code:
-	A.preparePixelProjectile(target, T)
-	A.firer = src
-	A.fired_from = src
-	A.fire()
-	return A
-
-/obj/machinery/porta_turret/proc/setState(on, mode, shoot_cyborgs)
-	if(controllock)
-		return
-
-	shoot_cyborgs ? (turret_flags |= TURRET_FLAG_SHOOT_BORGS) : (turret_flags &= ~TURRET_FLAG_SHOOT_BORGS)
-	toggle_on(on)
-	src.mode = mode
-	power_change()
-
-/datum/action/turret_toggle
-	name = "Toggle Mode"
-	icon_icon = 'icons/mob/actions/actions_mecha.dmi'
-	button_icon_state = "mech_cycle_equip_off"
-
-/datum/action/turret_toggle/Trigger()
-	var/obj/machinery/porta_turret/P = target
-	if(!istype(P))
-		return
-	P.setState(P.on,!P.mode)
-
-/datum/action/turret_quit
-	name = "Release Control"
-	icon_icon = 'icons/mob/actions/actions_mecha.dmi'
-	button_icon_state = "mech_eject"
-
-/datum/action/turret_quit/Trigger()
-	var/obj/machinery/porta_turret/P = target
-	if(!istype(P))
-		return
-	P.remove_control(FALSE)
-
-/obj/machinery/porta_turret/proc/give_control(mob/A)
-	if(manual_control || !can_interact(A))
-		return FALSE
-	remote_controller = A
-	if(!quit_action)
-		quit_action = new(src)
-	quit_action.Grant(remote_controller)
-	if(!toggle_action)
-		toggle_action = new(src)
-	toggle_action.Grant(remote_controller)
-	remote_controller.reset_perspective(src)
-	remote_controller.click_intercept = src
-	manual_control = TRUE
-	always_up = TRUE
-	popUp()
-	return TRUE
-
-/obj/machinery/porta_turret/proc/remove_control(warning_message = TRUE)
-	if(!manual_control)
-		return FALSE
-	if(remote_controller)
-		if(warning_message)
-			to_chat(remote_controller, "<span class='warning'>Your uplink to [src] has been severed!</span>")
-		quit_action.Remove(remote_controller)
-		toggle_action.Remove(remote_controller)
-		remote_controller.click_intercept = null
-		remote_controller.reset_perspective()
-	always_up = initial(always_up)
-	manual_control = FALSE
-	remote_controller = null
-	return TRUE
-
-/obj/machinery/porta_turret/proc/InterceptClickOn(mob/living/caller, params, atom/A)
-	if(!manual_control)
-		return FALSE
-	if(!can_interact(caller))
-		remove_control()
-		return FALSE
-	log_combat(caller,A,"fired with manual turret control at")
-	target(A)
-	return TRUE
-
-/obj/machinery/porta_turret/syndicate
-	installation = null
-	always_up = 1
-	use_power = NO_POWER_USE
-	has_cover = 0
-	scan_range = 9
-	req_access = list(ACCESS_SYNDICATE)
-	mode = TURRET_LETHAL
-	stun_projectile = /obj/projectile/bullet
-	lethal_projectile = /obj/projectile/bullet
-	lethal_projectile_sound = 'sound/weapons/gun/pistol/shot.ogg'
-	stun_projectile_sound = 'sound/weapons/gun/pistol/shot.ogg'
-	icon_state = "syndie_off"
-	base_icon_state = "syndie"
-	faction = list(ROLE_SYNDICATE)
-	desc = "A ballistic machine gun auto-turret."
-
-/obj/machinery/porta_turret/syndicate/ComponentInitialize()
-	. = ..()
-	AddComponent(/datum/component/empprotection, EMP_PROTECT_SELF | EMP_PROTECT_WIRES)
-
-/obj/machinery/porta_turret/syndicate/setup()
-	return
-
-/obj/machinery/porta_turret/syndicate/assess_perp(mob/living/carbon/human/perp)
-	return 10 //Syndicate turrets shoot everything not in their faction
-
-/obj/machinery/porta_turret/syndicate/energy
-	icon_state = "standard_lethal"
-	base_icon_state = "standard"
-	stun_projectile = /obj/projectile/energy/electrode
-	stun_projectile_sound = 'sound/weapons/taser.ogg'
-	lethal_projectile = /obj/projectile/beam/laser
-	lethal_projectile_sound = 'sound/weapons/laser.ogg'
-	desc = "An energy blaster auto-turret."
-
-/obj/machinery/porta_turret/syndicate/energy/heavy
-	icon_state = "standard_lethal"
-	base_icon_state = "standard"
-	stun_projectile = /obj/projectile/energy/electrode
-	stun_projectile_sound = 'sound/weapons/taser.ogg'
-	lethal_projectile = /obj/projectile/beam/laser/heavylaser
-	lethal_projectile_sound = 'sound/weapons/lasercannonfire.ogg'
-	desc = "An energy blaster auto-turret."
-
-/obj/machinery/porta_turret/syndicate/energy/raven
-	stun_projectile =  /obj/projectile/beam/laser
-	stun_projectile_sound = 'sound/weapons/laser.ogg'
-	faction = list("neutral","silicon","turret")
-
-/obj/machinery/porta_turret/syndicate/pod
-	integrity_failure = 0.5
-	max_integrity = 40
-	stun_projectile = /obj/projectile/bullet/syndicate_turret
-	lethal_projectile = /obj/projectile/bullet/syndicate_turret
-
-/obj/machinery/porta_turret/syndicate/shuttle
-	scan_range = 9
-	shot_delay = 3
-	stun_projectile = /obj/projectile/bullet/p50/penetrator/shuttle
-	lethal_projectile = /obj/projectile/bullet/p50/penetrator/shuttle
-	lethal_projectile_sound = 'sound/weapons/gun/smg/shot.ogg'
-	stun_projectile_sound = 'sound/weapons/gun/smg/shot.ogg'
-	armor = list("melee" = 50, "bullet" = 30, "laser" = 30, "energy" = 30, "bomb" = 80, "bio" = 0, "rad" = 0, "fire" = 90, "acid" = 90)
-
-/obj/machinery/porta_turret/syndicate/shuttle/target(atom/movable/target)
-	if(target)
-		setDir(get_dir(base, target))//even if you can't shoot, follow the target
-		shootAt(target)
-		addtimer(CALLBACK(src, .proc/shootAt, target), 5)
-		addtimer(CALLBACK(src, .proc/shootAt, target), 10)
-		addtimer(CALLBACK(src, .proc/shootAt, target), 15)
-		return TRUE
-
-/obj/machinery/porta_turret/ai
-	faction = list("silicon")
-	turret_flags = TURRET_FLAG_SHOOT_CRIMINALS | TURRET_FLAG_SHOOT_ANOMALOUS | TURRET_FLAG_SHOOT_HEADS
-
-/obj/machinery/porta_turret/ai/assess_perp(mob/living/carbon/human/perp)
-	return 10 //AI turrets shoot at everything not in their faction
-
-/obj/machinery/porta_turret/aux_base
-	name = "perimeter defense turret"
-	desc = "A plasma beam turret calibrated to defend outposts against non-humanoid fauna. It is more effective when exposed to the environment."
-	installation = null
-	lethal_projectile = /obj/projectile/plasma/turret
-	lethal_projectile_sound = 'sound/weapons/plasma_cutter.ogg'
-	mode = TURRET_LETHAL //It would be useless in stun mode anyway
-	faction = list("neutral","silicon","turret") //Minebots, medibots, etc that should not be shot.
-
-/obj/machinery/porta_turret/aux_base/assess_perp(mob/living/carbon/human/perp)
-	return 0 //Never shoot humanoids. You are on your own if Ashwalkers or the like attack!
-
-/obj/machinery/porta_turret/aux_base/setup()
-	return
-
-/obj/machinery/porta_turret/aux_base/interact(mob/user) //Controlled solely from the base console.
-	return
-
-/obj/machinery/porta_turret/aux_base/Initialize()
-	. = ..()
-	cover.name = name
-	cover.desc = desc
-
-/obj/machinery/porta_turret/centcom_shuttle
-	installation = null
-	max_integrity = 260
-	always_up = 1
-	use_power = NO_POWER_USE
-	has_cover = 0
-	scan_range = 9
-	stun_projectile = /obj/projectile/beam/laser
-	lethal_projectile = /obj/projectile/beam/laser
-	lethal_projectile_sound = 'sound/weapons/plasma_cutter.ogg'
-	stun_projectile_sound = 'sound/weapons/plasma_cutter.ogg'
-	icon_state = "syndie_off"
-	base_icon_state = "syndie"
-	faction = list("neutral","silicon","turret")
-	mode = TURRET_LETHAL
-
-/obj/machinery/porta_turret/centcom_shuttle/ComponentInitialize()
-	. = ..()
-	AddComponent(/datum/component/empprotection, EMP_PROTECT_SELF | EMP_PROTECT_WIRES)
-
-/obj/machinery/porta_turret/centcom_shuttle/assess_perp(mob/living/carbon/human/perp)
-	return 0
-
-/obj/machinery/porta_turret/centcom_shuttle/setup()
-	return
-
-/obj/machinery/porta_turret/centcom_shuttle/weak
-	max_integrity = 120
-	integrity_failure = 0.5
-	name = "Old Laser Turret"
-	desc = "A turret built with substandard parts and run down further with age. Still capable of delivering lethal lasers to the odd space carp, but not much else."
-	stun_projectile = /obj/projectile/beam/weak/penetrator
-	lethal_projectile = /obj/projectile/beam/weak/penetrator
-	faction = list("neutral","silicon","turret")
-
-////////////////////////
-//Turret Control Panel//
-////////////////////////
-
-/obj/machinery/turretid
-	name = "turret control panel"
-	desc = "Used to control a room's automated defenses."
-	icon = 'icons/obj/machines/turret_control.dmi'
-	icon_state = "control_standby"
-	density = FALSE
-	req_access = list(ACCESS_AI_UPLOAD)
-	resistance_flags = INDESTRUCTIBLE | LAVA_PROOF | FIRE_PROOF | UNACIDABLE | ACID_PROOF
-	ui_x = 305
-	ui_y = 172
-	/// Variable dictating if linked turrets are active and will shoot targets
-	var/enabled = TRUE
-	/// Variable dictating if linked turrets will shoot lethal projectiles
-	var/lethal = FALSE
-	/// Variable dictating if the panel is locked, preventing changes to turret settings
-	var/locked = TRUE
-	 /// An area in which linked turrets are located, it can be an area name, path or nothing
-	var/control_area = null
-	 /// AI is unable to use this machine if set to TRUE
-	var/ailock = FALSE
-	/// Variable dictating if linked turrets will shoot cyborgs
-	var/shoot_cyborgs = FALSE
-	/// List of all linked turrets
-	var/list/turrets = list()
-
-/obj/machinery/turretid/Initialize(mapload, ndir = 0, built = 0)
-	. = ..()
-	if(built)
-		setDir(ndir)
-		locked = FALSE
-		pixel_x = (dir & 3)? 0 : (dir == 4 ? -24 : 24)
-		pixel_y = (dir & 3)? (dir ==1 ? -24 : 24) : 0
-	power_change() //Checks power and initial settings
-
-/obj/machinery/turretid/Destroy()
-	turrets.Cut()
-	return ..()
-
-/obj/machinery/turretid/Initialize(mapload) //map-placed turrets autolink turrets
-	. = ..()
-	if(!mapload)
-		return
-
-	if(control_area)
-		control_area = get_area_instance_from_text(control_area)
-		if(control_area == null)
-			control_area = get_area(src)
-			stack_trace("Bad control_area path for [src], [src.control_area]")
-	else if(!control_area)
-		control_area = get_area(src)
-
-	for(var/obj/machinery/porta_turret/T in control_area)
-		turrets |= T
-		T.cp = src
-
-/obj/machinery/turretid/examine(mob/user)
-	. += ..()
-	if(issilicon(user) && !(machine_stat & BROKEN))
-		. += {"<span class='notice'>Ctrl-click [src] to [ enabled ? "disable" : "enable"] turrets.</span>
-					<span class='notice'>Alt-click [src] to set turrets to [ lethal ? "stun" : "kill"].</span>"}
-
-/obj/machinery/turretid/attackby(obj/item/I, mob/user, params)
-	if(machine_stat & BROKEN)
-		return
-
-	if(I.tool_behaviour == TOOL_MULTITOOL)
-		if(!multitool_check_buffer(user, I))
-			return
-		var/obj/item/multitool/M = I
-		if(M.buffer && istype(M.buffer, /obj/machinery/porta_turret))
-			turrets |= M.buffer
-			to_chat(user, "<span class='notice'>You link \the [M.buffer] with \the [src].</span>")
-			return
-
-	if (issilicon(user))
-		return attack_hand(user)
-
-	if ( get_dist(src, user) == 0 )		// trying to unlock the interface
-		if (allowed(usr))
-			if(obj_flags & EMAGGED)
-				to_chat(user, "<span class='warning'>The turret control is unresponsive!</span>")
-				return
-
-			locked = !locked
-			to_chat(user, "<span class='notice'>You [ locked ? "lock" : "unlock"] the panel.</span>")
-		else
-			to_chat(user, "<span class='alert'>Access denied.</span>")
-
-/obj/machinery/turretid/emag_act(mob/user)
-	if(obj_flags & EMAGGED)
-		return
-	to_chat(user, "<span class='notice'>You short out the turret controls' access analysis module.</span>")
-	obj_flags |= EMAGGED
-	locked = FALSE
-
-/obj/machinery/turretid/attack_ai(mob/user)
-	if(!ailock || isAdminGhostAI(user))
-		return attack_hand(user)
-	else
-		to_chat(user, "<span class='warning'>There seems to be a firewall preventing you from accessing this device!</span>")
-
-/obj/machinery/turretid/ui_interact(mob/user, ui_key = "main", datum/tgui/ui = null, force_open = FALSE, \
-									datum/tgui/master_ui = null, datum/ui_state/state = GLOB.default_state)
-	ui = SStgui.try_update_ui(user, src, ui_key, ui, force_open)
-	if(!ui)
-		ui = new(user, src, ui_key, "TurretControl", name, ui_x, ui_y, master_ui, state)
-		ui.open()
-
-/obj/machinery/turretid/ui_data(mob/user)
-	var/list/data = list()
-	data["locked"] = locked
-	data["siliconUser"] = user.has_unlimited_silicon_privilege
-	data["enabled"] = enabled
-	data["lethal"] = lethal
-	data["shootCyborgs"] = shoot_cyborgs
-	return data
-
-/obj/machinery/turretid/ui_act(action, list/params)
-	. = ..()
-	if(.)
-		return
-
-	switch(action)
-		if("lock")
-			if(!usr.has_unlimited_silicon_privilege)
-				return
-			if((obj_flags & EMAGGED) || (machine_stat & BROKEN))
-				to_chat(usr, "<span class='warning'>The turret control is unresponsive!</span>")
-				return
-			locked = !locked
-			return TRUE
-		if("power")
-			toggle_on(usr)
-			return TRUE
-		if("mode")
-			toggle_lethal(usr)
-			return TRUE
-		if("shoot_silicons")
-			shoot_silicons(usr)
-			return TRUE
-
-/obj/machinery/turretid/proc/toggle_lethal(mob/user)
-	lethal = !lethal
-	add_hiddenprint(user)
-	log_combat(user, src, "[lethal ? "enabled" : "disabled"] lethals on")
-	updateTurrets()
-
-/obj/machinery/turretid/proc/toggle_on(mob/user)
-	enabled = !enabled
-	add_hiddenprint(user)
-	log_combat(user, src, "[enabled ? "enabled" : "disabled"]")
-	updateTurrets()
-
-/obj/machinery/turretid/proc/shoot_silicons(mob/user)
-	shoot_cyborgs = !shoot_cyborgs
-	add_hiddenprint(user)
-	log_combat(user, src, "[shoot_cyborgs ? "Shooting Borgs" : "Not Shooting Borgs"]")
-	updateTurrets()
-
-/obj/machinery/turretid/proc/updateTurrets()
-	for (var/obj/machinery/porta_turret/aTurret in turrets)
-		aTurret.setState(enabled, lethal, shoot_cyborgs)
-	update_icon()
-
-/obj/machinery/turretid/update_icon_state()
-	if(machine_stat & NOPOWER)
-		icon_state = "control_off"
-	else if (enabled)
-		if (lethal)
-			icon_state = "control_kill"
-		else
-			icon_state = "control_stun"
-	else
-		icon_state = "control_standby"
-
-/obj/item/wallframe/turret_control
-	name = "turret control frame"
-	desc = "Used for building turret control panels."
-	icon_state = "apc"
-	result_path = /obj/machinery/turretid
-	custom_materials = list(/datum/material/iron=MINERAL_MATERIAL_AMOUNT)
-
-/obj/item/gun/proc/get_turret_properties()
-	. = list()
-	.["lethal_projectile"] = null
-	.["lethal_projectile_sound"] = null
-	.["stun_projectile"] = null
-	.["stun_projectile_sound"] = null
-	.["base_icon_state"] = "standard"
-
-/obj/item/gun/energy/get_turret_properties()
-	. = ..()
-
-	var/obj/item/ammo_casing/primary_ammo = ammo_type[1]
-
-	.["stun_projectile"] = initial(primary_ammo.projectile_type)
-	.["stun_projectile_sound"] = initial(primary_ammo.fire_sound)
-
-	if(ammo_type.len > 1)
-		var/obj/item/ammo_casing/secondary_ammo = ammo_type[2]
-		.["lethal_projectile"] = initial(secondary_ammo.projectile_type)
-		.["lethal_projectile_sound"] = initial(secondary_ammo.fire_sound)
-	else
-		.["lethal_projectile"] = .["stun_projectile"]
-		.["lethal_projectile_sound"] = .["stun_projectile_sound"]
-
-/obj/item/gun/ballistic/get_turret_properties()
-	. = ..()
-	var/obj/item/ammo_box/mag = mag_type
-	var/obj/item/ammo_casing/primary_ammo = initial(mag.ammo_type)
-
-	.["base_icon_state"] = "syndie"
-	.["stun_projectile"] = initial(primary_ammo.projectile_type)
-	.["stun_projectile_sound"] = initial(primary_ammo.fire_sound)
-	.["lethal_projectile"] = .["stun_projectile"]
-	.["lethal_projectile_sound"] = .["stun_projectile_sound"]
-
-
-/obj/item/gun/energy/laser/bluetag/get_turret_properties()
-	. = ..()
-	.["stun_projectile"] = /obj/projectile/beam/lasertag/bluetag
-	.["lethal_projectile"] = /obj/projectile/beam/lasertag/bluetag
-	.["base_icon_state"] = "blue"
-	.["shot_delay"] = 30
-	.["team_color"] = "blue"
-
-/obj/item/gun/energy/laser/redtag/get_turret_properties()
-	. = ..()
-	.["stun_projectile"] = /obj/projectile/beam/lasertag/redtag
-	.["lethal_projectile"] = /obj/projectile/beam/lasertag/redtag
-	.["base_icon_state"] = "red"
-	.["shot_delay"] = 30
-	.["team_color"] = "red"
-
-/obj/item/gun/energy/e_gun/turret/get_turret_properties()
-	. = ..()
-
-/obj/machinery/porta_turret/lasertag
-	req_access = list(ACCESS_MAINT_TUNNELS, ACCESS_THEATRE)
-	turret_flags = TURRET_FLAG_AUTH_WEAPONS
-	ui_y = 115
-	var/team_color
-
-/obj/machinery/porta_turret/lasertag/assess_perp(mob/living/carbon/human/perp)
-	. = 0
-	if(team_color == "blue")	//Lasertag turrets target the opposing team, how great is that? -Sieve
-		. = 0		//But does not target anyone else
-		if(istype(perp.wear_suit, /obj/item/clothing/suit/redtag))
-			. += 4
-		if(perp.is_holding_item_of_type(/obj/item/gun/energy/laser/redtag))
-			. += 4
-		if(istype(perp.belt, /obj/item/gun/energy/laser/redtag))
-			. += 2
-
-	if(team_color == "red")
-		. = 0
-		if(istype(perp.wear_suit, /obj/item/clothing/suit/bluetag))
-			. += 4
-		if(perp.is_holding_item_of_type(/obj/item/gun/energy/laser/bluetag))
-			. += 4
-		if(istype(perp.belt, /obj/item/gun/energy/laser/bluetag))
-			. += 2
-
-/obj/machinery/porta_turret/lasertag/setup(obj/item/gun/gun)
-	var/list/properties = ..()
-	if(properties["team_color"])
-		team_color = properties["team_color"]
-
-/obj/machinery/porta_turret/lasertag/ui_status(mob/user)
-	if(ishuman(user))
-		var/mob/living/carbon/human/H = user
-		if(team_color == "blue" && istype(H.wear_suit, /obj/item/clothing/suit/redtag))
-			return UI_CLOSE
-		if(team_color == "red" && istype(H.wear_suit, /obj/item/clothing/suit/bluetag))
-			return UI_CLOSE
-	return ..()
-
-//lasertag presets
-/obj/machinery/porta_turret/lasertag/red
-	installation = /obj/item/gun/energy/laser/redtag
-	team_color = "red"
-
-/obj/machinery/porta_turret/lasertag/blue
-	installation = /obj/item/gun/energy/laser/bluetag
-	team_color = "blue"
-
-/obj/machinery/porta_turret/lasertag/bullet_act(obj/projectile/P)
-	. = ..()
-	if(on)
-		if(team_color == "blue")
-			if(istype(P, /obj/projectile/beam/lasertag/redtag))
-				toggle_on(FALSE)
-				addtimer(CALLBACK(src, .proc/toggle_on, TRUE), 10 SECONDS)
-		else if(team_color == "red")
-			if(istype(P, /obj/projectile/beam/lasertag/bluetag))
-				toggle_on(FALSE)
-				addtimer(CALLBACK(src, .proc/toggle_on, TRUE), 10 SECONDS)
-=======
 #define TURRET_STUN 0
 #define TURRET_LETHAL 1
 
@@ -2038,7 +914,7 @@
 	locked = FALSE
 
 /obj/machinery/turretid/attack_ai(mob/user)
-	if(!ailock || IsAdminGhost(user))
+	if(!ailock || isAdminGhostAI(user))
 		return attack_hand(user)
 	else
 		to_chat(user, "<span class='warning'>There seems to be a firewall preventing you from accessing this device!</span>")
@@ -2236,5 +1112,4 @@
 		else if(team_color == "red")
 			if(istype(P, /obj/projectile/beam/lasertag/bluetag))
 				toggle_on(FALSE)
-				addtimer(CALLBACK(src, .proc/toggle_on, TRUE), 10 SECONDS)
->>>>>>> 7e9785e4
+				addtimer(CALLBACK(src, .proc/toggle_on, TRUE), 10 SECONDS)