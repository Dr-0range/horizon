//This file was auto-corrected by findeclaration.exe on 25.5.2012 20:42:31

/*
 * A large number of misc global procs.
 */

//Inverts the colour of an HTML string
/proc/invertHTML(HTMLstring)

	if (!( istext(HTMLstring) ))
		CRASH("Given non-text argument!")
		return
	else
		if (length(HTMLstring) != 7)
			CRASH("Given non-HTML argument!")
			return
	var/textr = copytext(HTMLstring, 2, 4)
	var/textg = copytext(HTMLstring, 4, 6)
	var/textb = copytext(HTMLstring, 6, 8)
	var/r = hex2num(textr)
	var/g = hex2num(textg)
	var/b = hex2num(textb)
	textr = num2hex(255 - r, 2)
	textg = num2hex(255 - g, 2)
	textb = num2hex(255 - b, 2)
	return text("#[][][]", textr, textg, textb)
	return

//Returns the middle-most value
/proc/dd_range(low, high, num)
	return max(low,min(high,num))


/proc/Get_Angle(atom/movable/start,atom/movable/end)//For beams.
	if(!start || !end) return 0
	var/dy
	var/dx
	dy=(32*end.y+end.pixel_y)-(32*start.y+start.pixel_y)
	dx=(32*end.x+end.pixel_x)-(32*start.x+start.pixel_x)
	if(!dy)
		return (dx>=0)?90:270
	.=arctan(dx/dy)
	if(dy<0)
		.+=180
	else if(dx<0)
		.+=360

//Returns location. Returns null if no location was found.
/proc/get_teleport_loc(turf/location,mob/target,distance = 1, density = 0, errorx = 0, errory = 0, eoffsetx = 0, eoffsety = 0)
/*
Location where the teleport begins, target that will teleport, distance to go, density checking 0/1(yes/no).
Random error in tile placement x, error in tile placement y, and block offset.
Block offset tells the proc how to place the box. Behind teleport location, relative to starting location, forward, etc.
Negative values for offset are accepted, think of it in relation to North, -x is west, -y is south. Error defaults to positive.
Turf and target are seperate in case you want to teleport some distance from a turf the target is not standing on or something.
*/

	var/dirx = 0//Generic location finding variable.
	var/diry = 0

	var/xoffset = 0//Generic counter for offset location.
	var/yoffset = 0

	var/b1xerror = 0//Generic placing for point A in box. The lower left.
	var/b1yerror = 0
	var/b2xerror = 0//Generic placing for point B in box. The upper right.
	var/b2yerror = 0

	errorx = abs(errorx)//Error should never be negative.
	errory = abs(errory)
	//var/errorxy = round((errorx+errory)/2)//Used for diagonal boxes.

	switch(target.dir)//This can be done through equations but switch is the simpler method. And works fast to boot.
	//Directs on what values need modifying.
		if(1)//North
			diry+=distance
			yoffset+=eoffsety
			xoffset+=eoffsetx
			b1xerror-=errorx
			b1yerror-=errory
			b2xerror+=errorx
			b2yerror+=errory
		if(2)//South
			diry-=distance
			yoffset-=eoffsety
			xoffset+=eoffsetx
			b1xerror-=errorx
			b1yerror-=errory
			b2xerror+=errorx
			b2yerror+=errory
		if(4)//East
			dirx+=distance
			yoffset+=eoffsetx//Flipped.
			xoffset+=eoffsety
			b1xerror-=errory//Flipped.
			b1yerror-=errorx
			b2xerror+=errory
			b2yerror+=errorx
		if(8)//West
			dirx-=distance
			yoffset-=eoffsetx//Flipped.
			xoffset+=eoffsety
			b1xerror-=errory//Flipped.
			b1yerror-=errorx
			b2xerror+=errory
			b2yerror+=errorx

	var/turf/destination=locate(location.x+dirx,location.y+diry,location.z)

	if(destination)//If there is a destination.
		if(errorx||errory)//If errorx or y were specified.
			var/destination_list[] = list()//To add turfs to list.
			//destination_list = new()
			/*This will draw a block around the target turf, given what the error is.
			Specifying the values above will basically draw a different sort of block.
			If the values are the same, it will be a square. If they are different, it will be a rectengle.
			In either case, it will center based on offset. Offset is position from center.
			Offset always calculates in relation to direction faced. In other words, depending on the direction of the teleport,
			the offset should remain positioned in relation to destination.*/

			var/turf/center = locate((destination.x+xoffset),(destination.y+yoffset),location.z)//So now, find the new center.

			//Now to find a box from center location and make that our destination.
			for(var/turf/T in block(locate(center.x+b1xerror,center.y+b1yerror,location.z), locate(center.x+b2xerror,center.y+b2yerror,location.z) ))
				if(density&&T.density)	continue//If density was specified.
				if(T.x>world.maxx || T.x<1)	continue//Don't want them to teleport off the map.
				if(T.y>world.maxy || T.y<1)	continue
				destination_list += T
			if(destination_list.len)
				destination = pick(destination_list)
			else	return

		else//Same deal here.
			if(density&&destination.density)	return
			if(destination.x>world.maxx || destination.x<1)	return
			if(destination.y>world.maxy || destination.y<1)	return
	else	return

	return destination

/proc/getline(atom/M,atom/N)//Ultra-Fast Bresenham Line-Drawing Algorithm
	var/px=M.x		//starting x
	var/py=M.y
	var/line[] = list(locate(px,py,M.z))
	var/dx=N.x-px	//x distance
	var/dy=N.y-py
	var/dxabs=abs(dx)//Absolute value of x distance
	var/dyabs=abs(dy)
	var/sdx=sign(dx)	//Sign of x distance (+ or -)
	var/sdy=sign(dy)
	var/x=dxabs>>1	//Counters for steps taken, setting to distance/2
	var/y=dyabs>>1	//Bit-shifting makes me l33t.  It also makes getline() unnessecarrily fast.
	var/j			//Generic integer for counting
	if(dxabs>=dyabs)	//x distance is greater than y
		for(j=0;j<dxabs;j++)//It'll take dxabs steps to get there
			y+=dyabs
			if(y>=dxabs)	//Every dyabs steps, step once in y direction
				y-=dxabs
				py+=sdy
			px+=sdx		//Step on in x direction
			line+=locate(px,py,M.z)//Add the turf to the list
	else
		for(j=0;j<dyabs;j++)
			x+=dxabs
			if(x>=dyabs)
				x-=dyabs
				px+=sdx
			py+=sdy
			line+=locate(px,py,M.z)
	return line

//Returns whether or not a player is a guest using their ckey as an input
/proc/IsGuestKey(key)
	if (findtext(key, "Guest-", 1, 7) != 1) //was findtextEx
		return 0

	var/i, ch, len = length(key)

	for (i = 7, i <= len, ++i)
		ch = text2ascii(key, i)
		if (ch < 48 || ch > 57)
			return 0
	return 1

//Ensure the frequency is within bounds of what it should be sending/recieving at
/proc/sanitize_frequency(f)
	f = round(f)
	f = max(1441, f) // 144.1
	f = min(1489, f) // 148.9
	if ((f % 2) == 0) //Ensure the last digit is an odd number
		f += 1
	return f

//Turns 1479 into 147.9
/proc/format_frequency(f)
	f = text2num(f)
	return "[round(f / 10)].[f % 10]"



//This will update a mob's name, real_name, mind.name, data_core records, pda, id and traitor text
//Calling this proc without an oldname will only update the mob and skip updating the pda, id and records ~Carn
/mob/proc/fully_replace_character_name(oldname,newname)
	if(!newname)	return 0
	real_name = newname
	name = newname
	if(mind)
		mind.name = newname
	if(istype(src, /mob/living/carbon))
		var/mob/living/carbon/C = src
		if(C.dna)
			C.dna.real_name = real_name

	if(isAI(src))
		var/mob/living/silicon/ai/AI = src
		if(oldname != real_name)
			if(AI.eyeobj)
				AI.eyeobj.name = "[newname] (AI Eye)"

			// Set ai pda name
			if(AI.aiPDA)
				AI.aiPDA.owner = newname
				AI.aiPDA.name = newname + " (" + AI.aiPDA.ownjob + ")"

			// Notify Cyborgs
			for(var/mob/living/silicon/robot/Slave in AI.connected_robots)
				Slave.show_laws()

	if(isrobot(src))
		var/mob/living/silicon/robot/R = src
		if(oldname != real_name)
			R.notify_ai(3, oldname, newname)
		if(R.camera)
			R.camera.c_tag = real_name

	if(oldname)
		//update the datacore records! This is goig to be a bit costly.
		for(var/list/L in list(data_core.general,data_core.medical,data_core.security,data_core.locked))
			var/datum/data/record/R = find_record("name", oldname, L)
			if(R)	R.fields["name"] = newname

		//update our pda and id if we have them on our person
		var/list/searching = GetAllContents()
		var/search_id = 1
		var/search_pda = 1

		for(var/A in searching)
			if( search_id && istype(A,/obj/item/weapon/card/id) )
				var/obj/item/weapon/card/id/ID = A
				if(ID.registered_name == oldname)
					ID.registered_name = newname
					ID.update_label()
					if(!search_pda)	break
					search_id = 0

			else if( search_pda && istype(A,/obj/item/device/pda) )
				var/obj/item/device/pda/PDA = A
				if(PDA.owner == oldname)
					PDA.owner = newname
					PDA.update_label()
					if(!search_id)	break
					search_pda = 0

		for(var/datum/mind/T in ticker.minds)
			for(var/datum/objective/obj in T.objectives)
				// Only update if this player is a target
				if(obj.target && obj.target.current && obj.target.current.real_name == name)
					obj.update_explanation_text()

	return 1



//Generalised helper proc for letting mobs rename themselves. Used to be clname() and ainame()

/mob/proc/rename_self(role, allow_numbers=0)
	var/oldname = real_name
	var/newname
	var/loop = 1
	var/safety = 0

	while(loop && safety < 5)
		if(client && client.prefs.custom_names[role] && !safety)
			newname = client.prefs.custom_names[role]
		else
			switch(role)
				if("clown")
					newname = pick(clown_names)
				if("mime")
					newname = pick(mime_names)
				if("ai")
					newname = pick(ai_names)
				else
					return

		for(var/mob/living/M in player_list)
			if(M == src)
				continue
			if(!newname || M.real_name == newname)
				newname = null
				loop++ // name is already taken so we roll again
				break
		loop--
		safety++

	if(isAI(src))
		oldname = null//don't bother with the records update crap
	if(newname)
		fully_replace_character_name(oldname,newname)
		if(isrobot(src))
			var/mob/living/silicon/robot/A = src
			A.custom_name = newname


//Picks a string of symbols to display as the law number for hacked or ion laws
/proc/ionnum()
	return "[pick("!","@","#","$","%","^","&")][pick("!","@","#","$","%","^","&","*")][pick("!","@","#","$","%","^","&","*")][pick("!","@","#","$","%","^","&","*")]"

//Returns a list of unslaved cyborgs
/proc/active_free_borgs()
	. = list()
	for(var/mob/living/silicon/robot/R in living_mob_list)
		if(R.connected_ai)
			continue
		if(R.stat == DEAD)
			continue
		if(R.emagged || R.scrambledcodes || R.syndicate)
			continue
		. += R

//Returns a list of AI's
/proc/active_ais(check_mind=0)
	. = list()
	for(var/mob/living/silicon/ai/A in living_mob_list)
		if(A.stat == DEAD)
			continue
		if(A.control_disabled == 1)
			continue
		if(check_mind)
			if(!A.mind)
				continue
		. += A
	return .

//Find an active ai with the least borgs. VERBOSE PROCNAME HUH!
/proc/select_active_ai_with_fewest_borgs()
	var/mob/living/silicon/ai/selected
	var/list/active = active_ais()
	for(var/mob/living/silicon/ai/A in active)
		if(!selected || (selected.connected_robots.len > A.connected_robots.len))
			selected = A

	return selected

/proc/select_active_free_borg(mob/user)
	var/list/borgs = active_free_borgs()
	if(borgs.len)
		if(user)	. = input(user,"Unshackled cyborg signals detected:", "Cyborg Selection", borgs[1]) in borgs
		else		. = pick(borgs)
	return .

/proc/select_active_ai(mob/user)
	var/list/ais = active_ais()
	if(ais.len)
		if(user)	. = input(user,"AI signals detected:", "AI Selection", ais[1]) in ais
		else		. = pick(ais)
	return .

//Returns a list of all mobs with their name
/proc/getmobs()

	var/list/mobs = sortmobs()
	var/list/names = list()
	var/list/creatures = list()
	var/list/namecounts = list()
	for(var/mob/M in mobs)
		var/name = M.name
		if (name in names)
			namecounts[name]++
			name = "[name] ([namecounts[name]])"
		else
			names.Add(name)
			namecounts[name] = 1
		if (M.real_name && M.real_name != M.name)
			name += " \[[M.real_name]\]"
		if (M.stat == 2)
			if(istype(M, /mob/dead/observer/))
				name += " \[ghost\]"
			else
				name += " \[dead\]"
		creatures[name] = M

	return creatures

//Orders mobs by type then by name
/proc/sortmobs()
	var/list/moblist = list()
	var/list/sortmob = sortNames(mob_list)
	for(var/mob/living/silicon/ai/M in sortmob)
		moblist.Add(M)
	for(var/mob/camera/M in sortmob)
		moblist.Add(M)
	for(var/mob/living/silicon/pai/M in sortmob)
		moblist.Add(M)
	for(var/mob/living/silicon/robot/M in sortmob)
		moblist.Add(M)
	for(var/mob/living/carbon/human/M in sortmob)
		moblist.Add(M)
	for(var/mob/living/carbon/brain/M in sortmob)
		moblist.Add(M)
	for(var/mob/living/carbon/alien/M in sortmob)
		moblist.Add(M)
	for(var/mob/dead/observer/M in sortmob)
		moblist.Add(M)
	for(var/mob/new_player/M in sortmob)
		moblist.Add(M)
	for(var/mob/living/carbon/monkey/M in sortmob)
		moblist.Add(M)
	for(var/mob/living/simple_animal/slime/M in sortmob)
		moblist.Add(M)
	for(var/mob/living/simple_animal/M in sortmob)
		moblist.Add(M)
//	for(var/mob/living/silicon/hivebot/M in world)
//		mob_list.Add(M)
//	for(var/mob/living/silicon/hive_mainframe/M in world)
//		mob_list.Add(M)
	return moblist

//E = MC^2
/proc/convert2energy(M)
	var/E = M*(SPEED_OF_LIGHT_SQ)
	return E

//M = E/C^2
/proc/convert2mass(E)
	var/M = E/(SPEED_OF_LIGHT_SQ)
	return M

/proc/key_name(whom, include_link = null, include_name = 1)
	var/mob/M
	var/client/C
	var/key
	var/ckey

	if(!whom)	return "*null*"
	if(istype(whom, /client))
		C = whom
		M = C.mob
		key = C.key
		ckey = C.ckey
	else if(ismob(whom))
		M = whom
		C = M.client
		key = M.key
		ckey = M.ckey
	else if(istext(whom))
		key = whom
		ckey = ckey(whom)
		C = directory[ckey]
		if(C)
			M = C.mob
	else
		return "*invalid*"

	. = ""

	if(!ckey)
		include_link = 0

	if(key)
		if(C && C.holder && C.holder.fakekey && !include_name)
			if(include_link)
				. += "<a href='?priv_msg=[C.findStealthKey()]'>"
			. += "Administrator"
		else
			if(include_link)
				. += "<a href='?priv_msg=[ckey]'>"
			. += key
		if(!C)
			. += "\[DC\]"

		if(include_link)
			. += "</a>"
	else
		. += "*no key*"

	if(include_name && M)
		if(M.real_name)
			. += "/([M.real_name])"
		else if(M.name)
			. += "/([M.name])"

	return .

/proc/key_name_admin(whom, include_name = 1)
	return key_name(whom, 1, include_name)

/proc/get_mob_by_ckey(key)
	if(!key)
		return
	var/list/mobs = sortmobs()
	for(var/mob/M in mobs)
		if(M.ckey == key)
			return M

// Returns the atom sitting on the turf.
// For example, using this on a disk, which is in a bag, on a mob, will return the mob because it's on the turf.
/proc/get_atom_on_turf(atom/movable/M)
	var/atom/loc = M
	while(loc && loc.loc && !istype(loc.loc, /turf/))
		loc = loc.loc
	return loc

// returns the turf located at the map edge in the specified direction relative to A
// used for mass driver
/proc/get_edge_target_turf(atom/A, direction)
	var/turf/target = locate(A.x, A.y, A.z)
	if(!A || !target)
		return 0
		//since NORTHEAST == NORTH & EAST, etc, doing it this way allows for diagonal mass drivers in the future
		//and isn't really any more complicated

		// Note diagonal directions won't usually be accurate
	if(direction & NORTH)
		target = locate(target.x, world.maxy, target.z)
	if(direction & SOUTH)
		target = locate(target.x, 1, target.z)
	if(direction & EAST)
		target = locate(world.maxx, target.y, target.z)
	if(direction & WEST)
		target = locate(1, target.y, target.z)
	return target

// returns turf relative to A in given direction at set range
// result is bounded to map size
// note range is non-pythagorean
// used for disposal system
/proc/get_ranged_target_turf(atom/A, direction, range)

	var/x = A.x
	var/y = A.y
	if(direction & NORTH)
		y = min(world.maxy, y + range)
	if(direction & SOUTH)
		y = max(1, y - range)
	if(direction & EAST)
		x = min(world.maxx, x + range)
	if(direction & WEST)
		x = max(1, x - range)

	return locate(x,y,A.z)


// returns turf relative to A offset in dx and dy tiles
// bound to map limits
/proc/get_offset_target_turf(atom/A, dx, dy)
	var/x = min(world.maxx, max(1, A.x + dx))
	var/y = min(world.maxy, max(1, A.y + dy))
	return locate(x,y,A.z)

/proc/arctan(x)
	var/y=arcsin(x/sqrt(1+x*x))
	return y


/proc/anim(turf/location,target as mob|obj,a_icon,a_icon_state as text,flick_anim as text,sleeptime = 0,direction as num)
//This proc throws up either an icon or an animation for a specified amount of time.
//The variables should be apparent enough.
	var/atom/movable/overlay/animation = new(location)
	if(direction)
		animation.dir = direction
	animation.icon = a_icon
	animation.layer = target:layer+1
	if(a_icon_state)
		animation.icon_state = a_icon_state
	else
		animation.icon_state = "blank"
		animation.master = target
		flick(flick_anim, animation)
	sleep(max(sleeptime, 15))
	qdel(animation)


/atom/proc/GetAllContents()
	var/list/processing_list = list(src)
	var/list/assembled = list()

	while(processing_list.len)
		var/atom/A = processing_list[1]
		processing_list -= A

		for(var/atom/a in A)
			if(!(a in assembled))
				processing_list |= a

		assembled |= A

	return assembled


/atom/proc/GetTypeInAllContents(typepath)
	var/list/processing_list = list(src)
	var/list/processed = list()

	var/atom/found = null

	while(processing_list.len && found==null)
		var/atom/A = processing_list[1]
		if(istype(A, typepath))
			found = A

		processing_list -= A

		for(var/atom/a in A)
			if(!(a in processed))
				processing_list |= a

		processed |= A

	return found


//Step-towards method of determining whether one atom can see another. Similar to viewers()
/proc/can_see(atom/source, atom/target, length=5) // I couldnt be arsed to do actual raycasting :I This is horribly inaccurate.
	var/turf/current = get_turf(source)
	var/turf/target_turf = get_turf(target)
	var/steps = 0

	while(current != target_turf)
		if(steps > length) return 0
		if(current.opacity) return 0
		for(var/atom/A in current)
			if(A.opacity) return 0
		current = get_step_towards(current, target_turf)
		steps++

	return 1

/proc/is_blocked_turf(turf/T)
	var/cant_pass = 0
	if(T.density) cant_pass = 1
	for(var/atom/A in T)
		if(A.density)//&&A.anchored
			cant_pass = 1
	return cant_pass

/proc/get_step_towards2(atom/ref , atom/trg)
	var/base_dir = get_dir(ref, get_step_towards(ref,trg))
	var/turf/temp = get_step_towards(ref,trg)

	if(is_blocked_turf(temp))
		var/dir_alt1 = turn(base_dir, 90)
		var/dir_alt2 = turn(base_dir, -90)
		var/turf/turf_last1 = temp
		var/turf/turf_last2 = temp
		var/free_tile = null
		var/breakpoint = 0

		while(!free_tile && breakpoint < 10)
			if(!is_blocked_turf(turf_last1))
				free_tile = turf_last1
				break
			if(!is_blocked_turf(turf_last2))
				free_tile = turf_last2
				break
			turf_last1 = get_step(turf_last1,dir_alt1)
			turf_last2 = get_step(turf_last2,dir_alt2)
			breakpoint++

		if(!free_tile) return get_step(ref, base_dir)
		else return get_step_towards(ref,free_tile)

	else return get_step(ref, base_dir)

/proc/do_mob(mob/user , mob/target, time = 30, numticks = 5, uninterruptible = 0) //This is quite an ugly solution but i refuse to use the old request system.
	if(!user || !target)
		return 0
	if(numticks == 0)
		return 0
	var/user_loc = user.loc
	var/target_loc = target.loc
	var/holding = user.get_active_hand()
	var/timefraction = round(time/numticks)
	var/image/progbar
	for(var/i = 1 to numticks)
		if(user.client)
			progbar = make_progress_bar(i, numticks, target)
			user.client.images |= progbar
		sleep(timefraction)
		if(!user || !target)
			if(user && user.client)
				user.client.images -= progbar
			return 0
		if (!uninterruptible && (user.loc != user_loc || target.loc != target_loc || user.get_active_hand() != holding || user.incapacitated() || user.lying ))
			if(user && user.client)
				user.client.images -= progbar
			return 0
		if(user && user.client)
			user.client.images -= progbar
	if(user && user.client)
		user.client.images -= progbar
	return 1

/proc/make_progress_bar(current_number, goal_number, atom/target)
	if(current_number && goal_number && target)
		var/image/progbar
		progbar = image("icon" = 'icons/effects/doafter_icon.dmi', "loc" = target, "icon_state" = "prog_bar_0")
		progbar.icon_state = "prog_bar_[round(((current_number / goal_number) * 100), 10)]"
		progbar.pixel_y = 32
		return progbar

/proc/do_after(mob/user, delay, numticks = 5, needhand = 1, atom/target = null)
	if(!user)
		return 0

	if(numticks == 0)
		return 0

	var/atom/Tloc = null
	if(target)
		Tloc = target.loc

	var/delayfraction = round(delay/numticks)
	var/atom/Uloc = user.loc
	var/holding = user.get_active_hand()
	var/holdingnull = 1 //User is not holding anything
	if(holding)
		holdingnull = 0 //User is holding a tool of some kind
	var/image/progbar
	for (var/i = 1 to numticks)
		if(user.client)
			progbar = make_progress_bar(i, numticks, target)
			if(progbar)
				user.client.images |= progbar
		sleep(delayfraction)
		if(!user || user.stat || user.weakened || user.stunned  || !(user.loc == Uloc))
			if(user && user.client && progbar)
				user.client.images -= progbar
			return 0

		if(Tloc && (!target || Tloc != target.loc)) //Tloc not set when we don't want to track target
			if(user && user.client && progbar)
				user.client.images -= progbar
			return 0 // Target no longer exists or has moved

		if(needhand)
			//This might seem like an odd check, but you can still need a hand even when it's empty
			//i.e the hand is used to insert some item/tool into the construction
			if(!holdingnull)
				if(!holding)
					if(user && user.client && progbar)
						user.client.images -= progbar
					return 0
			if(user.get_active_hand() != holding)
				if(user && user.client && progbar)
					user.client.images -= progbar
				return 0
			if(user && user.client && progbar)
				user.client.images -= progbar
		if(user && user.client && progbar)
			user.client.images -= progbar
	if(user && user.client && progbar)
		user.client.images -= progbar
	return 1

//Takes: Anything that could possibly have variables and a varname to check.
//Returns: 1 if found, 0 if not.
/proc/hasvar(datum/A, varname)
	if(A.vars.Find(lowertext(varname))) return 1
	else return 0

//Returns sortedAreas list if populated
//else populates the list first before returning it
/proc/SortAreas()
	for(var/area/A in world)
		sortedAreas.Add(A)

	sortTim(sortedAreas, /proc/cmp_name_asc)

/area/proc/addSorted()
	sortedAreas.Add(src)
	sortTim(sortedAreas, /proc/cmp_name_asc)

//Takes: Area type as text string or as typepath OR an instance of the area.
//Returns: A list of all areas of that type in the world.
/proc/get_areas(areatype)
	if(!areatype) return null
	if(istext(areatype)) areatype = text2path(areatype)
	if(isarea(areatype))
		var/area/areatemp = areatype
		areatype = areatemp.type

	var/list/areas = new/list()
	for(var/area/N in world)
		if(istype(N, areatype)) areas += N
	return areas

//Takes: Area type as text string or as typepath OR an instance of the area.
//Returns: A list of all turfs in areas of that type of that type in the world.
/proc/get_area_turfs(areatype)
	if(!areatype) return null
	if(istext(areatype)) areatype = text2path(areatype)
	if(isarea(areatype))
		var/area/areatemp = areatype
		areatype = areatemp.type

	var/list/turfs = new/list()
	for(var/area/N in world)
		if(istype(N, areatype))
			for(var/turf/T in N) turfs += T
	return turfs

//Takes: Area type as text string or as typepath OR an instance of the area.
//Returns: A list of all atoms	(objs, turfs, mobs) in areas of that type of that type in the world.
/proc/get_area_all_atoms(areatype)
	if(!areatype) return null
	if(istext(areatype)) areatype = text2path(areatype)
	if(isarea(areatype))
		var/area/areatemp = areatype
		areatype = areatemp.type

	var/list/atoms = new/list()
	for(var/area/N in world)
		if(istype(N, areatype))
			for(var/atom/A in N)
				atoms += A
	return atoms

/datum/coords //Simple datum for storing coordinates.
	var/x_pos = null
	var/y_pos = null
	var/z_pos = null

/proc/DuplicateObject(obj/original, perfectcopy = 0 , sameloc = 0)
	if(!original)
		return null

	var/obj/O = null

	if(sameloc)
		O=new original.type(original.loc)
	else
		O=new original.type(locate(0,0,0))

	if(perfectcopy)
		if((O) && (original))
			for(var/V in original.vars)
				if(!(V in list("type","loc","locs","vars", "parent", "parent_type","verbs","ckey","key")))
					O.vars[V] = original.vars[V]
	return O


/area/proc/copy_contents_to(area/A , platingRequired = 0 )
	//Takes: Area. Optional: If it should copy to areas that don't have plating
	//Returns: Nothing.
	//Notes: Attempts to move the contents of one area to another area.
	//       Movement based on lower left corner. Tiles that do not fit
	//		 into the new area will not be moved.

	if(!A || !src) return 0

	var/list/turfs_src = get_area_turfs(src.type)
	var/list/turfs_trg = get_area_turfs(A.type)

	var/src_min_x = 0
	var/src_min_y = 0
	for (var/turf/T in turfs_src)
		if(T.x < src_min_x || !src_min_x) src_min_x	= T.x
		if(T.y < src_min_y || !src_min_y) src_min_y	= T.y

	var/trg_min_x = 0
	var/trg_min_y = 0
	for (var/turf/T in turfs_trg)
		if(T.x < trg_min_x || !trg_min_x) trg_min_x	= T.x
		if(T.y < trg_min_y || !trg_min_y) trg_min_y	= T.y

	var/list/refined_src = new/list()
	for(var/turf/T in turfs_src)
		refined_src += T
		refined_src[T] = new/datum/coords
		var/datum/coords/C = refined_src[T]
		C.x_pos = (T.x - src_min_x)
		C.y_pos = (T.y - src_min_y)

	var/list/refined_trg = new/list()
	for(var/turf/T in turfs_trg)
		refined_trg += T
		refined_trg[T] = new/datum/coords
		var/datum/coords/C = refined_trg[T]
		C.x_pos = (T.x - trg_min_x)
		C.y_pos = (T.y - trg_min_y)

	var/list/toupdate = new/list()

	var/copiedobjs = list()


	moving:
		for (var/turf/T in refined_src)
			var/datum/coords/C_src = refined_src[T]
			for (var/turf/B in refined_trg)
				var/datum/coords/C_trg = refined_trg[B]
				if(C_src.x_pos == C_trg.x_pos && C_src.y_pos == C_trg.y_pos)

					var/old_dir1 = T.dir
					var/old_icon_state1 = T.icon_state
					var/old_icon1 = T.icon

					if(platingRequired)
						if(istype(B, /turf/space))
							continue moving

					var/turf/X = new T.type(B)
					X.dir = old_dir1
					X.icon_state = old_icon_state1
					X.icon = old_icon1 //Shuttle floors are in shuttle.dmi while the defaults are floors.dmi


					var/list/objs = new/list()
					var/list/newobjs = new/list()
					var/list/mobs = new/list()
					var/list/newmobs = new/list()

					for(var/obj/O in T)

						if(!istype(O,/obj))
							continue

						objs += O


					for(var/obj/O in objs)
						newobjs += DuplicateObject(O , 1)


					for(var/obj/O in newobjs)
						O.loc = X

					for(var/mob/M in T)
						if(!M.move_on_shuttle)
							continue
						mobs += M

					for(var/mob/M in mobs)
						newmobs += DuplicateObject(M , 1)

					for(var/mob/M in newmobs)
						M.loc = X

					copiedobjs += newobjs
					copiedobjs += newmobs



					for(var/V in T.vars)
						if(!(V in list("type","loc","locs","vars", "parent", "parent_type","verbs","ckey","key","x","y","z","contents", "luminosity")))
							X.vars[V] = T.vars[V]

//					var/area/AR = X.loc

//					if(AR.lighting_use_dynamic)
//						X.opacity = !X.opacity
//						X.sd_SetOpacity(!X.opacity)			//TODO: rewrite this code so it's not messed by lighting ~Carn

					toupdate += X

					refined_src -= T
					refined_trg -= B
					continue moving


	if(toupdate.len)
		for(var/turf/simulated/T1 in toupdate)
			T1.CalculateAdjacentTurfs()
			SSair.add_to_active(T1,1)


	return copiedobjs



/proc/get_cardinal_dir(atom/A, atom/B)
	var/dx = abs(B.x - A.x)
	var/dy = abs(B.y - A.y)
	return get_dir(A, B) & (rand() * (dx+dy) < dy ? 3 : 12)

//chances are 1:value. anyprob(1) will always return true
/proc/anyprob(value)
	return (rand(1,value)==value)

/proc/view_or_range(distance = world.view , center = usr , type)
	switch(type)
		if("view")
			. = view(distance,center)
		if("range")
			. = range(distance,center)
	return

/proc/oview_or_orange(distance = world.view , center = usr , type)
	switch(type)
		if("view")
			. = oview(distance,center)
		if("range")
			. = orange(distance,center)
	return

/proc/parse_zone(zone)
	if(zone == "r_hand") return "right hand"
	else if (zone == "l_hand") return "left hand"
	else if (zone == "l_arm") return "left arm"
	else if (zone == "r_arm") return "right arm"
	else if (zone == "l_leg") return "left leg"
	else if (zone == "r_leg") return "right leg"
	else if (zone == "l_foot") return "left foot"
	else if (zone == "r_foot") return "right foot"
	else return zone


//Gets the turf this atom inhabits

/proc/get_turf(atom/A)
	if (!istype(A))
		return
	for(A, A && !isturf(A), A=A.loc); //semicolon is for the empty statement
	return A


//Gets the turf this atom's *ICON* appears to inhabit
//Uses half the width/height respectively to work out
//A minimum pixel amt this icon needs to be pixel'd by
//to be considered to be in another turf

//division = world.icon_size - icon-width/2; DX = pixel_x/division
//division = world.icon_size - icon-height/2; DY = pixel_y/division

//Eg: Humans
//32 - 16; 16/16 = 1, DX = 1
//32 - 16; 15/16 = 0.9375 = 0 when round()'d, DX = 0

//NOTE: if your atom has non-standard bounds then this proc
//will handle it, but it'll be a bit slower.

/proc/get_turf_pixel(atom/movable/AM)
	if(istype(AM))
		var/rough_x = 0
		var/rough_y = 0
		var/final_x = 0
		var/final_y = 0

		//Assume standards
		var/i_width = world.icon_size
		var/i_height = world.icon_size

		//Handle snowflake objects only if necessary
		if(AM.bound_height != world.icon_size || AM.bound_width != world.icon_size)
			var/icon/AMicon = icon(AM.icon, AM.icon_state)
			i_width = AMicon.Width()
			i_height = AMicon.Height()
			qdel(AMicon)

		//Find a value to divide pixel_ by
		var/n_width = (world.icon_size - (i_width/2))
		var/n_height = (world.icon_size - (i_height/2))

		//DY and DX
		if(n_width)
			rough_x = round(AM.pixel_x/n_width)
		if(n_height)
			rough_y = round(AM.pixel_y/n_height)

		//Find coordinates
		final_x = AM.x + rough_x
		final_y = AM.y + rough_y

		if(final_x || final_y)
			return locate(final_x, final_y, AM.z)

//Finds the distance between two atoms, in pixels
//centered = 0 counts from turf edge to edge
//centered = 1 counts from turf center to turf center
//of course mathematically this is just adding world.icon_size on again
/proc/getPixelDistance(atom/A, atom/B, centered = 1)
	if(!istype(A)||!istype(B))
		return 0
	. = bounds_dist(A, B) + sqrt((((A.pixel_x+B.pixel_x)**2) + ((A.pixel_y+B.pixel_y)**2)))
	if(centered)
		. += world.icon_size

/proc/get(atom/loc, type)
	while(loc)
		if(istype(loc, type))
			return loc
		loc = loc.loc
	return null

//Quick type checks for some tools
var/global/list/common_tools = list(
/obj/item/stack/cable_coil,
/obj/item/weapon/wrench,
/obj/item/weapon/weldingtool,
/obj/item/weapon/screwdriver,
/obj/item/weapon/wirecutters,
/obj/item/device/multitool,
/obj/item/weapon/crowbar)

/proc/istool(O)
	if(O && is_type_in_list(O, common_tools))
		return 1
	return 0

<<<<<<< HEAD
//Is this even used for anything besides balloons? Yes I took out the W:lit stuff because : really shouldnt be used.
/proc/is_sharp(obj/item/W)		// For the record, WHAT THE HELL IS THIS METHOD OF DOING IT?
	var/list/sharp_things_1 = list(\
	/obj/item/weapon/circular_saw,\
	/obj/item/weapon/shovel,\
	/obj/item/weapon/shard,\
	/obj/item/weapon/broken_bottle,\
	/obj/item/weapon/twohanded/fireaxe,\
	/obj/item/weapon/hatchet,\
	/obj/item/weapon/throwing_star,\
	/obj/item/clothing/glasses/sunglasses/garb,\
	/obj/item/clothing/glasses/sunglasses/gar,\
	/obj/item/clothing/glasses/hud/security/sunglasses/gars,\
	/obj/item/clothing/glasses/meson/gar,\
	/obj/item/weapon/twohanded/spear,\
	/obj/item/weapon/melee/energy/sword/cyborg/saw)

	//Because is_sharp is used for food or something.
	var/list/sharp_things_2 = list(\
	/obj/item/weapon/kitchen/knife,\
	/obj/item/weapon/scalpel)

	if(is_type_in_list(W,sharp_things_1))
		return 1

	if(is_type_in_list(W,sharp_things_2))
		return 2 //cutting food

	if(istype(W, /obj/item/weapon/melee/energy))
		var/obj/item/weapon/melee/energy/E = W
		if(E.active)
			return 1
		else
			return 0
=======
/proc/is_hot(obj/item/W)
	if(istype(W, /obj/item/weapon/weldingtool))
		var/obj/item/weapon/weldingtool/O = W
		if(O.isOn())
			return 3800
		else
			return 0
	if(istype(W, /obj/item/weapon/lighter))
		var/obj/item/weapon/lighter/O = W
		if(O.lit)
			return 1500
		else
			return 0
	if(istype(W, /obj/item/weapon/match))
		var/obj/item/weapon/match/O = W
		if(O.lit == 1)
			return 1000
		else
			return 0
	if(istype(W, /obj/item/clothing/mask/cigarette))
		var/obj/item/clothing/mask/cigarette/O = W
		if(O.lit)
			return 1000
		else
			return 0
	if(istype(W, /obj/item/candle))
		var/obj/item/candle/O = W
		if(O.lit)
			return 1000
		else
			return 0
	if(istype(W, /obj/item/device/flashlight/flare))
		var/obj/item/device/flashlight/flare/O = W
		if(O.on)
			return 1000
		else
			return 0
	if(istype(W, /obj/item/weapon/gun/energy/plasmacutter))
		return 3800
	if(istype(W, /obj/item/weapon/melee/energy))
		var/obj/item/weapon/melee/energy/O = W
		if(O.active)
			return 3500
		else
			return 0
	if(istype(W, /obj/item/device/assembly/igniter))
		return 1000
	else
		return 0
>>>>>>> deb60ae3

/proc/is_pointed(obj/item/W)
	if(istype(W, /obj/item/weapon/pen))
		return 1
	if(istype(W, /obj/item/weapon/screwdriver))
		return 1
	if(istype(W, /obj/item/weapon/reagent_containers/syringe))
		return 1
	if(istype(W, /obj/item/weapon/kitchen/fork))
		return 1
	else
		return 0

//For objects that should embed, but make no sense being is_sharp or is_pointed()
//e.g: rods
/proc/can_embed(obj/item/W)
	if(W.is_sharp())
		return 1
	if(is_pointed(W))
		return 1

	var/list/embed_items = list(\
	/obj/item/stack/rods,\
	)

	if(is_type_in_list(W, embed_items))
		return 1


/*
Checks if that loc and dir has a item on the wall
*/
var/list/WALLITEMS = list(
	/obj/machinery/power/apc, /obj/machinery/alarm, /obj/item/device/radio/intercom,
	/obj/structure/extinguisher_cabinet, /obj/structure/reagent_dispensers/peppertank,
	/obj/machinery/status_display, /obj/machinery/requests_console, /obj/machinery/light_switch, /obj/structure/sign,
	/obj/machinery/newscaster, /obj/machinery/firealarm, /obj/structure/noticeboard, /obj/machinery/button,
	/obj/machinery/computer/security/telescreen, /obj/machinery/embedded_controller/radio/simple_vent_controller,
	/obj/item/weapon/storage/secure/safe, /obj/machinery/door_timer, /obj/machinery/flasher, /obj/machinery/keycard_auth,
	/obj/structure/mirror, /obj/structure/fireaxecabinet, /obj/machinery/computer/security/telescreen/entertainment
	)

var/list/WALLITEMS_EXTERNAL = list(
	/obj/machinery/camera, /obj/machinery/camera_assembly,
	/obj/machinery/light_construct, /obj/machinery/light)

var/list/WALLITEMS_INVERSE = list(
	/obj/machinery/light_construct, /obj/machinery/light)


/proc/gotwallitem(loc, dir, var/check_external = 0)
	var/locdir = get_step(loc, dir)
	for(var/obj/O in loc)
		if(is_type_in_list(O, WALLITEMS) && check_external != 2)
			//Direction works sometimes
			if(is_type_in_list(O, WALLITEMS_INVERSE))
				if(O.dir == turn(dir, 180))
					return 1
			else if(O.dir == dir)
				return 1

			//Some stuff doesn't use dir properly, so we need to check pixel instead
			//That's exactly what get_turf_pixel() does
			if(get_turf_pixel(O) == locdir)
				return 1

		if(is_type_in_list(O, WALLITEMS_EXTERNAL) && check_external)
			if(is_type_in_list(O, WALLITEMS_INVERSE))
				if(O.dir == turn(dir, 180))
					return 1
			else if(O.dir == dir)
				return 1

	//Some stuff is placed directly on the wallturf (signs)
	for(var/obj/O in locdir)
		if(is_type_in_list(O, WALLITEMS) && check_external != 2)
			if(O.pixel_x == 0 && O.pixel_y == 0)
				return 1
	return 0

/proc/format_text(text)
	return replacetext(replacetext(text,"\proper ",""),"\improper ","")

/obj/proc/atmosanalyzer_scan(datum/gas_mixture/air_contents, mob/user, obj/target = src)
	var/obj/icon = target
	user.visible_message("[user] has used the analyzer on \icon[icon] [target].", "<span class='notice'>You use the analyzer on \icon[icon] [target].</span>")
	var/pressure = air_contents.return_pressure()
	var/total_moles = air_contents.total_moles()

	user << "<span class='notice'>Results of analysis of \icon[icon] [target].</span>"
	if(total_moles>0)
		var/o2_concentration = air_contents.oxygen/total_moles
		var/n2_concentration = air_contents.nitrogen/total_moles
		var/co2_concentration = air_contents.carbon_dioxide/total_moles
		var/plasma_concentration = air_contents.toxins/total_moles

		var/unknown_concentration =  1-(o2_concentration+n2_concentration+co2_concentration+plasma_concentration)

		user << "<span class='notice'>Pressure: [round(pressure,0.1)] kPa</span>"
		user << "<span class='notice'>Nitrogen: [round(n2_concentration*100)] %</span>"
		user << "<span class='notice'>Oxygen: [round(o2_concentration*100)] %</span>"
		user << "<span class='notice'>CO2: [round(co2_concentration*100)] %</span>"
		user << "<span class='notice'>Plasma: [round(plasma_concentration*100)] %</span>"
		if(unknown_concentration>0.01)
			user << "<span class='danger'>Unknown: [round(unknown_concentration*100)] %</span>"
		user << "<span class='notice'>Temperature: [round(air_contents.temperature-T0C)] &deg;C</span>"
	else
		user << "<span class='notice'>[target] is empty!</span>"
	return

/proc/check_target_facings(mob/living/initator, mob/living/target)
	/*This can be used to add additional effects on interactions between mobs depending on how the mobs are facing each other, such as adding a crit damage to blows to the back of a guy's head.
	Given how click code currently works (Nov '13), the initiating mob will be facing the target mob most of the time
	That said, this proc should not be used if the change facing proc of the click code is overriden at the same time*/
	if(!ismob(target) || target.lying)
	//Make sure we are not doing this for things that can't have a logical direction to the players given that the target would be on their side
		return FACING_FAILED
	if(initator.dir == target.dir) //mobs are facing the same direction
		return FACING_SAME_DIR
	if(is_A_facing_B(initator,target) && is_A_facing_B(target,initator)) //mobs are facing each other
		return FACING_EACHOTHER
	if(initator.dir + 2 == target.dir || initator.dir - 2 == target.dir || initator.dir + 6 == target.dir || initator.dir - 6 == target.dir) //Initating mob is looking at the target, while the target mob is looking in a direction perpendicular to the 1st
		return FACING_INIT_FACING_TARGET_TARGET_FACING_PERPENDICULAR

/proc/random_step(atom/movable/AM, steps, chance)
	var/initial_chance = chance
	while(steps > 0)
		if(prob(chance))
			step(AM, pick(alldirs))
		chance = max(chance - (initial_chance / steps), 0)
		steps--

/proc/living_player_count()
	var/living_player_count = 0
	for(var/mob in player_list)
		if(mob in living_mob_list)
			living_player_count += 1
	return living_player_count

/proc/randomColor(mode = 0)	//if 1 it doesn't pick white, black or gray
	switch(mode)
		if(0)
			return pick("white","black","gray","red","green","blue","brown","yellow","orange","darkred",
						"crimson","lime","darkgreen","cyan","navy","teal","purple","indigo")
		if(1)
			return pick("red","green","blue","brown","yellow","orange","darkred","crimson",
						"lime","darkgreen","cyan","navy","teal","purple","indigo")
		else
			return "white"


/proc/screen_loc2turf(scr_loc, turf/origin)
	var/tX = text2list(scr_loc, ",")
	var/tY = text2list(tX[2], ":")
	var/tZ = origin.z
	tY = tY[1]
	tX = text2list(tX[1], ":")
	tX = tX[1]
	tX = max(1, min(world.maxx, origin.x + (text2num(tX) - (world.view + 1))))
	tY = max(1, min(world.maxy, origin.y + (text2num(tY) - (world.view + 1))))
	return locate(tX, tY, tZ)

/proc/IsValidSrc(A)
	if(istype(A, /datum))
		var/datum/B = A
		return !B.gc_destroyed
	if(istype(A, /client))
		return 1
	return 0



//Get the dir to the RIGHT of dir if they were on a clock
//NORTH --> NORTHEAST
/proc/get_clockwise_dir(dir)
	. = angle2dir(dir2angle(dir)+45)

//Get the dir to the LEFT of dir if they were on a clock
//NORTH --> NORTHWEST
/proc/get_anticlockwise_dir(dir)
	. = angle2dir(dir2angle(dir)-45)


//Compare A's dir, the clockwise dir of A and the anticlockwise dir of A
//To the opposite dir of the dir returned by get_dir(B,A)
//If one of them is a match, then A is facing B
/proc/is_A_facing_B(atom/A,atom/B)
	if(!istype(A) || !istype(B))
		return 0
	if(istype(A, /mob/living))
		var/mob/living/LA = A
		if(LA.lying)
			return 0
	var/goal_dir = angle2dir(dir2angle(get_dir(B,A)+180))
	var/clockwise_A_dir = get_clockwise_dir(A.dir)
	var/anticlockwise_A_dir = get_anticlockwise_dir(B.dir)

	if(A.dir == goal_dir || clockwise_A_dir == goal_dir || anticlockwise_A_dir == goal_dir)
		return 1
	return 0


/*
rough example of the "cone" made by the 3 dirs checked

 B
  \
   \
    >
      <
       \
        \
B --><-- A
        /
       /
      <
     >
    /
   /
 B

*/


//This is just so you can stop an orbit.
//orbit() can run without it (swap orbiting for A)
//but then you can never stop it and that's just silly.
/atom/movable/var/atom/orbiting = null
//we raise this each time orbit is called to prevent mutiple calls in a short time frame from breaking things
/atom/movable/var/orbitid = 0

/atom/movable/proc/orbit(atom/A, radius = 10, clockwise = 1, angle_increment = 15, lockinorbit = 0)
	if(!istype(A))
		return
	orbitid++
	var/myid = orbitid
	if (orbiting)
		stop_orbit()
		//sadly this is the only way to ensure the original orbit proc stops and resets the atom's transform.
		sleep(1)
		if (orbiting || !istype(A) || orbitid != myid) //post sleep re-check
			return
	orbiting = A
	var/lastloc = loc
	var/angle = 0
	var/matrix/initial_transform = matrix(transform)
	spawn
		while(orbiting && orbiting.loc && orbitid == myid && (!lockinorbit || loc == lastloc))
			loc = get_turf(orbiting.loc)
			lastloc = loc
			angle += angle_increment

			var/matrix/shift = matrix(initial_transform)
			shift.Translate(radius,0)
			if(clockwise)
				shift.Turn(angle)
			else
				shift.Turn(-angle)
			animate(src,transform = shift,2)

			sleep(0.6) //the effect breaks above 0.6 delay
		animate(src,transform = initial_transform,2)


/atom/movable/proc/stop_orbit()
	if(orbiting)
		loc = get_turf(orbiting)
		orbiting = null


//Center's an image.
//Requires:
//The Image
//The x dimension of the icon file used in the image
//The y dimension of the icon file used in the image
// eg: center_image(I, 32,32)
// eg2: center_image(I, 96,96)

/proc/center_image(var/image/I, x_dimension = 0, y_dimension = 0)
	if(!I)
		return

	if(!x_dimension || !y_dimension)
		return

	//Get out of here, punk ass kids calling procs needlessly
	if((x_dimension == world.icon_size) && (y_dimension == world.icon_size))
		return I

	//Offset the image so that it's bottom left corner is shifted this many pixels
	//This makes it infinitely easier to draw larger inhands/images larger than world.iconsize
	//but still use them in game
	var/x_offset = -((x_dimension/world.icon_size)-1)*(world.icon_size*0.5)
	var/y_offset = -((y_dimension/world.icon_size)-1)*(world.icon_size*0.5)

	//Correct values under world.icon_size
	if(x_dimension < world.icon_size)
		x_offset *= -1
	if(y_dimension < world.icon_size)
		y_offset *= -1

	I.pixel_x = x_offset
	I.pixel_y = y_offset

	return I
<|MERGE_RESOLUTION|>--- conflicted
+++ resolved
@@ -1,1501 +1,1414 @@
-//This file was auto-corrected by findeclaration.exe on 25.5.2012 20:42:31
-
-/*
- * A large number of misc global procs.
- */
-
-//Inverts the colour of an HTML string
-/proc/invertHTML(HTMLstring)
-
-	if (!( istext(HTMLstring) ))
-		CRASH("Given non-text argument!")
-		return
-	else
-		if (length(HTMLstring) != 7)
-			CRASH("Given non-HTML argument!")
-			return
-	var/textr = copytext(HTMLstring, 2, 4)
-	var/textg = copytext(HTMLstring, 4, 6)
-	var/textb = copytext(HTMLstring, 6, 8)
-	var/r = hex2num(textr)
-	var/g = hex2num(textg)
-	var/b = hex2num(textb)
-	textr = num2hex(255 - r, 2)
-	textg = num2hex(255 - g, 2)
-	textb = num2hex(255 - b, 2)
-	return text("#[][][]", textr, textg, textb)
-	return
-
-//Returns the middle-most value
-/proc/dd_range(low, high, num)
-	return max(low,min(high,num))
-
-
-/proc/Get_Angle(atom/movable/start,atom/movable/end)//For beams.
-	if(!start || !end) return 0
-	var/dy
-	var/dx
-	dy=(32*end.y+end.pixel_y)-(32*start.y+start.pixel_y)
-	dx=(32*end.x+end.pixel_x)-(32*start.x+start.pixel_x)
-	if(!dy)
-		return (dx>=0)?90:270
-	.=arctan(dx/dy)
-	if(dy<0)
-		.+=180
-	else if(dx<0)
-		.+=360
-
-//Returns location. Returns null if no location was found.
-/proc/get_teleport_loc(turf/location,mob/target,distance = 1, density = 0, errorx = 0, errory = 0, eoffsetx = 0, eoffsety = 0)
-/*
-Location where the teleport begins, target that will teleport, distance to go, density checking 0/1(yes/no).
-Random error in tile placement x, error in tile placement y, and block offset.
-Block offset tells the proc how to place the box. Behind teleport location, relative to starting location, forward, etc.
-Negative values for offset are accepted, think of it in relation to North, -x is west, -y is south. Error defaults to positive.
-Turf and target are seperate in case you want to teleport some distance from a turf the target is not standing on or something.
-*/
-
-	var/dirx = 0//Generic location finding variable.
-	var/diry = 0
-
-	var/xoffset = 0//Generic counter for offset location.
-	var/yoffset = 0
-
-	var/b1xerror = 0//Generic placing for point A in box. The lower left.
-	var/b1yerror = 0
-	var/b2xerror = 0//Generic placing for point B in box. The upper right.
-	var/b2yerror = 0
-
-	errorx = abs(errorx)//Error should never be negative.
-	errory = abs(errory)
-	//var/errorxy = round((errorx+errory)/2)//Used for diagonal boxes.
-
-	switch(target.dir)//This can be done through equations but switch is the simpler method. And works fast to boot.
-	//Directs on what values need modifying.
-		if(1)//North
-			diry+=distance
-			yoffset+=eoffsety
-			xoffset+=eoffsetx
-			b1xerror-=errorx
-			b1yerror-=errory
-			b2xerror+=errorx
-			b2yerror+=errory
-		if(2)//South
-			diry-=distance
-			yoffset-=eoffsety
-			xoffset+=eoffsetx
-			b1xerror-=errorx
-			b1yerror-=errory
-			b2xerror+=errorx
-			b2yerror+=errory
-		if(4)//East
-			dirx+=distance
-			yoffset+=eoffsetx//Flipped.
-			xoffset+=eoffsety
-			b1xerror-=errory//Flipped.
-			b1yerror-=errorx
-			b2xerror+=errory
-			b2yerror+=errorx
-		if(8)//West
-			dirx-=distance
-			yoffset-=eoffsetx//Flipped.
-			xoffset+=eoffsety
-			b1xerror-=errory//Flipped.
-			b1yerror-=errorx
-			b2xerror+=errory
-			b2yerror+=errorx
-
-	var/turf/destination=locate(location.x+dirx,location.y+diry,location.z)
-
-	if(destination)//If there is a destination.
-		if(errorx||errory)//If errorx or y were specified.
-			var/destination_list[] = list()//To add turfs to list.
-			//destination_list = new()
-			/*This will draw a block around the target turf, given what the error is.
-			Specifying the values above will basically draw a different sort of block.
-			If the values are the same, it will be a square. If they are different, it will be a rectengle.
-			In either case, it will center based on offset. Offset is position from center.
-			Offset always calculates in relation to direction faced. In other words, depending on the direction of the teleport,
-			the offset should remain positioned in relation to destination.*/
-
-			var/turf/center = locate((destination.x+xoffset),(destination.y+yoffset),location.z)//So now, find the new center.
-
-			//Now to find a box from center location and make that our destination.
-			for(var/turf/T in block(locate(center.x+b1xerror,center.y+b1yerror,location.z), locate(center.x+b2xerror,center.y+b2yerror,location.z) ))
-				if(density&&T.density)	continue//If density was specified.
-				if(T.x>world.maxx || T.x<1)	continue//Don't want them to teleport off the map.
-				if(T.y>world.maxy || T.y<1)	continue
-				destination_list += T
-			if(destination_list.len)
-				destination = pick(destination_list)
-			else	return
-
-		else//Same deal here.
-			if(density&&destination.density)	return
-			if(destination.x>world.maxx || destination.x<1)	return
-			if(destination.y>world.maxy || destination.y<1)	return
-	else	return
-
-	return destination
-
-/proc/getline(atom/M,atom/N)//Ultra-Fast Bresenham Line-Drawing Algorithm
-	var/px=M.x		//starting x
-	var/py=M.y
-	var/line[] = list(locate(px,py,M.z))
-	var/dx=N.x-px	//x distance
-	var/dy=N.y-py
-	var/dxabs=abs(dx)//Absolute value of x distance
-	var/dyabs=abs(dy)
-	var/sdx=sign(dx)	//Sign of x distance (+ or -)
-	var/sdy=sign(dy)
-	var/x=dxabs>>1	//Counters for steps taken, setting to distance/2
-	var/y=dyabs>>1	//Bit-shifting makes me l33t.  It also makes getline() unnessecarrily fast.
-	var/j			//Generic integer for counting
-	if(dxabs>=dyabs)	//x distance is greater than y
-		for(j=0;j<dxabs;j++)//It'll take dxabs steps to get there
-			y+=dyabs
-			if(y>=dxabs)	//Every dyabs steps, step once in y direction
-				y-=dxabs
-				py+=sdy
-			px+=sdx		//Step on in x direction
-			line+=locate(px,py,M.z)//Add the turf to the list
-	else
-		for(j=0;j<dyabs;j++)
-			x+=dxabs
-			if(x>=dyabs)
-				x-=dyabs
-				px+=sdx
-			py+=sdy
-			line+=locate(px,py,M.z)
-	return line
-
-//Returns whether or not a player is a guest using their ckey as an input
-/proc/IsGuestKey(key)
-	if (findtext(key, "Guest-", 1, 7) != 1) //was findtextEx
-		return 0
-
-	var/i, ch, len = length(key)
-
-	for (i = 7, i <= len, ++i)
-		ch = text2ascii(key, i)
-		if (ch < 48 || ch > 57)
-			return 0
-	return 1
-
-//Ensure the frequency is within bounds of what it should be sending/recieving at
-/proc/sanitize_frequency(f)
-	f = round(f)
-	f = max(1441, f) // 144.1
-	f = min(1489, f) // 148.9
-	if ((f % 2) == 0) //Ensure the last digit is an odd number
-		f += 1
-	return f
-
-//Turns 1479 into 147.9
-/proc/format_frequency(f)
-	f = text2num(f)
-	return "[round(f / 10)].[f % 10]"
-
-
-
-//This will update a mob's name, real_name, mind.name, data_core records, pda, id and traitor text
-//Calling this proc without an oldname will only update the mob and skip updating the pda, id and records ~Carn
-/mob/proc/fully_replace_character_name(oldname,newname)
-	if(!newname)	return 0
-	real_name = newname
-	name = newname
-	if(mind)
-		mind.name = newname
-	if(istype(src, /mob/living/carbon))
-		var/mob/living/carbon/C = src
-		if(C.dna)
-			C.dna.real_name = real_name
-
-	if(isAI(src))
-		var/mob/living/silicon/ai/AI = src
-		if(oldname != real_name)
-			if(AI.eyeobj)
-				AI.eyeobj.name = "[newname] (AI Eye)"
-
-			// Set ai pda name
-			if(AI.aiPDA)
-				AI.aiPDA.owner = newname
-				AI.aiPDA.name = newname + " (" + AI.aiPDA.ownjob + ")"
-
-			// Notify Cyborgs
-			for(var/mob/living/silicon/robot/Slave in AI.connected_robots)
-				Slave.show_laws()
-
-	if(isrobot(src))
-		var/mob/living/silicon/robot/R = src
-		if(oldname != real_name)
-			R.notify_ai(3, oldname, newname)
-		if(R.camera)
-			R.camera.c_tag = real_name
-
-	if(oldname)
-		//update the datacore records! This is goig to be a bit costly.
-		for(var/list/L in list(data_core.general,data_core.medical,data_core.security,data_core.locked))
-			var/datum/data/record/R = find_record("name", oldname, L)
-			if(R)	R.fields["name"] = newname
-
-		//update our pda and id if we have them on our person
-		var/list/searching = GetAllContents()
-		var/search_id = 1
-		var/search_pda = 1
-
-		for(var/A in searching)
-			if( search_id && istype(A,/obj/item/weapon/card/id) )
-				var/obj/item/weapon/card/id/ID = A
-				if(ID.registered_name == oldname)
-					ID.registered_name = newname
-					ID.update_label()
-					if(!search_pda)	break
-					search_id = 0
-
-			else if( search_pda && istype(A,/obj/item/device/pda) )
-				var/obj/item/device/pda/PDA = A
-				if(PDA.owner == oldname)
-					PDA.owner = newname
-					PDA.update_label()
-					if(!search_id)	break
-					search_pda = 0
-
-		for(var/datum/mind/T in ticker.minds)
-			for(var/datum/objective/obj in T.objectives)
-				// Only update if this player is a target
-				if(obj.target && obj.target.current && obj.target.current.real_name == name)
-					obj.update_explanation_text()
-
-	return 1
-
-
-
-//Generalised helper proc for letting mobs rename themselves. Used to be clname() and ainame()
-
-/mob/proc/rename_self(role, allow_numbers=0)
-	var/oldname = real_name
-	var/newname
-	var/loop = 1
-	var/safety = 0
-
-	while(loop && safety < 5)
-		if(client && client.prefs.custom_names[role] && !safety)
-			newname = client.prefs.custom_names[role]
-		else
-			switch(role)
-				if("clown")
-					newname = pick(clown_names)
-				if("mime")
-					newname = pick(mime_names)
-				if("ai")
-					newname = pick(ai_names)
-				else
-					return
-
-		for(var/mob/living/M in player_list)
-			if(M == src)
-				continue
-			if(!newname || M.real_name == newname)
-				newname = null
-				loop++ // name is already taken so we roll again
-				break
-		loop--
-		safety++
-
-	if(isAI(src))
-		oldname = null//don't bother with the records update crap
-	if(newname)
-		fully_replace_character_name(oldname,newname)
-		if(isrobot(src))
-			var/mob/living/silicon/robot/A = src
-			A.custom_name = newname
-
-
-//Picks a string of symbols to display as the law number for hacked or ion laws
-/proc/ionnum()
-	return "[pick("!","@","#","$","%","^","&")][pick("!","@","#","$","%","^","&","*")][pick("!","@","#","$","%","^","&","*")][pick("!","@","#","$","%","^","&","*")]"
-
-//Returns a list of unslaved cyborgs
-/proc/active_free_borgs()
-	. = list()
-	for(var/mob/living/silicon/robot/R in living_mob_list)
-		if(R.connected_ai)
-			continue
-		if(R.stat == DEAD)
-			continue
-		if(R.emagged || R.scrambledcodes || R.syndicate)
-			continue
-		. += R
-
-//Returns a list of AI's
-/proc/active_ais(check_mind=0)
-	. = list()
-	for(var/mob/living/silicon/ai/A in living_mob_list)
-		if(A.stat == DEAD)
-			continue
-		if(A.control_disabled == 1)
-			continue
-		if(check_mind)
-			if(!A.mind)
-				continue
-		. += A
-	return .
-
-//Find an active ai with the least borgs. VERBOSE PROCNAME HUH!
-/proc/select_active_ai_with_fewest_borgs()
-	var/mob/living/silicon/ai/selected
-	var/list/active = active_ais()
-	for(var/mob/living/silicon/ai/A in active)
-		if(!selected || (selected.connected_robots.len > A.connected_robots.len))
-			selected = A
-
-	return selected
-
-/proc/select_active_free_borg(mob/user)
-	var/list/borgs = active_free_borgs()
-	if(borgs.len)
-		if(user)	. = input(user,"Unshackled cyborg signals detected:", "Cyborg Selection", borgs[1]) in borgs
-		else		. = pick(borgs)
-	return .
-
-/proc/select_active_ai(mob/user)
-	var/list/ais = active_ais()
-	if(ais.len)
-		if(user)	. = input(user,"AI signals detected:", "AI Selection", ais[1]) in ais
-		else		. = pick(ais)
-	return .
-
-//Returns a list of all mobs with their name
-/proc/getmobs()
-
-	var/list/mobs = sortmobs()
-	var/list/names = list()
-	var/list/creatures = list()
-	var/list/namecounts = list()
-	for(var/mob/M in mobs)
-		var/name = M.name
-		if (name in names)
-			namecounts[name]++
-			name = "[name] ([namecounts[name]])"
-		else
-			names.Add(name)
-			namecounts[name] = 1
-		if (M.real_name && M.real_name != M.name)
-			name += " \[[M.real_name]\]"
-		if (M.stat == 2)
-			if(istype(M, /mob/dead/observer/))
-				name += " \[ghost\]"
-			else
-				name += " \[dead\]"
-		creatures[name] = M
-
-	return creatures
-
-//Orders mobs by type then by name
-/proc/sortmobs()
-	var/list/moblist = list()
-	var/list/sortmob = sortNames(mob_list)
-	for(var/mob/living/silicon/ai/M in sortmob)
-		moblist.Add(M)
-	for(var/mob/camera/M in sortmob)
-		moblist.Add(M)
-	for(var/mob/living/silicon/pai/M in sortmob)
-		moblist.Add(M)
-	for(var/mob/living/silicon/robot/M in sortmob)
-		moblist.Add(M)
-	for(var/mob/living/carbon/human/M in sortmob)
-		moblist.Add(M)
-	for(var/mob/living/carbon/brain/M in sortmob)
-		moblist.Add(M)
-	for(var/mob/living/carbon/alien/M in sortmob)
-		moblist.Add(M)
-	for(var/mob/dead/observer/M in sortmob)
-		moblist.Add(M)
-	for(var/mob/new_player/M in sortmob)
-		moblist.Add(M)
-	for(var/mob/living/carbon/monkey/M in sortmob)
-		moblist.Add(M)
-	for(var/mob/living/simple_animal/slime/M in sortmob)
-		moblist.Add(M)
-	for(var/mob/living/simple_animal/M in sortmob)
-		moblist.Add(M)
-//	for(var/mob/living/silicon/hivebot/M in world)
-//		mob_list.Add(M)
-//	for(var/mob/living/silicon/hive_mainframe/M in world)
-//		mob_list.Add(M)
-	return moblist
-
-//E = MC^2
-/proc/convert2energy(M)
-	var/E = M*(SPEED_OF_LIGHT_SQ)
-	return E
-
-//M = E/C^2
-/proc/convert2mass(E)
-	var/M = E/(SPEED_OF_LIGHT_SQ)
-	return M
-
-/proc/key_name(whom, include_link = null, include_name = 1)
-	var/mob/M
-	var/client/C
-	var/key
-	var/ckey
-
-	if(!whom)	return "*null*"
-	if(istype(whom, /client))
-		C = whom
-		M = C.mob
-		key = C.key
-		ckey = C.ckey
-	else if(ismob(whom))
-		M = whom
-		C = M.client
-		key = M.key
-		ckey = M.ckey
-	else if(istext(whom))
-		key = whom
-		ckey = ckey(whom)
-		C = directory[ckey]
-		if(C)
-			M = C.mob
-	else
-		return "*invalid*"
-
-	. = ""
-
-	if(!ckey)
-		include_link = 0
-
-	if(key)
-		if(C && C.holder && C.holder.fakekey && !include_name)
-			if(include_link)
-				. += "<a href='?priv_msg=[C.findStealthKey()]'>"
-			. += "Administrator"
-		else
-			if(include_link)
-				. += "<a href='?priv_msg=[ckey]'>"
-			. += key
-		if(!C)
-			. += "\[DC\]"
-
-		if(include_link)
-			. += "</a>"
-	else
-		. += "*no key*"
-
-	if(include_name && M)
-		if(M.real_name)
-			. += "/([M.real_name])"
-		else if(M.name)
-			. += "/([M.name])"
-
-	return .
-
-/proc/key_name_admin(whom, include_name = 1)
-	return key_name(whom, 1, include_name)
-
-/proc/get_mob_by_ckey(key)
-	if(!key)
-		return
-	var/list/mobs = sortmobs()
-	for(var/mob/M in mobs)
-		if(M.ckey == key)
-			return M
-
-// Returns the atom sitting on the turf.
-// For example, using this on a disk, which is in a bag, on a mob, will return the mob because it's on the turf.
-/proc/get_atom_on_turf(atom/movable/M)
-	var/atom/loc = M
-	while(loc && loc.loc && !istype(loc.loc, /turf/))
-		loc = loc.loc
-	return loc
-
-// returns the turf located at the map edge in the specified direction relative to A
-// used for mass driver
-/proc/get_edge_target_turf(atom/A, direction)
-	var/turf/target = locate(A.x, A.y, A.z)
-	if(!A || !target)
-		return 0
-		//since NORTHEAST == NORTH & EAST, etc, doing it this way allows for diagonal mass drivers in the future
-		//and isn't really any more complicated
-
-		// Note diagonal directions won't usually be accurate
-	if(direction & NORTH)
-		target = locate(target.x, world.maxy, target.z)
-	if(direction & SOUTH)
-		target = locate(target.x, 1, target.z)
-	if(direction & EAST)
-		target = locate(world.maxx, target.y, target.z)
-	if(direction & WEST)
-		target = locate(1, target.y, target.z)
-	return target
-
-// returns turf relative to A in given direction at set range
-// result is bounded to map size
-// note range is non-pythagorean
-// used for disposal system
-/proc/get_ranged_target_turf(atom/A, direction, range)
-
-	var/x = A.x
-	var/y = A.y
-	if(direction & NORTH)
-		y = min(world.maxy, y + range)
-	if(direction & SOUTH)
-		y = max(1, y - range)
-	if(direction & EAST)
-		x = min(world.maxx, x + range)
-	if(direction & WEST)
-		x = max(1, x - range)
-
-	return locate(x,y,A.z)
-
-
-// returns turf relative to A offset in dx and dy tiles
-// bound to map limits
-/proc/get_offset_target_turf(atom/A, dx, dy)
-	var/x = min(world.maxx, max(1, A.x + dx))
-	var/y = min(world.maxy, max(1, A.y + dy))
-	return locate(x,y,A.z)
-
-/proc/arctan(x)
-	var/y=arcsin(x/sqrt(1+x*x))
-	return y
-
-
-/proc/anim(turf/location,target as mob|obj,a_icon,a_icon_state as text,flick_anim as text,sleeptime = 0,direction as num)
-//This proc throws up either an icon or an animation for a specified amount of time.
-//The variables should be apparent enough.
-	var/atom/movable/overlay/animation = new(location)
-	if(direction)
-		animation.dir = direction
-	animation.icon = a_icon
-	animation.layer = target:layer+1
-	if(a_icon_state)
-		animation.icon_state = a_icon_state
-	else
-		animation.icon_state = "blank"
-		animation.master = target
-		flick(flick_anim, animation)
-	sleep(max(sleeptime, 15))
-	qdel(animation)
-
-
-/atom/proc/GetAllContents()
-	var/list/processing_list = list(src)
-	var/list/assembled = list()
-
-	while(processing_list.len)
-		var/atom/A = processing_list[1]
-		processing_list -= A
-
-		for(var/atom/a in A)
-			if(!(a in assembled))
-				processing_list |= a
-
-		assembled |= A
-
-	return assembled
-
-
-/atom/proc/GetTypeInAllContents(typepath)
-	var/list/processing_list = list(src)
-	var/list/processed = list()
-
-	var/atom/found = null
-
-	while(processing_list.len && found==null)
-		var/atom/A = processing_list[1]
-		if(istype(A, typepath))
-			found = A
-
-		processing_list -= A
-
-		for(var/atom/a in A)
-			if(!(a in processed))
-				processing_list |= a
-
-		processed |= A
-
-	return found
-
-
-//Step-towards method of determining whether one atom can see another. Similar to viewers()
-/proc/can_see(atom/source, atom/target, length=5) // I couldnt be arsed to do actual raycasting :I This is horribly inaccurate.
-	var/turf/current = get_turf(source)
-	var/turf/target_turf = get_turf(target)
-	var/steps = 0
-
-	while(current != target_turf)
-		if(steps > length) return 0
-		if(current.opacity) return 0
-		for(var/atom/A in current)
-			if(A.opacity) return 0
-		current = get_step_towards(current, target_turf)
-		steps++
-
-	return 1
-
-/proc/is_blocked_turf(turf/T)
-	var/cant_pass = 0
-	if(T.density) cant_pass = 1
-	for(var/atom/A in T)
-		if(A.density)//&&A.anchored
-			cant_pass = 1
-	return cant_pass
-
-/proc/get_step_towards2(atom/ref , atom/trg)
-	var/base_dir = get_dir(ref, get_step_towards(ref,trg))
-	var/turf/temp = get_step_towards(ref,trg)
-
-	if(is_blocked_turf(temp))
-		var/dir_alt1 = turn(base_dir, 90)
-		var/dir_alt2 = turn(base_dir, -90)
-		var/turf/turf_last1 = temp
-		var/turf/turf_last2 = temp
-		var/free_tile = null
-		var/breakpoint = 0
-
-		while(!free_tile && breakpoint < 10)
-			if(!is_blocked_turf(turf_last1))
-				free_tile = turf_last1
-				break
-			if(!is_blocked_turf(turf_last2))
-				free_tile = turf_last2
-				break
-			turf_last1 = get_step(turf_last1,dir_alt1)
-			turf_last2 = get_step(turf_last2,dir_alt2)
-			breakpoint++
-
-		if(!free_tile) return get_step(ref, base_dir)
-		else return get_step_towards(ref,free_tile)
-
-	else return get_step(ref, base_dir)
-
-/proc/do_mob(mob/user , mob/target, time = 30, numticks = 5, uninterruptible = 0) //This is quite an ugly solution but i refuse to use the old request system.
-	if(!user || !target)
-		return 0
-	if(numticks == 0)
-		return 0
-	var/user_loc = user.loc
-	var/target_loc = target.loc
-	var/holding = user.get_active_hand()
-	var/timefraction = round(time/numticks)
-	var/image/progbar
-	for(var/i = 1 to numticks)
-		if(user.client)
-			progbar = make_progress_bar(i, numticks, target)
-			user.client.images |= progbar
-		sleep(timefraction)
-		if(!user || !target)
-			if(user && user.client)
-				user.client.images -= progbar
-			return 0
-		if (!uninterruptible && (user.loc != user_loc || target.loc != target_loc || user.get_active_hand() != holding || user.incapacitated() || user.lying ))
-			if(user && user.client)
-				user.client.images -= progbar
-			return 0
-		if(user && user.client)
-			user.client.images -= progbar
-	if(user && user.client)
-		user.client.images -= progbar
-	return 1
-
-/proc/make_progress_bar(current_number, goal_number, atom/target)
-	if(current_number && goal_number && target)
-		var/image/progbar
-		progbar = image("icon" = 'icons/effects/doafter_icon.dmi', "loc" = target, "icon_state" = "prog_bar_0")
-		progbar.icon_state = "prog_bar_[round(((current_number / goal_number) * 100), 10)]"
-		progbar.pixel_y = 32
-		return progbar
-
-/proc/do_after(mob/user, delay, numticks = 5, needhand = 1, atom/target = null)
-	if(!user)
-		return 0
-
-	if(numticks == 0)
-		return 0
-
-	var/atom/Tloc = null
-	if(target)
-		Tloc = target.loc
-
-	var/delayfraction = round(delay/numticks)
-	var/atom/Uloc = user.loc
-	var/holding = user.get_active_hand()
-	var/holdingnull = 1 //User is not holding anything
-	if(holding)
-		holdingnull = 0 //User is holding a tool of some kind
-	var/image/progbar
-	for (var/i = 1 to numticks)
-		if(user.client)
-			progbar = make_progress_bar(i, numticks, target)
-			if(progbar)
-				user.client.images |= progbar
-		sleep(delayfraction)
-		if(!user || user.stat || user.weakened || user.stunned  || !(user.loc == Uloc))
-			if(user && user.client && progbar)
-				user.client.images -= progbar
-			return 0
-
-		if(Tloc && (!target || Tloc != target.loc)) //Tloc not set when we don't want to track target
-			if(user && user.client && progbar)
-				user.client.images -= progbar
-			return 0 // Target no longer exists or has moved
-
-		if(needhand)
-			//This might seem like an odd check, but you can still need a hand even when it's empty
-			//i.e the hand is used to insert some item/tool into the construction
-			if(!holdingnull)
-				if(!holding)
-					if(user && user.client && progbar)
-						user.client.images -= progbar
-					return 0
-			if(user.get_active_hand() != holding)
-				if(user && user.client && progbar)
-					user.client.images -= progbar
-				return 0
-			if(user && user.client && progbar)
-				user.client.images -= progbar
-		if(user && user.client && progbar)
-			user.client.images -= progbar
-	if(user && user.client && progbar)
-		user.client.images -= progbar
-	return 1
-
-//Takes: Anything that could possibly have variables and a varname to check.
-//Returns: 1 if found, 0 if not.
-/proc/hasvar(datum/A, varname)
-	if(A.vars.Find(lowertext(varname))) return 1
-	else return 0
-
-//Returns sortedAreas list if populated
-//else populates the list first before returning it
-/proc/SortAreas()
-	for(var/area/A in world)
-		sortedAreas.Add(A)
-
-	sortTim(sortedAreas, /proc/cmp_name_asc)
-
-/area/proc/addSorted()
-	sortedAreas.Add(src)
-	sortTim(sortedAreas, /proc/cmp_name_asc)
-
-//Takes: Area type as text string or as typepath OR an instance of the area.
-//Returns: A list of all areas of that type in the world.
-/proc/get_areas(areatype)
-	if(!areatype) return null
-	if(istext(areatype)) areatype = text2path(areatype)
-	if(isarea(areatype))
-		var/area/areatemp = areatype
-		areatype = areatemp.type
-
-	var/list/areas = new/list()
-	for(var/area/N in world)
-		if(istype(N, areatype)) areas += N
-	return areas
-
-//Takes: Area type as text string or as typepath OR an instance of the area.
-//Returns: A list of all turfs in areas of that type of that type in the world.
-/proc/get_area_turfs(areatype)
-	if(!areatype) return null
-	if(istext(areatype)) areatype = text2path(areatype)
-	if(isarea(areatype))
-		var/area/areatemp = areatype
-		areatype = areatemp.type
-
-	var/list/turfs = new/list()
-	for(var/area/N in world)
-		if(istype(N, areatype))
-			for(var/turf/T in N) turfs += T
-	return turfs
-
-//Takes: Area type as text string or as typepath OR an instance of the area.
-//Returns: A list of all atoms	(objs, turfs, mobs) in areas of that type of that type in the world.
-/proc/get_area_all_atoms(areatype)
-	if(!areatype) return null
-	if(istext(areatype)) areatype = text2path(areatype)
-	if(isarea(areatype))
-		var/area/areatemp = areatype
-		areatype = areatemp.type
-
-	var/list/atoms = new/list()
-	for(var/area/N in world)
-		if(istype(N, areatype))
-			for(var/atom/A in N)
-				atoms += A
-	return atoms
-
-/datum/coords //Simple datum for storing coordinates.
-	var/x_pos = null
-	var/y_pos = null
-	var/z_pos = null
-
-/proc/DuplicateObject(obj/original, perfectcopy = 0 , sameloc = 0)
-	if(!original)
-		return null
-
-	var/obj/O = null
-
-	if(sameloc)
-		O=new original.type(original.loc)
-	else
-		O=new original.type(locate(0,0,0))
-
-	if(perfectcopy)
-		if((O) && (original))
-			for(var/V in original.vars)
-				if(!(V in list("type","loc","locs","vars", "parent", "parent_type","verbs","ckey","key")))
-					O.vars[V] = original.vars[V]
-	return O
-
-
-/area/proc/copy_contents_to(area/A , platingRequired = 0 )
-	//Takes: Area. Optional: If it should copy to areas that don't have plating
-	//Returns: Nothing.
-	//Notes: Attempts to move the contents of one area to another area.
-	//       Movement based on lower left corner. Tiles that do not fit
-	//		 into the new area will not be moved.
-
-	if(!A || !src) return 0
-
-	var/list/turfs_src = get_area_turfs(src.type)
-	var/list/turfs_trg = get_area_turfs(A.type)
-
-	var/src_min_x = 0
-	var/src_min_y = 0
-	for (var/turf/T in turfs_src)
-		if(T.x < src_min_x || !src_min_x) src_min_x	= T.x
-		if(T.y < src_min_y || !src_min_y) src_min_y	= T.y
-
-	var/trg_min_x = 0
-	var/trg_min_y = 0
-	for (var/turf/T in turfs_trg)
-		if(T.x < trg_min_x || !trg_min_x) trg_min_x	= T.x
-		if(T.y < trg_min_y || !trg_min_y) trg_min_y	= T.y
-
-	var/list/refined_src = new/list()
-	for(var/turf/T in turfs_src)
-		refined_src += T
-		refined_src[T] = new/datum/coords
-		var/datum/coords/C = refined_src[T]
-		C.x_pos = (T.x - src_min_x)
-		C.y_pos = (T.y - src_min_y)
-
-	var/list/refined_trg = new/list()
-	for(var/turf/T in turfs_trg)
-		refined_trg += T
-		refined_trg[T] = new/datum/coords
-		var/datum/coords/C = refined_trg[T]
-		C.x_pos = (T.x - trg_min_x)
-		C.y_pos = (T.y - trg_min_y)
-
-	var/list/toupdate = new/list()
-
-	var/copiedobjs = list()
-
-
-	moving:
-		for (var/turf/T in refined_src)
-			var/datum/coords/C_src = refined_src[T]
-			for (var/turf/B in refined_trg)
-				var/datum/coords/C_trg = refined_trg[B]
-				if(C_src.x_pos == C_trg.x_pos && C_src.y_pos == C_trg.y_pos)
-
-					var/old_dir1 = T.dir
-					var/old_icon_state1 = T.icon_state
-					var/old_icon1 = T.icon
-
-					if(platingRequired)
-						if(istype(B, /turf/space))
-							continue moving
-
-					var/turf/X = new T.type(B)
-					X.dir = old_dir1
-					X.icon_state = old_icon_state1
-					X.icon = old_icon1 //Shuttle floors are in shuttle.dmi while the defaults are floors.dmi
-
-
-					var/list/objs = new/list()
-					var/list/newobjs = new/list()
-					var/list/mobs = new/list()
-					var/list/newmobs = new/list()
-
-					for(var/obj/O in T)
-
-						if(!istype(O,/obj))
-							continue
-
-						objs += O
-
-
-					for(var/obj/O in objs)
-						newobjs += DuplicateObject(O , 1)
-
-
-					for(var/obj/O in newobjs)
-						O.loc = X
-
-					for(var/mob/M in T)
-						if(!M.move_on_shuttle)
-							continue
-						mobs += M
-
-					for(var/mob/M in mobs)
-						newmobs += DuplicateObject(M , 1)
-
-					for(var/mob/M in newmobs)
-						M.loc = X
-
-					copiedobjs += newobjs
-					copiedobjs += newmobs
-
-
-
-					for(var/V in T.vars)
-						if(!(V in list("type","loc","locs","vars", "parent", "parent_type","verbs","ckey","key","x","y","z","contents", "luminosity")))
-							X.vars[V] = T.vars[V]
-
-//					var/area/AR = X.loc
-
-//					if(AR.lighting_use_dynamic)
-//						X.opacity = !X.opacity
-//						X.sd_SetOpacity(!X.opacity)			//TODO: rewrite this code so it's not messed by lighting ~Carn
-
-					toupdate += X
-
-					refined_src -= T
-					refined_trg -= B
-					continue moving
-
-
-	if(toupdate.len)
-		for(var/turf/simulated/T1 in toupdate)
-			T1.CalculateAdjacentTurfs()
-			SSair.add_to_active(T1,1)
-
-
-	return copiedobjs
-
-
-
-/proc/get_cardinal_dir(atom/A, atom/B)
-	var/dx = abs(B.x - A.x)
-	var/dy = abs(B.y - A.y)
-	return get_dir(A, B) & (rand() * (dx+dy) < dy ? 3 : 12)
-
-//chances are 1:value. anyprob(1) will always return true
-/proc/anyprob(value)
-	return (rand(1,value)==value)
-
-/proc/view_or_range(distance = world.view , center = usr , type)
-	switch(type)
-		if("view")
-			. = view(distance,center)
-		if("range")
-			. = range(distance,center)
-	return
-
-/proc/oview_or_orange(distance = world.view , center = usr , type)
-	switch(type)
-		if("view")
-			. = oview(distance,center)
-		if("range")
-			. = orange(distance,center)
-	return
-
-/proc/parse_zone(zone)
-	if(zone == "r_hand") return "right hand"
-	else if (zone == "l_hand") return "left hand"
-	else if (zone == "l_arm") return "left arm"
-	else if (zone == "r_arm") return "right arm"
-	else if (zone == "l_leg") return "left leg"
-	else if (zone == "r_leg") return "right leg"
-	else if (zone == "l_foot") return "left foot"
-	else if (zone == "r_foot") return "right foot"
-	else return zone
-
-
-//Gets the turf this atom inhabits
-
-/proc/get_turf(atom/A)
-	if (!istype(A))
-		return
-	for(A, A && !isturf(A), A=A.loc); //semicolon is for the empty statement
-	return A
-
-
-//Gets the turf this atom's *ICON* appears to inhabit
-//Uses half the width/height respectively to work out
-//A minimum pixel amt this icon needs to be pixel'd by
-//to be considered to be in another turf
-
-//division = world.icon_size - icon-width/2; DX = pixel_x/division
-//division = world.icon_size - icon-height/2; DY = pixel_y/division
-
-//Eg: Humans
-//32 - 16; 16/16 = 1, DX = 1
-//32 - 16; 15/16 = 0.9375 = 0 when round()'d, DX = 0
-
-//NOTE: if your atom has non-standard bounds then this proc
-//will handle it, but it'll be a bit slower.
-
-/proc/get_turf_pixel(atom/movable/AM)
-	if(istype(AM))
-		var/rough_x = 0
-		var/rough_y = 0
-		var/final_x = 0
-		var/final_y = 0
-
-		//Assume standards
-		var/i_width = world.icon_size
-		var/i_height = world.icon_size
-
-		//Handle snowflake objects only if necessary
-		if(AM.bound_height != world.icon_size || AM.bound_width != world.icon_size)
-			var/icon/AMicon = icon(AM.icon, AM.icon_state)
-			i_width = AMicon.Width()
-			i_height = AMicon.Height()
-			qdel(AMicon)
-
-		//Find a value to divide pixel_ by
-		var/n_width = (world.icon_size - (i_width/2))
-		var/n_height = (world.icon_size - (i_height/2))
-
-		//DY and DX
-		if(n_width)
-			rough_x = round(AM.pixel_x/n_width)
-		if(n_height)
-			rough_y = round(AM.pixel_y/n_height)
-
-		//Find coordinates
-		final_x = AM.x + rough_x
-		final_y = AM.y + rough_y
-
-		if(final_x || final_y)
-			return locate(final_x, final_y, AM.z)
-
-//Finds the distance between two atoms, in pixels
-//centered = 0 counts from turf edge to edge
-//centered = 1 counts from turf center to turf center
-//of course mathematically this is just adding world.icon_size on again
-/proc/getPixelDistance(atom/A, atom/B, centered = 1)
-	if(!istype(A)||!istype(B))
-		return 0
-	. = bounds_dist(A, B) + sqrt((((A.pixel_x+B.pixel_x)**2) + ((A.pixel_y+B.pixel_y)**2)))
-	if(centered)
-		. += world.icon_size
-
-/proc/get(atom/loc, type)
-	while(loc)
-		if(istype(loc, type))
-			return loc
-		loc = loc.loc
-	return null
-
-//Quick type checks for some tools
-var/global/list/common_tools = list(
-/obj/item/stack/cable_coil,
-/obj/item/weapon/wrench,
-/obj/item/weapon/weldingtool,
-/obj/item/weapon/screwdriver,
-/obj/item/weapon/wirecutters,
-/obj/item/device/multitool,
-/obj/item/weapon/crowbar)
-
-/proc/istool(O)
-	if(O && is_type_in_list(O, common_tools))
-		return 1
-	return 0
-
-<<<<<<< HEAD
-//Is this even used for anything besides balloons? Yes I took out the W:lit stuff because : really shouldnt be used.
-/proc/is_sharp(obj/item/W)		// For the record, WHAT THE HELL IS THIS METHOD OF DOING IT?
-	var/list/sharp_things_1 = list(\
-	/obj/item/weapon/circular_saw,\
-	/obj/item/weapon/shovel,\
-	/obj/item/weapon/shard,\
-	/obj/item/weapon/broken_bottle,\
-	/obj/item/weapon/twohanded/fireaxe,\
-	/obj/item/weapon/hatchet,\
-	/obj/item/weapon/throwing_star,\
-	/obj/item/clothing/glasses/sunglasses/garb,\
-	/obj/item/clothing/glasses/sunglasses/gar,\
-	/obj/item/clothing/glasses/hud/security/sunglasses/gars,\
-	/obj/item/clothing/glasses/meson/gar,\
-	/obj/item/weapon/twohanded/spear,\
-	/obj/item/weapon/melee/energy/sword/cyborg/saw)
-
-	//Because is_sharp is used for food or something.
-	var/list/sharp_things_2 = list(\
-	/obj/item/weapon/kitchen/knife,\
-	/obj/item/weapon/scalpel)
-
-	if(is_type_in_list(W,sharp_things_1))
-		return 1
-
-	if(is_type_in_list(W,sharp_things_2))
-		return 2 //cutting food
-
-	if(istype(W, /obj/item/weapon/melee/energy))
-		var/obj/item/weapon/melee/energy/E = W
-		if(E.active)
-			return 1
-		else
-			return 0
-=======
-/proc/is_hot(obj/item/W)
-	if(istype(W, /obj/item/weapon/weldingtool))
-		var/obj/item/weapon/weldingtool/O = W
-		if(O.isOn())
-			return 3800
-		else
-			return 0
-	if(istype(W, /obj/item/weapon/lighter))
-		var/obj/item/weapon/lighter/O = W
-		if(O.lit)
-			return 1500
-		else
-			return 0
-	if(istype(W, /obj/item/weapon/match))
-		var/obj/item/weapon/match/O = W
-		if(O.lit == 1)
-			return 1000
-		else
-			return 0
-	if(istype(W, /obj/item/clothing/mask/cigarette))
-		var/obj/item/clothing/mask/cigarette/O = W
-		if(O.lit)
-			return 1000
-		else
-			return 0
-	if(istype(W, /obj/item/candle))
-		var/obj/item/candle/O = W
-		if(O.lit)
-			return 1000
-		else
-			return 0
-	if(istype(W, /obj/item/device/flashlight/flare))
-		var/obj/item/device/flashlight/flare/O = W
-		if(O.on)
-			return 1000
-		else
-			return 0
-	if(istype(W, /obj/item/weapon/gun/energy/plasmacutter))
-		return 3800
-	if(istype(W, /obj/item/weapon/melee/energy))
-		var/obj/item/weapon/melee/energy/O = W
-		if(O.active)
-			return 3500
-		else
-			return 0
-	if(istype(W, /obj/item/device/assembly/igniter))
-		return 1000
-	else
-		return 0
->>>>>>> deb60ae3
-
-/proc/is_pointed(obj/item/W)
-	if(istype(W, /obj/item/weapon/pen))
-		return 1
-	if(istype(W, /obj/item/weapon/screwdriver))
-		return 1
-	if(istype(W, /obj/item/weapon/reagent_containers/syringe))
-		return 1
-	if(istype(W, /obj/item/weapon/kitchen/fork))
-		return 1
-	else
-		return 0
-
-//For objects that should embed, but make no sense being is_sharp or is_pointed()
-//e.g: rods
-/proc/can_embed(obj/item/W)
-	if(W.is_sharp())
-		return 1
-	if(is_pointed(W))
-		return 1
-
-	var/list/embed_items = list(\
-	/obj/item/stack/rods,\
-	)
-
-	if(is_type_in_list(W, embed_items))
-		return 1
-
-
-/*
-Checks if that loc and dir has a item on the wall
-*/
-var/list/WALLITEMS = list(
-	/obj/machinery/power/apc, /obj/machinery/alarm, /obj/item/device/radio/intercom,
-	/obj/structure/extinguisher_cabinet, /obj/structure/reagent_dispensers/peppertank,
-	/obj/machinery/status_display, /obj/machinery/requests_console, /obj/machinery/light_switch, /obj/structure/sign,
-	/obj/machinery/newscaster, /obj/machinery/firealarm, /obj/structure/noticeboard, /obj/machinery/button,
-	/obj/machinery/computer/security/telescreen, /obj/machinery/embedded_controller/radio/simple_vent_controller,
-	/obj/item/weapon/storage/secure/safe, /obj/machinery/door_timer, /obj/machinery/flasher, /obj/machinery/keycard_auth,
-	/obj/structure/mirror, /obj/structure/fireaxecabinet, /obj/machinery/computer/security/telescreen/entertainment
-	)
-
-var/list/WALLITEMS_EXTERNAL = list(
-	/obj/machinery/camera, /obj/machinery/camera_assembly,
-	/obj/machinery/light_construct, /obj/machinery/light)
-
-var/list/WALLITEMS_INVERSE = list(
-	/obj/machinery/light_construct, /obj/machinery/light)
-
-
-/proc/gotwallitem(loc, dir, var/check_external = 0)
-	var/locdir = get_step(loc, dir)
-	for(var/obj/O in loc)
-		if(is_type_in_list(O, WALLITEMS) && check_external != 2)
-			//Direction works sometimes
-			if(is_type_in_list(O, WALLITEMS_INVERSE))
-				if(O.dir == turn(dir, 180))
-					return 1
-			else if(O.dir == dir)
-				return 1
-
-			//Some stuff doesn't use dir properly, so we need to check pixel instead
-			//That's exactly what get_turf_pixel() does
-			if(get_turf_pixel(O) == locdir)
-				return 1
-
-		if(is_type_in_list(O, WALLITEMS_EXTERNAL) && check_external)
-			if(is_type_in_list(O, WALLITEMS_INVERSE))
-				if(O.dir == turn(dir, 180))
-					return 1
-			else if(O.dir == dir)
-				return 1
-
-	//Some stuff is placed directly on the wallturf (signs)
-	for(var/obj/O in locdir)
-		if(is_type_in_list(O, WALLITEMS) && check_external != 2)
-			if(O.pixel_x == 0 && O.pixel_y == 0)
-				return 1
-	return 0
-
-/proc/format_text(text)
-	return replacetext(replacetext(text,"\proper ",""),"\improper ","")
-
-/obj/proc/atmosanalyzer_scan(datum/gas_mixture/air_contents, mob/user, obj/target = src)
-	var/obj/icon = target
-	user.visible_message("[user] has used the analyzer on \icon[icon] [target].", "<span class='notice'>You use the analyzer on \icon[icon] [target].</span>")
-	var/pressure = air_contents.return_pressure()
-	var/total_moles = air_contents.total_moles()
-
-	user << "<span class='notice'>Results of analysis of \icon[icon] [target].</span>"
-	if(total_moles>0)
-		var/o2_concentration = air_contents.oxygen/total_moles
-		var/n2_concentration = air_contents.nitrogen/total_moles
-		var/co2_concentration = air_contents.carbon_dioxide/total_moles
-		var/plasma_concentration = air_contents.toxins/total_moles
-
-		var/unknown_concentration =  1-(o2_concentration+n2_concentration+co2_concentration+plasma_concentration)
-
-		user << "<span class='notice'>Pressure: [round(pressure,0.1)] kPa</span>"
-		user << "<span class='notice'>Nitrogen: [round(n2_concentration*100)] %</span>"
-		user << "<span class='notice'>Oxygen: [round(o2_concentration*100)] %</span>"
-		user << "<span class='notice'>CO2: [round(co2_concentration*100)] %</span>"
-		user << "<span class='notice'>Plasma: [round(plasma_concentration*100)] %</span>"
-		if(unknown_concentration>0.01)
-			user << "<span class='danger'>Unknown: [round(unknown_concentration*100)] %</span>"
-		user << "<span class='notice'>Temperature: [round(air_contents.temperature-T0C)] &deg;C</span>"
-	else
-		user << "<span class='notice'>[target] is empty!</span>"
-	return
-
-/proc/check_target_facings(mob/living/initator, mob/living/target)
-	/*This can be used to add additional effects on interactions between mobs depending on how the mobs are facing each other, such as adding a crit damage to blows to the back of a guy's head.
-	Given how click code currently works (Nov '13), the initiating mob will be facing the target mob most of the time
-	That said, this proc should not be used if the change facing proc of the click code is overriden at the same time*/
-	if(!ismob(target) || target.lying)
-	//Make sure we are not doing this for things that can't have a logical direction to the players given that the target would be on their side
-		return FACING_FAILED
-	if(initator.dir == target.dir) //mobs are facing the same direction
-		return FACING_SAME_DIR
-	if(is_A_facing_B(initator,target) && is_A_facing_B(target,initator)) //mobs are facing each other
-		return FACING_EACHOTHER
-	if(initator.dir + 2 == target.dir || initator.dir - 2 == target.dir || initator.dir + 6 == target.dir || initator.dir - 6 == target.dir) //Initating mob is looking at the target, while the target mob is looking in a direction perpendicular to the 1st
-		return FACING_INIT_FACING_TARGET_TARGET_FACING_PERPENDICULAR
-
-/proc/random_step(atom/movable/AM, steps, chance)
-	var/initial_chance = chance
-	while(steps > 0)
-		if(prob(chance))
-			step(AM, pick(alldirs))
-		chance = max(chance - (initial_chance / steps), 0)
-		steps--
-
-/proc/living_player_count()
-	var/living_player_count = 0
-	for(var/mob in player_list)
-		if(mob in living_mob_list)
-			living_player_count += 1
-	return living_player_count
-
-/proc/randomColor(mode = 0)	//if 1 it doesn't pick white, black or gray
-	switch(mode)
-		if(0)
-			return pick("white","black","gray","red","green","blue","brown","yellow","orange","darkred",
-						"crimson","lime","darkgreen","cyan","navy","teal","purple","indigo")
-		if(1)
-			return pick("red","green","blue","brown","yellow","orange","darkred","crimson",
-						"lime","darkgreen","cyan","navy","teal","purple","indigo")
-		else
-			return "white"
-
-
-/proc/screen_loc2turf(scr_loc, turf/origin)
-	var/tX = text2list(scr_loc, ",")
-	var/tY = text2list(tX[2], ":")
-	var/tZ = origin.z
-	tY = tY[1]
-	tX = text2list(tX[1], ":")
-	tX = tX[1]
-	tX = max(1, min(world.maxx, origin.x + (text2num(tX) - (world.view + 1))))
-	tY = max(1, min(world.maxy, origin.y + (text2num(tY) - (world.view + 1))))
-	return locate(tX, tY, tZ)
-
-/proc/IsValidSrc(A)
-	if(istype(A, /datum))
-		var/datum/B = A
-		return !B.gc_destroyed
-	if(istype(A, /client))
-		return 1
-	return 0
-
-
-
-//Get the dir to the RIGHT of dir if they were on a clock
-//NORTH --> NORTHEAST
-/proc/get_clockwise_dir(dir)
-	. = angle2dir(dir2angle(dir)+45)
-
-//Get the dir to the LEFT of dir if they were on a clock
-//NORTH --> NORTHWEST
-/proc/get_anticlockwise_dir(dir)
-	. = angle2dir(dir2angle(dir)-45)
-
-
-//Compare A's dir, the clockwise dir of A and the anticlockwise dir of A
-//To the opposite dir of the dir returned by get_dir(B,A)
-//If one of them is a match, then A is facing B
-/proc/is_A_facing_B(atom/A,atom/B)
-	if(!istype(A) || !istype(B))
-		return 0
-	if(istype(A, /mob/living))
-		var/mob/living/LA = A
-		if(LA.lying)
-			return 0
-	var/goal_dir = angle2dir(dir2angle(get_dir(B,A)+180))
-	var/clockwise_A_dir = get_clockwise_dir(A.dir)
-	var/anticlockwise_A_dir = get_anticlockwise_dir(B.dir)
-
-	if(A.dir == goal_dir || clockwise_A_dir == goal_dir || anticlockwise_A_dir == goal_dir)
-		return 1
-	return 0
-
-
-/*
-rough example of the "cone" made by the 3 dirs checked
-
- B
-  \
-   \
-    >
-      <
-       \
-        \
-B --><-- A
-        /
-       /
-      <
-     >
-    /
-   /
- B
-
-*/
-
-
-//This is just so you can stop an orbit.
-//orbit() can run without it (swap orbiting for A)
-//but then you can never stop it and that's just silly.
-/atom/movable/var/atom/orbiting = null
-//we raise this each time orbit is called to prevent mutiple calls in a short time frame from breaking things
-/atom/movable/var/orbitid = 0
-
-/atom/movable/proc/orbit(atom/A, radius = 10, clockwise = 1, angle_increment = 15, lockinorbit = 0)
-	if(!istype(A))
-		return
-	orbitid++
-	var/myid = orbitid
-	if (orbiting)
-		stop_orbit()
-		//sadly this is the only way to ensure the original orbit proc stops and resets the atom's transform.
-		sleep(1)
-		if (orbiting || !istype(A) || orbitid != myid) //post sleep re-check
-			return
-	orbiting = A
-	var/lastloc = loc
-	var/angle = 0
-	var/matrix/initial_transform = matrix(transform)
-	spawn
-		while(orbiting && orbiting.loc && orbitid == myid && (!lockinorbit || loc == lastloc))
-			loc = get_turf(orbiting.loc)
-			lastloc = loc
-			angle += angle_increment
-
-			var/matrix/shift = matrix(initial_transform)
-			shift.Translate(radius,0)
-			if(clockwise)
-				shift.Turn(angle)
-			else
-				shift.Turn(-angle)
-			animate(src,transform = shift,2)
-
-			sleep(0.6) //the effect breaks above 0.6 delay
-		animate(src,transform = initial_transform,2)
-
-
-/atom/movable/proc/stop_orbit()
-	if(orbiting)
-		loc = get_turf(orbiting)
-		orbiting = null
-
-
-//Center's an image.
-//Requires:
-//The Image
-//The x dimension of the icon file used in the image
-//The y dimension of the icon file used in the image
-// eg: center_image(I, 32,32)
-// eg2: center_image(I, 96,96)
-
-/proc/center_image(var/image/I, x_dimension = 0, y_dimension = 0)
-	if(!I)
-		return
-
-	if(!x_dimension || !y_dimension)
-		return
-
-	//Get out of here, punk ass kids calling procs needlessly
-	if((x_dimension == world.icon_size) && (y_dimension == world.icon_size))
-		return I
-
-	//Offset the image so that it's bottom left corner is shifted this many pixels
-	//This makes it infinitely easier to draw larger inhands/images larger than world.iconsize
-	//but still use them in game
-	var/x_offset = -((x_dimension/world.icon_size)-1)*(world.icon_size*0.5)
-	var/y_offset = -((y_dimension/world.icon_size)-1)*(world.icon_size*0.5)
-
-	//Correct values under world.icon_size
-	if(x_dimension < world.icon_size)
-		x_offset *= -1
-	if(y_dimension < world.icon_size)
-		y_offset *= -1
-
-	I.pixel_x = x_offset
-	I.pixel_y = y_offset
-
-	return I
+//This file was auto-corrected by findeclaration.exe on 25.5.2012 20:42:31
+
+/*
+ * A large number of misc global procs.
+ */
+
+//Inverts the colour of an HTML string
+/proc/invertHTML(HTMLstring)
+
+	if (!( istext(HTMLstring) ))
+		CRASH("Given non-text argument!")
+		return
+	else
+		if (length(HTMLstring) != 7)
+			CRASH("Given non-HTML argument!")
+			return
+	var/textr = copytext(HTMLstring, 2, 4)
+	var/textg = copytext(HTMLstring, 4, 6)
+	var/textb = copytext(HTMLstring, 6, 8)
+	var/r = hex2num(textr)
+	var/g = hex2num(textg)
+	var/b = hex2num(textb)
+	textr = num2hex(255 - r, 2)
+	textg = num2hex(255 - g, 2)
+	textb = num2hex(255 - b, 2)
+	return text("#[][][]", textr, textg, textb)
+	return
+
+//Returns the middle-most value
+/proc/dd_range(low, high, num)
+	return max(low,min(high,num))
+
+
+/proc/Get_Angle(atom/movable/start,atom/movable/end)//For beams.
+	if(!start || !end) return 0
+	var/dy
+	var/dx
+	dy=(32*end.y+end.pixel_y)-(32*start.y+start.pixel_y)
+	dx=(32*end.x+end.pixel_x)-(32*start.x+start.pixel_x)
+	if(!dy)
+		return (dx>=0)?90:270
+	.=arctan(dx/dy)
+	if(dy<0)
+		.+=180
+	else if(dx<0)
+		.+=360
+
+//Returns location. Returns null if no location was found.
+/proc/get_teleport_loc(turf/location,mob/target,distance = 1, density = 0, errorx = 0, errory = 0, eoffsetx = 0, eoffsety = 0)
+/*
+Location where the teleport begins, target that will teleport, distance to go, density checking 0/1(yes/no).
+Random error in tile placement x, error in tile placement y, and block offset.
+Block offset tells the proc how to place the box. Behind teleport location, relative to starting location, forward, etc.
+Negative values for offset are accepted, think of it in relation to North, -x is west, -y is south. Error defaults to positive.
+Turf and target are seperate in case you want to teleport some distance from a turf the target is not standing on or something.
+*/
+
+	var/dirx = 0//Generic location finding variable.
+	var/diry = 0
+
+	var/xoffset = 0//Generic counter for offset location.
+	var/yoffset = 0
+
+	var/b1xerror = 0//Generic placing for point A in box. The lower left.
+	var/b1yerror = 0
+	var/b2xerror = 0//Generic placing for point B in box. The upper right.
+	var/b2yerror = 0
+
+	errorx = abs(errorx)//Error should never be negative.
+	errory = abs(errory)
+	//var/errorxy = round((errorx+errory)/2)//Used for diagonal boxes.
+
+	switch(target.dir)//This can be done through equations but switch is the simpler method. And works fast to boot.
+	//Directs on what values need modifying.
+		if(1)//North
+			diry+=distance
+			yoffset+=eoffsety
+			xoffset+=eoffsetx
+			b1xerror-=errorx
+			b1yerror-=errory
+			b2xerror+=errorx
+			b2yerror+=errory
+		if(2)//South
+			diry-=distance
+			yoffset-=eoffsety
+			xoffset+=eoffsetx
+			b1xerror-=errorx
+			b1yerror-=errory
+			b2xerror+=errorx
+			b2yerror+=errory
+		if(4)//East
+			dirx+=distance
+			yoffset+=eoffsetx//Flipped.
+			xoffset+=eoffsety
+			b1xerror-=errory//Flipped.
+			b1yerror-=errorx
+			b2xerror+=errory
+			b2yerror+=errorx
+		if(8)//West
+			dirx-=distance
+			yoffset-=eoffsetx//Flipped.
+			xoffset+=eoffsety
+			b1xerror-=errory//Flipped.
+			b1yerror-=errorx
+			b2xerror+=errory
+			b2yerror+=errorx
+
+	var/turf/destination=locate(location.x+dirx,location.y+diry,location.z)
+
+	if(destination)//If there is a destination.
+		if(errorx||errory)//If errorx or y were specified.
+			var/destination_list[] = list()//To add turfs to list.
+			//destination_list = new()
+			/*This will draw a block around the target turf, given what the error is.
+			Specifying the values above will basically draw a different sort of block.
+			If the values are the same, it will be a square. If they are different, it will be a rectengle.
+			In either case, it will center based on offset. Offset is position from center.
+			Offset always calculates in relation to direction faced. In other words, depending on the direction of the teleport,
+			the offset should remain positioned in relation to destination.*/
+
+			var/turf/center = locate((destination.x+xoffset),(destination.y+yoffset),location.z)//So now, find the new center.
+
+			//Now to find a box from center location and make that our destination.
+			for(var/turf/T in block(locate(center.x+b1xerror,center.y+b1yerror,location.z), locate(center.x+b2xerror,center.y+b2yerror,location.z) ))
+				if(density&&T.density)	continue//If density was specified.
+				if(T.x>world.maxx || T.x<1)	continue//Don't want them to teleport off the map.
+				if(T.y>world.maxy || T.y<1)	continue
+				destination_list += T
+			if(destination_list.len)
+				destination = pick(destination_list)
+			else	return
+
+		else//Same deal here.
+			if(density&&destination.density)	return
+			if(destination.x>world.maxx || destination.x<1)	return
+			if(destination.y>world.maxy || destination.y<1)	return
+	else	return
+
+	return destination
+
+/proc/getline(atom/M,atom/N)//Ultra-Fast Bresenham Line-Drawing Algorithm
+	var/px=M.x		//starting x
+	var/py=M.y
+	var/line[] = list(locate(px,py,M.z))
+	var/dx=N.x-px	//x distance
+	var/dy=N.y-py
+	var/dxabs=abs(dx)//Absolute value of x distance
+	var/dyabs=abs(dy)
+	var/sdx=sign(dx)	//Sign of x distance (+ or -)
+	var/sdy=sign(dy)
+	var/x=dxabs>>1	//Counters for steps taken, setting to distance/2
+	var/y=dyabs>>1	//Bit-shifting makes me l33t.  It also makes getline() unnessecarrily fast.
+	var/j			//Generic integer for counting
+	if(dxabs>=dyabs)	//x distance is greater than y
+		for(j=0;j<dxabs;j++)//It'll take dxabs steps to get there
+			y+=dyabs
+			if(y>=dxabs)	//Every dyabs steps, step once in y direction
+				y-=dxabs
+				py+=sdy
+			px+=sdx		//Step on in x direction
+			line+=locate(px,py,M.z)//Add the turf to the list
+	else
+		for(j=0;j<dyabs;j++)
+			x+=dxabs
+			if(x>=dyabs)
+				x-=dyabs
+				px+=sdx
+			py+=sdy
+			line+=locate(px,py,M.z)
+	return line
+
+//Returns whether or not a player is a guest using their ckey as an input
+/proc/IsGuestKey(key)
+	if (findtext(key, "Guest-", 1, 7) != 1) //was findtextEx
+		return 0
+
+	var/i, ch, len = length(key)
+
+	for (i = 7, i <= len, ++i)
+		ch = text2ascii(key, i)
+		if (ch < 48 || ch > 57)
+			return 0
+	return 1
+
+//Ensure the frequency is within bounds of what it should be sending/recieving at
+/proc/sanitize_frequency(f)
+	f = round(f)
+	f = max(1441, f) // 144.1
+	f = min(1489, f) // 148.9
+	if ((f % 2) == 0) //Ensure the last digit is an odd number
+		f += 1
+	return f
+
+//Turns 1479 into 147.9
+/proc/format_frequency(f)
+	f = text2num(f)
+	return "[round(f / 10)].[f % 10]"
+
+
+
+//This will update a mob's name, real_name, mind.name, data_core records, pda, id and traitor text
+//Calling this proc without an oldname will only update the mob and skip updating the pda, id and records ~Carn
+/mob/proc/fully_replace_character_name(oldname,newname)
+	if(!newname)	return 0
+	real_name = newname
+	name = newname
+	if(mind)
+		mind.name = newname
+	if(istype(src, /mob/living/carbon))
+		var/mob/living/carbon/C = src
+		if(C.dna)
+			C.dna.real_name = real_name
+
+	if(isAI(src))
+		var/mob/living/silicon/ai/AI = src
+		if(oldname != real_name)
+			if(AI.eyeobj)
+				AI.eyeobj.name = "[newname] (AI Eye)"
+
+			// Set ai pda name
+			if(AI.aiPDA)
+				AI.aiPDA.owner = newname
+				AI.aiPDA.name = newname + " (" + AI.aiPDA.ownjob + ")"
+
+			// Notify Cyborgs
+			for(var/mob/living/silicon/robot/Slave in AI.connected_robots)
+				Slave.show_laws()
+
+	if(isrobot(src))
+		var/mob/living/silicon/robot/R = src
+		if(oldname != real_name)
+			R.notify_ai(3, oldname, newname)
+		if(R.camera)
+			R.camera.c_tag = real_name
+
+	if(oldname)
+		//update the datacore records! This is goig to be a bit costly.
+		for(var/list/L in list(data_core.general,data_core.medical,data_core.security,data_core.locked))
+			var/datum/data/record/R = find_record("name", oldname, L)
+			if(R)	R.fields["name"] = newname
+
+		//update our pda and id if we have them on our person
+		var/list/searching = GetAllContents()
+		var/search_id = 1
+		var/search_pda = 1
+
+		for(var/A in searching)
+			if( search_id && istype(A,/obj/item/weapon/card/id) )
+				var/obj/item/weapon/card/id/ID = A
+				if(ID.registered_name == oldname)
+					ID.registered_name = newname
+					ID.update_label()
+					if(!search_pda)	break
+					search_id = 0
+
+			else if( search_pda && istype(A,/obj/item/device/pda) )
+				var/obj/item/device/pda/PDA = A
+				if(PDA.owner == oldname)
+					PDA.owner = newname
+					PDA.update_label()
+					if(!search_id)	break
+					search_pda = 0
+
+		for(var/datum/mind/T in ticker.minds)
+			for(var/datum/objective/obj in T.objectives)
+				// Only update if this player is a target
+				if(obj.target && obj.target.current && obj.target.current.real_name == name)
+					obj.update_explanation_text()
+
+	return 1
+
+
+
+//Generalised helper proc for letting mobs rename themselves. Used to be clname() and ainame()
+
+/mob/proc/rename_self(role, allow_numbers=0)
+	var/oldname = real_name
+	var/newname
+	var/loop = 1
+	var/safety = 0
+
+	while(loop && safety < 5)
+		if(client && client.prefs.custom_names[role] && !safety)
+			newname = client.prefs.custom_names[role]
+		else
+			switch(role)
+				if("clown")
+					newname = pick(clown_names)
+				if("mime")
+					newname = pick(mime_names)
+				if("ai")
+					newname = pick(ai_names)
+				else
+					return
+
+		for(var/mob/living/M in player_list)
+			if(M == src)
+				continue
+			if(!newname || M.real_name == newname)
+				newname = null
+				loop++ // name is already taken so we roll again
+				break
+		loop--
+		safety++
+
+	if(isAI(src))
+		oldname = null//don't bother with the records update crap
+	if(newname)
+		fully_replace_character_name(oldname,newname)
+		if(isrobot(src))
+			var/mob/living/silicon/robot/A = src
+			A.custom_name = newname
+
+
+//Picks a string of symbols to display as the law number for hacked or ion laws
+/proc/ionnum()
+	return "[pick("!","@","#","$","%","^","&")][pick("!","@","#","$","%","^","&","*")][pick("!","@","#","$","%","^","&","*")][pick("!","@","#","$","%","^","&","*")]"
+
+//Returns a list of unslaved cyborgs
+/proc/active_free_borgs()
+	. = list()
+	for(var/mob/living/silicon/robot/R in living_mob_list)
+		if(R.connected_ai)
+			continue
+		if(R.stat == DEAD)
+			continue
+		if(R.emagged || R.scrambledcodes || R.syndicate)
+			continue
+		. += R
+
+//Returns a list of AI's
+/proc/active_ais(check_mind=0)
+	. = list()
+	for(var/mob/living/silicon/ai/A in living_mob_list)
+		if(A.stat == DEAD)
+			continue
+		if(A.control_disabled == 1)
+			continue
+		if(check_mind)
+			if(!A.mind)
+				continue
+		. += A
+	return .
+
+//Find an active ai with the least borgs. VERBOSE PROCNAME HUH!
+/proc/select_active_ai_with_fewest_borgs()
+	var/mob/living/silicon/ai/selected
+	var/list/active = active_ais()
+	for(var/mob/living/silicon/ai/A in active)
+		if(!selected || (selected.connected_robots.len > A.connected_robots.len))
+			selected = A
+
+	return selected
+
+/proc/select_active_free_borg(mob/user)
+	var/list/borgs = active_free_borgs()
+	if(borgs.len)
+		if(user)	. = input(user,"Unshackled cyborg signals detected:", "Cyborg Selection", borgs[1]) in borgs
+		else		. = pick(borgs)
+	return .
+
+/proc/select_active_ai(mob/user)
+	var/list/ais = active_ais()
+	if(ais.len)
+		if(user)	. = input(user,"AI signals detected:", "AI Selection", ais[1]) in ais
+		else		. = pick(ais)
+	return .
+
+//Returns a list of all mobs with their name
+/proc/getmobs()
+
+	var/list/mobs = sortmobs()
+	var/list/names = list()
+	var/list/creatures = list()
+	var/list/namecounts = list()
+	for(var/mob/M in mobs)
+		var/name = M.name
+		if (name in names)
+			namecounts[name]++
+			name = "[name] ([namecounts[name]])"
+		else
+			names.Add(name)
+			namecounts[name] = 1
+		if (M.real_name && M.real_name != M.name)
+			name += " \[[M.real_name]\]"
+		if (M.stat == 2)
+			if(istype(M, /mob/dead/observer/))
+				name += " \[ghost\]"
+			else
+				name += " \[dead\]"
+		creatures[name] = M
+
+	return creatures
+
+//Orders mobs by type then by name
+/proc/sortmobs()
+	var/list/moblist = list()
+	var/list/sortmob = sortNames(mob_list)
+	for(var/mob/living/silicon/ai/M in sortmob)
+		moblist.Add(M)
+	for(var/mob/camera/M in sortmob)
+		moblist.Add(M)
+	for(var/mob/living/silicon/pai/M in sortmob)
+		moblist.Add(M)
+	for(var/mob/living/silicon/robot/M in sortmob)
+		moblist.Add(M)
+	for(var/mob/living/carbon/human/M in sortmob)
+		moblist.Add(M)
+	for(var/mob/living/carbon/brain/M in sortmob)
+		moblist.Add(M)
+	for(var/mob/living/carbon/alien/M in sortmob)
+		moblist.Add(M)
+	for(var/mob/dead/observer/M in sortmob)
+		moblist.Add(M)
+	for(var/mob/new_player/M in sortmob)
+		moblist.Add(M)
+	for(var/mob/living/carbon/monkey/M in sortmob)
+		moblist.Add(M)
+	for(var/mob/living/simple_animal/slime/M in sortmob)
+		moblist.Add(M)
+	for(var/mob/living/simple_animal/M in sortmob)
+		moblist.Add(M)
+//	for(var/mob/living/silicon/hivebot/M in world)
+//		mob_list.Add(M)
+//	for(var/mob/living/silicon/hive_mainframe/M in world)
+//		mob_list.Add(M)
+	return moblist
+
+//E = MC^2
+/proc/convert2energy(M)
+	var/E = M*(SPEED_OF_LIGHT_SQ)
+	return E
+
+//M = E/C^2
+/proc/convert2mass(E)
+	var/M = E/(SPEED_OF_LIGHT_SQ)
+	return M
+
+/proc/key_name(whom, include_link = null, include_name = 1)
+	var/mob/M
+	var/client/C
+	var/key
+	var/ckey
+
+	if(!whom)	return "*null*"
+	if(istype(whom, /client))
+		C = whom
+		M = C.mob
+		key = C.key
+		ckey = C.ckey
+	else if(ismob(whom))
+		M = whom
+		C = M.client
+		key = M.key
+		ckey = M.ckey
+	else if(istext(whom))
+		key = whom
+		ckey = ckey(whom)
+		C = directory[ckey]
+		if(C)
+			M = C.mob
+	else
+		return "*invalid*"
+
+	. = ""
+
+	if(!ckey)
+		include_link = 0
+
+	if(key)
+		if(C && C.holder && C.holder.fakekey && !include_name)
+			if(include_link)
+				. += "<a href='?priv_msg=[C.findStealthKey()]'>"
+			. += "Administrator"
+		else
+			if(include_link)
+				. += "<a href='?priv_msg=[ckey]'>"
+			. += key
+		if(!C)
+			. += "\[DC\]"
+
+		if(include_link)
+			. += "</a>"
+	else
+		. += "*no key*"
+
+	if(include_name && M)
+		if(M.real_name)
+			. += "/([M.real_name])"
+		else if(M.name)
+			. += "/([M.name])"
+
+	return .
+
+/proc/key_name_admin(whom, include_name = 1)
+	return key_name(whom, 1, include_name)
+
+/proc/get_mob_by_ckey(key)
+	if(!key)
+		return
+	var/list/mobs = sortmobs()
+	for(var/mob/M in mobs)
+		if(M.ckey == key)
+			return M
+
+// Returns the atom sitting on the turf.
+// For example, using this on a disk, which is in a bag, on a mob, will return the mob because it's on the turf.
+/proc/get_atom_on_turf(atom/movable/M)
+	var/atom/loc = M
+	while(loc && loc.loc && !istype(loc.loc, /turf/))
+		loc = loc.loc
+	return loc
+
+// returns the turf located at the map edge in the specified direction relative to A
+// used for mass driver
+/proc/get_edge_target_turf(atom/A, direction)
+	var/turf/target = locate(A.x, A.y, A.z)
+	if(!A || !target)
+		return 0
+		//since NORTHEAST == NORTH & EAST, etc, doing it this way allows for diagonal mass drivers in the future
+		//and isn't really any more complicated
+
+		// Note diagonal directions won't usually be accurate
+	if(direction & NORTH)
+		target = locate(target.x, world.maxy, target.z)
+	if(direction & SOUTH)
+		target = locate(target.x, 1, target.z)
+	if(direction & EAST)
+		target = locate(world.maxx, target.y, target.z)
+	if(direction & WEST)
+		target = locate(1, target.y, target.z)
+	return target
+
+// returns turf relative to A in given direction at set range
+// result is bounded to map size
+// note range is non-pythagorean
+// used for disposal system
+/proc/get_ranged_target_turf(atom/A, direction, range)
+
+	var/x = A.x
+	var/y = A.y
+	if(direction & NORTH)
+		y = min(world.maxy, y + range)
+	if(direction & SOUTH)
+		y = max(1, y - range)
+	if(direction & EAST)
+		x = min(world.maxx, x + range)
+	if(direction & WEST)
+		x = max(1, x - range)
+
+	return locate(x,y,A.z)
+
+
+// returns turf relative to A offset in dx and dy tiles
+// bound to map limits
+/proc/get_offset_target_turf(atom/A, dx, dy)
+	var/x = min(world.maxx, max(1, A.x + dx))
+	var/y = min(world.maxy, max(1, A.y + dy))
+	return locate(x,y,A.z)
+
+/proc/arctan(x)
+	var/y=arcsin(x/sqrt(1+x*x))
+	return y
+
+
+/proc/anim(turf/location,target as mob|obj,a_icon,a_icon_state as text,flick_anim as text,sleeptime = 0,direction as num)
+//This proc throws up either an icon or an animation for a specified amount of time.
+//The variables should be apparent enough.
+	var/atom/movable/overlay/animation = new(location)
+	if(direction)
+		animation.dir = direction
+	animation.icon = a_icon
+	animation.layer = target:layer+1
+	if(a_icon_state)
+		animation.icon_state = a_icon_state
+	else
+		animation.icon_state = "blank"
+		animation.master = target
+		flick(flick_anim, animation)
+	sleep(max(sleeptime, 15))
+	qdel(animation)
+
+
+/atom/proc/GetAllContents()
+	var/list/processing_list = list(src)
+	var/list/assembled = list()
+
+	while(processing_list.len)
+		var/atom/A = processing_list[1]
+		processing_list -= A
+
+		for(var/atom/a in A)
+			if(!(a in assembled))
+				processing_list |= a
+
+		assembled |= A
+
+	return assembled
+
+
+/atom/proc/GetTypeInAllContents(typepath)
+	var/list/processing_list = list(src)
+	var/list/processed = list()
+
+	var/atom/found = null
+
+	while(processing_list.len && found==null)
+		var/atom/A = processing_list[1]
+		if(istype(A, typepath))
+			found = A
+
+		processing_list -= A
+
+		for(var/atom/a in A)
+			if(!(a in processed))
+				processing_list |= a
+
+		processed |= A
+
+	return found
+
+
+//Step-towards method of determining whether one atom can see another. Similar to viewers()
+/proc/can_see(atom/source, atom/target, length=5) // I couldnt be arsed to do actual raycasting :I This is horribly inaccurate.
+	var/turf/current = get_turf(source)
+	var/turf/target_turf = get_turf(target)
+	var/steps = 0
+
+	while(current != target_turf)
+		if(steps > length) return 0
+		if(current.opacity) return 0
+		for(var/atom/A in current)
+			if(A.opacity) return 0
+		current = get_step_towards(current, target_turf)
+		steps++
+
+	return 1
+
+/proc/is_blocked_turf(turf/T)
+	var/cant_pass = 0
+	if(T.density) cant_pass = 1
+	for(var/atom/A in T)
+		if(A.density)//&&A.anchored
+			cant_pass = 1
+	return cant_pass
+
+/proc/get_step_towards2(atom/ref , atom/trg)
+	var/base_dir = get_dir(ref, get_step_towards(ref,trg))
+	var/turf/temp = get_step_towards(ref,trg)
+
+	if(is_blocked_turf(temp))
+		var/dir_alt1 = turn(base_dir, 90)
+		var/dir_alt2 = turn(base_dir, -90)
+		var/turf/turf_last1 = temp
+		var/turf/turf_last2 = temp
+		var/free_tile = null
+		var/breakpoint = 0
+
+		while(!free_tile && breakpoint < 10)
+			if(!is_blocked_turf(turf_last1))
+				free_tile = turf_last1
+				break
+			if(!is_blocked_turf(turf_last2))
+				free_tile = turf_last2
+				break
+			turf_last1 = get_step(turf_last1,dir_alt1)
+			turf_last2 = get_step(turf_last2,dir_alt2)
+			breakpoint++
+
+		if(!free_tile) return get_step(ref, base_dir)
+		else return get_step_towards(ref,free_tile)
+
+	else return get_step(ref, base_dir)
+
+/proc/do_mob(mob/user , mob/target, time = 30, numticks = 5, uninterruptible = 0) //This is quite an ugly solution but i refuse to use the old request system.
+	if(!user || !target)
+		return 0
+	if(numticks == 0)
+		return 0
+	var/user_loc = user.loc
+	var/target_loc = target.loc
+	var/holding = user.get_active_hand()
+	var/timefraction = round(time/numticks)
+	var/image/progbar
+	for(var/i = 1 to numticks)
+		if(user.client)
+			progbar = make_progress_bar(i, numticks, target)
+			user.client.images |= progbar
+		sleep(timefraction)
+		if(!user || !target)
+			if(user && user.client)
+				user.client.images -= progbar
+			return 0
+		if (!uninterruptible && (user.loc != user_loc || target.loc != target_loc || user.get_active_hand() != holding || user.incapacitated() || user.lying ))
+			if(user && user.client)
+				user.client.images -= progbar
+			return 0
+		if(user && user.client)
+			user.client.images -= progbar
+	if(user && user.client)
+		user.client.images -= progbar
+	return 1
+
+/proc/make_progress_bar(current_number, goal_number, atom/target)
+	if(current_number && goal_number && target)
+		var/image/progbar
+		progbar = image("icon" = 'icons/effects/doafter_icon.dmi', "loc" = target, "icon_state" = "prog_bar_0")
+		progbar.icon_state = "prog_bar_[round(((current_number / goal_number) * 100), 10)]"
+		progbar.pixel_y = 32
+		return progbar
+
+/proc/do_after(mob/user, delay, numticks = 5, needhand = 1, atom/target = null)
+	if(!user)
+		return 0
+
+	if(numticks == 0)
+		return 0
+
+	var/atom/Tloc = null
+	if(target)
+		Tloc = target.loc
+
+	var/delayfraction = round(delay/numticks)
+	var/atom/Uloc = user.loc
+	var/holding = user.get_active_hand()
+	var/holdingnull = 1 //User is not holding anything
+	if(holding)
+		holdingnull = 0 //User is holding a tool of some kind
+	var/image/progbar
+	for (var/i = 1 to numticks)
+		if(user.client)
+			progbar = make_progress_bar(i, numticks, target)
+			if(progbar)
+				user.client.images |= progbar
+		sleep(delayfraction)
+		if(!user || user.stat || user.weakened || user.stunned  || !(user.loc == Uloc))
+			if(user && user.client && progbar)
+				user.client.images -= progbar
+			return 0
+
+		if(Tloc && (!target || Tloc != target.loc)) //Tloc not set when we don't want to track target
+			if(user && user.client && progbar)
+				user.client.images -= progbar
+			return 0 // Target no longer exists or has moved
+
+		if(needhand)
+			//This might seem like an odd check, but you can still need a hand even when it's empty
+			//i.e the hand is used to insert some item/tool into the construction
+			if(!holdingnull)
+				if(!holding)
+					if(user && user.client && progbar)
+						user.client.images -= progbar
+					return 0
+			if(user.get_active_hand() != holding)
+				if(user && user.client && progbar)
+					user.client.images -= progbar
+				return 0
+			if(user && user.client && progbar)
+				user.client.images -= progbar
+		if(user && user.client && progbar)
+			user.client.images -= progbar
+	if(user && user.client && progbar)
+		user.client.images -= progbar
+	return 1
+
+//Takes: Anything that could possibly have variables and a varname to check.
+//Returns: 1 if found, 0 if not.
+/proc/hasvar(datum/A, varname)
+	if(A.vars.Find(lowertext(varname))) return 1
+	else return 0
+
+//Returns sortedAreas list if populated
+//else populates the list first before returning it
+/proc/SortAreas()
+	for(var/area/A in world)
+		sortedAreas.Add(A)
+
+	sortTim(sortedAreas, /proc/cmp_name_asc)
+
+/area/proc/addSorted()
+	sortedAreas.Add(src)
+	sortTim(sortedAreas, /proc/cmp_name_asc)
+
+//Takes: Area type as text string or as typepath OR an instance of the area.
+//Returns: A list of all areas of that type in the world.
+/proc/get_areas(areatype)
+	if(!areatype) return null
+	if(istext(areatype)) areatype = text2path(areatype)
+	if(isarea(areatype))
+		var/area/areatemp = areatype
+		areatype = areatemp.type
+
+	var/list/areas = new/list()
+	for(var/area/N in world)
+		if(istype(N, areatype)) areas += N
+	return areas
+
+//Takes: Area type as text string or as typepath OR an instance of the area.
+//Returns: A list of all turfs in areas of that type of that type in the world.
+/proc/get_area_turfs(areatype)
+	if(!areatype) return null
+	if(istext(areatype)) areatype = text2path(areatype)
+	if(isarea(areatype))
+		var/area/areatemp = areatype
+		areatype = areatemp.type
+
+	var/list/turfs = new/list()
+	for(var/area/N in world)
+		if(istype(N, areatype))
+			for(var/turf/T in N) turfs += T
+	return turfs
+
+//Takes: Area type as text string or as typepath OR an instance of the area.
+//Returns: A list of all atoms	(objs, turfs, mobs) in areas of that type of that type in the world.
+/proc/get_area_all_atoms(areatype)
+	if(!areatype) return null
+	if(istext(areatype)) areatype = text2path(areatype)
+	if(isarea(areatype))
+		var/area/areatemp = areatype
+		areatype = areatemp.type
+
+	var/list/atoms = new/list()
+	for(var/area/N in world)
+		if(istype(N, areatype))
+			for(var/atom/A in N)
+				atoms += A
+	return atoms
+
+/datum/coords //Simple datum for storing coordinates.
+	var/x_pos = null
+	var/y_pos = null
+	var/z_pos = null
+
+/proc/DuplicateObject(obj/original, perfectcopy = 0 , sameloc = 0)
+	if(!original)
+		return null
+
+	var/obj/O = null
+
+	if(sameloc)
+		O=new original.type(original.loc)
+	else
+		O=new original.type(locate(0,0,0))
+
+	if(perfectcopy)
+		if((O) && (original))
+			for(var/V in original.vars)
+				if(!(V in list("type","loc","locs","vars", "parent", "parent_type","verbs","ckey","key")))
+					O.vars[V] = original.vars[V]
+	return O
+
+
+/area/proc/copy_contents_to(area/A , platingRequired = 0 )
+	//Takes: Area. Optional: If it should copy to areas that don't have plating
+	//Returns: Nothing.
+	//Notes: Attempts to move the contents of one area to another area.
+	//       Movement based on lower left corner. Tiles that do not fit
+	//		 into the new area will not be moved.
+
+	if(!A || !src) return 0
+
+	var/list/turfs_src = get_area_turfs(src.type)
+	var/list/turfs_trg = get_area_turfs(A.type)
+
+	var/src_min_x = 0
+	var/src_min_y = 0
+	for (var/turf/T in turfs_src)
+		if(T.x < src_min_x || !src_min_x) src_min_x	= T.x
+		if(T.y < src_min_y || !src_min_y) src_min_y	= T.y
+
+	var/trg_min_x = 0
+	var/trg_min_y = 0
+	for (var/turf/T in turfs_trg)
+		if(T.x < trg_min_x || !trg_min_x) trg_min_x	= T.x
+		if(T.y < trg_min_y || !trg_min_y) trg_min_y	= T.y
+
+	var/list/refined_src = new/list()
+	for(var/turf/T in turfs_src)
+		refined_src += T
+		refined_src[T] = new/datum/coords
+		var/datum/coords/C = refined_src[T]
+		C.x_pos = (T.x - src_min_x)
+		C.y_pos = (T.y - src_min_y)
+
+	var/list/refined_trg = new/list()
+	for(var/turf/T in turfs_trg)
+		refined_trg += T
+		refined_trg[T] = new/datum/coords
+		var/datum/coords/C = refined_trg[T]
+		C.x_pos = (T.x - trg_min_x)
+		C.y_pos = (T.y - trg_min_y)
+
+	var/list/toupdate = new/list()
+
+	var/copiedobjs = list()
+
+
+	moving:
+		for (var/turf/T in refined_src)
+			var/datum/coords/C_src = refined_src[T]
+			for (var/turf/B in refined_trg)
+				var/datum/coords/C_trg = refined_trg[B]
+				if(C_src.x_pos == C_trg.x_pos && C_src.y_pos == C_trg.y_pos)
+
+					var/old_dir1 = T.dir
+					var/old_icon_state1 = T.icon_state
+					var/old_icon1 = T.icon
+
+					if(platingRequired)
+						if(istype(B, /turf/space))
+							continue moving
+
+					var/turf/X = new T.type(B)
+					X.dir = old_dir1
+					X.icon_state = old_icon_state1
+					X.icon = old_icon1 //Shuttle floors are in shuttle.dmi while the defaults are floors.dmi
+
+
+					var/list/objs = new/list()
+					var/list/newobjs = new/list()
+					var/list/mobs = new/list()
+					var/list/newmobs = new/list()
+
+					for(var/obj/O in T)
+
+						if(!istype(O,/obj))
+							continue
+
+						objs += O
+
+
+					for(var/obj/O in objs)
+						newobjs += DuplicateObject(O , 1)
+
+
+					for(var/obj/O in newobjs)
+						O.loc = X
+
+					for(var/mob/M in T)
+						if(!M.move_on_shuttle)
+							continue
+						mobs += M
+
+					for(var/mob/M in mobs)
+						newmobs += DuplicateObject(M , 1)
+
+					for(var/mob/M in newmobs)
+						M.loc = X
+
+					copiedobjs += newobjs
+					copiedobjs += newmobs
+
+
+
+					for(var/V in T.vars)
+						if(!(V in list("type","loc","locs","vars", "parent", "parent_type","verbs","ckey","key","x","y","z","contents", "luminosity")))
+							X.vars[V] = T.vars[V]
+
+//					var/area/AR = X.loc
+
+//					if(AR.lighting_use_dynamic)
+//						X.opacity = !X.opacity
+//						X.sd_SetOpacity(!X.opacity)			//TODO: rewrite this code so it's not messed by lighting ~Carn
+
+					toupdate += X
+
+					refined_src -= T
+					refined_trg -= B
+					continue moving
+
+
+	if(toupdate.len)
+		for(var/turf/simulated/T1 in toupdate)
+			T1.CalculateAdjacentTurfs()
+			SSair.add_to_active(T1,1)
+
+
+	return copiedobjs
+
+
+
+/proc/get_cardinal_dir(atom/A, atom/B)
+	var/dx = abs(B.x - A.x)
+	var/dy = abs(B.y - A.y)
+	return get_dir(A, B) & (rand() * (dx+dy) < dy ? 3 : 12)
+
+//chances are 1:value. anyprob(1) will always return true
+/proc/anyprob(value)
+	return (rand(1,value)==value)
+
+/proc/view_or_range(distance = world.view , center = usr , type)
+	switch(type)
+		if("view")
+			. = view(distance,center)
+		if("range")
+			. = range(distance,center)
+	return
+
+/proc/oview_or_orange(distance = world.view , center = usr , type)
+	switch(type)
+		if("view")
+			. = oview(distance,center)
+		if("range")
+			. = orange(distance,center)
+	return
+
+/proc/parse_zone(zone)
+	if(zone == "r_hand") return "right hand"
+	else if (zone == "l_hand") return "left hand"
+	else if (zone == "l_arm") return "left arm"
+	else if (zone == "r_arm") return "right arm"
+	else if (zone == "l_leg") return "left leg"
+	else if (zone == "r_leg") return "right leg"
+	else if (zone == "l_foot") return "left foot"
+	else if (zone == "r_foot") return "right foot"
+	else return zone
+
+
+//Gets the turf this atom inhabits
+
+/proc/get_turf(atom/A)
+	if (!istype(A))
+		return
+	for(A, A && !isturf(A), A=A.loc); //semicolon is for the empty statement
+	return A
+
+
+//Gets the turf this atom's *ICON* appears to inhabit
+//Uses half the width/height respectively to work out
+//A minimum pixel amt this icon needs to be pixel'd by
+//to be considered to be in another turf
+
+//division = world.icon_size - icon-width/2; DX = pixel_x/division
+//division = world.icon_size - icon-height/2; DY = pixel_y/division
+
+//Eg: Humans
+//32 - 16; 16/16 = 1, DX = 1
+//32 - 16; 15/16 = 0.9375 = 0 when round()'d, DX = 0
+
+//NOTE: if your atom has non-standard bounds then this proc
+//will handle it, but it'll be a bit slower.
+
+/proc/get_turf_pixel(atom/movable/AM)
+	if(istype(AM))
+		var/rough_x = 0
+		var/rough_y = 0
+		var/final_x = 0
+		var/final_y = 0
+
+		//Assume standards
+		var/i_width = world.icon_size
+		var/i_height = world.icon_size
+
+		//Handle snowflake objects only if necessary
+		if(AM.bound_height != world.icon_size || AM.bound_width != world.icon_size)
+			var/icon/AMicon = icon(AM.icon, AM.icon_state)
+			i_width = AMicon.Width()
+			i_height = AMicon.Height()
+			qdel(AMicon)
+
+		//Find a value to divide pixel_ by
+		var/n_width = (world.icon_size - (i_width/2))
+		var/n_height = (world.icon_size - (i_height/2))
+
+		//DY and DX
+		if(n_width)
+			rough_x = round(AM.pixel_x/n_width)
+		if(n_height)
+			rough_y = round(AM.pixel_y/n_height)
+
+		//Find coordinates
+		final_x = AM.x + rough_x
+		final_y = AM.y + rough_y
+
+		if(final_x || final_y)
+			return locate(final_x, final_y, AM.z)
+
+//Finds the distance between two atoms, in pixels
+//centered = 0 counts from turf edge to edge
+//centered = 1 counts from turf center to turf center
+//of course mathematically this is just adding world.icon_size on again
+/proc/getPixelDistance(atom/A, atom/B, centered = 1)
+	if(!istype(A)||!istype(B))
+		return 0
+	. = bounds_dist(A, B) + sqrt((((A.pixel_x+B.pixel_x)**2) + ((A.pixel_y+B.pixel_y)**2)))
+	if(centered)
+		. += world.icon_size
+
+/proc/get(atom/loc, type)
+	while(loc)
+		if(istype(loc, type))
+			return loc
+		loc = loc.loc
+	return null
+
+//Quick type checks for some tools
+var/global/list/common_tools = list(
+/obj/item/stack/cable_coil,
+/obj/item/weapon/wrench,
+/obj/item/weapon/weldingtool,
+/obj/item/weapon/screwdriver,
+/obj/item/weapon/wirecutters,
+/obj/item/device/multitool,
+/obj/item/weapon/crowbar)
+
+/proc/istool(O)
+	if(O && is_type_in_list(O, common_tools))
+		return 1
+	return 0
+
+/proc/is_pointed(obj/item/W)
+	if(istype(W, /obj/item/weapon/pen))
+		return 1
+	if(istype(W, /obj/item/weapon/screwdriver))
+		return 1
+	if(istype(W, /obj/item/weapon/reagent_containers/syringe))
+		return 1
+	if(istype(W, /obj/item/weapon/kitchen/fork))
+		return 1
+	else
+		return 0
+
+//For objects that should embed, but make no sense being is_sharp or is_pointed()
+//e.g: rods
+/proc/can_embed(obj/item/W)
+	if(W.is_sharp())
+		return 1
+	if(is_pointed(W))
+		return 1
+
+	var/list/embed_items = list(\
+	/obj/item/stack/rods,\
+	)
+
+	if(is_type_in_list(W, embed_items))
+		return 1
+
+
+/*
+Checks if that loc and dir has a item on the wall
+*/
+var/list/WALLITEMS = list(
+	/obj/machinery/power/apc, /obj/machinery/alarm, /obj/item/device/radio/intercom,
+	/obj/structure/extinguisher_cabinet, /obj/structure/reagent_dispensers/peppertank,
+	/obj/machinery/status_display, /obj/machinery/requests_console, /obj/machinery/light_switch, /obj/structure/sign,
+	/obj/machinery/newscaster, /obj/machinery/firealarm, /obj/structure/noticeboard, /obj/machinery/button,
+	/obj/machinery/computer/security/telescreen, /obj/machinery/embedded_controller/radio/simple_vent_controller,
+	/obj/item/weapon/storage/secure/safe, /obj/machinery/door_timer, /obj/machinery/flasher, /obj/machinery/keycard_auth,
+	/obj/structure/mirror, /obj/structure/fireaxecabinet, /obj/machinery/computer/security/telescreen/entertainment
+	)
+
+var/list/WALLITEMS_EXTERNAL = list(
+	/obj/machinery/camera, /obj/machinery/camera_assembly,
+	/obj/machinery/light_construct, /obj/machinery/light)
+
+var/list/WALLITEMS_INVERSE = list(
+	/obj/machinery/light_construct, /obj/machinery/light)
+
+
+/proc/gotwallitem(loc, dir, var/check_external = 0)
+	var/locdir = get_step(loc, dir)
+	for(var/obj/O in loc)
+		if(is_type_in_list(O, WALLITEMS) && check_external != 2)
+			//Direction works sometimes
+			if(is_type_in_list(O, WALLITEMS_INVERSE))
+				if(O.dir == turn(dir, 180))
+					return 1
+			else if(O.dir == dir)
+				return 1
+
+			//Some stuff doesn't use dir properly, so we need to check pixel instead
+			//That's exactly what get_turf_pixel() does
+			if(get_turf_pixel(O) == locdir)
+				return 1
+
+		if(is_type_in_list(O, WALLITEMS_EXTERNAL) && check_external)
+			if(is_type_in_list(O, WALLITEMS_INVERSE))
+				if(O.dir == turn(dir, 180))
+					return 1
+			else if(O.dir == dir)
+				return 1
+
+	//Some stuff is placed directly on the wallturf (signs)
+	for(var/obj/O in locdir)
+		if(is_type_in_list(O, WALLITEMS) && check_external != 2)
+			if(O.pixel_x == 0 && O.pixel_y == 0)
+				return 1
+	return 0
+
+/proc/format_text(text)
+	return replacetext(replacetext(text,"\proper ",""),"\improper ","")
+
+/obj/proc/atmosanalyzer_scan(datum/gas_mixture/air_contents, mob/user, obj/target = src)
+	var/obj/icon = target
+	user.visible_message("[user] has used the analyzer on \icon[icon] [target].", "<span class='notice'>You use the analyzer on \icon[icon] [target].</span>")
+	var/pressure = air_contents.return_pressure()
+	var/total_moles = air_contents.total_moles()
+
+	user << "<span class='notice'>Results of analysis of \icon[icon] [target].</span>"
+	if(total_moles>0)
+		var/o2_concentration = air_contents.oxygen/total_moles
+		var/n2_concentration = air_contents.nitrogen/total_moles
+		var/co2_concentration = air_contents.carbon_dioxide/total_moles
+		var/plasma_concentration = air_contents.toxins/total_moles
+
+		var/unknown_concentration =  1-(o2_concentration+n2_concentration+co2_concentration+plasma_concentration)
+
+		user << "<span class='notice'>Pressure: [round(pressure,0.1)] kPa</span>"
+		user << "<span class='notice'>Nitrogen: [round(n2_concentration*100)] %</span>"
+		user << "<span class='notice'>Oxygen: [round(o2_concentration*100)] %</span>"
+		user << "<span class='notice'>CO2: [round(co2_concentration*100)] %</span>"
+		user << "<span class='notice'>Plasma: [round(plasma_concentration*100)] %</span>"
+		if(unknown_concentration>0.01)
+			user << "<span class='danger'>Unknown: [round(unknown_concentration*100)] %</span>"
+		user << "<span class='notice'>Temperature: [round(air_contents.temperature-T0C)] &deg;C</span>"
+	else
+		user << "<span class='notice'>[target] is empty!</span>"
+	return
+
+/proc/check_target_facings(mob/living/initator, mob/living/target)
+	/*This can be used to add additional effects on interactions between mobs depending on how the mobs are facing each other, such as adding a crit damage to blows to the back of a guy's head.
+	Given how click code currently works (Nov '13), the initiating mob will be facing the target mob most of the time
+	That said, this proc should not be used if the change facing proc of the click code is overriden at the same time*/
+	if(!ismob(target) || target.lying)
+	//Make sure we are not doing this for things that can't have a logical direction to the players given that the target would be on their side
+		return FACING_FAILED
+	if(initator.dir == target.dir) //mobs are facing the same direction
+		return FACING_SAME_DIR
+	if(is_A_facing_B(initator,target) && is_A_facing_B(target,initator)) //mobs are facing each other
+		return FACING_EACHOTHER
+	if(initator.dir + 2 == target.dir || initator.dir - 2 == target.dir || initator.dir + 6 == target.dir || initator.dir - 6 == target.dir) //Initating mob is looking at the target, while the target mob is looking in a direction perpendicular to the 1st
+		return FACING_INIT_FACING_TARGET_TARGET_FACING_PERPENDICULAR
+
+/proc/random_step(atom/movable/AM, steps, chance)
+	var/initial_chance = chance
+	while(steps > 0)
+		if(prob(chance))
+			step(AM, pick(alldirs))
+		chance = max(chance - (initial_chance / steps), 0)
+		steps--
+
+/proc/living_player_count()
+	var/living_player_count = 0
+	for(var/mob in player_list)
+		if(mob in living_mob_list)
+			living_player_count += 1
+	return living_player_count
+
+/proc/randomColor(mode = 0)	//if 1 it doesn't pick white, black or gray
+	switch(mode)
+		if(0)
+			return pick("white","black","gray","red","green","blue","brown","yellow","orange","darkred",
+						"crimson","lime","darkgreen","cyan","navy","teal","purple","indigo")
+		if(1)
+			return pick("red","green","blue","brown","yellow","orange","darkred","crimson",
+						"lime","darkgreen","cyan","navy","teal","purple","indigo")
+		else
+			return "white"
+
+
+/proc/screen_loc2turf(scr_loc, turf/origin)
+	var/tX = text2list(scr_loc, ",")
+	var/tY = text2list(tX[2], ":")
+	var/tZ = origin.z
+	tY = tY[1]
+	tX = text2list(tX[1], ":")
+	tX = tX[1]
+	tX = max(1, min(world.maxx, origin.x + (text2num(tX) - (world.view + 1))))
+	tY = max(1, min(world.maxy, origin.y + (text2num(tY) - (world.view + 1))))
+	return locate(tX, tY, tZ)
+
+/proc/IsValidSrc(A)
+	if(istype(A, /datum))
+		var/datum/B = A
+		return !B.gc_destroyed
+	if(istype(A, /client))
+		return 1
+	return 0
+
+
+
+//Get the dir to the RIGHT of dir if they were on a clock
+//NORTH --> NORTHEAST
+/proc/get_clockwise_dir(dir)
+	. = angle2dir(dir2angle(dir)+45)
+
+//Get the dir to the LEFT of dir if they were on a clock
+//NORTH --> NORTHWEST
+/proc/get_anticlockwise_dir(dir)
+	. = angle2dir(dir2angle(dir)-45)
+
+
+//Compare A's dir, the clockwise dir of A and the anticlockwise dir of A
+//To the opposite dir of the dir returned by get_dir(B,A)
+//If one of them is a match, then A is facing B
+/proc/is_A_facing_B(atom/A,atom/B)
+	if(!istype(A) || !istype(B))
+		return 0
+	if(istype(A, /mob/living))
+		var/mob/living/LA = A
+		if(LA.lying)
+			return 0
+	var/goal_dir = angle2dir(dir2angle(get_dir(B,A)+180))
+	var/clockwise_A_dir = get_clockwise_dir(A.dir)
+	var/anticlockwise_A_dir = get_anticlockwise_dir(B.dir)
+
+	if(A.dir == goal_dir || clockwise_A_dir == goal_dir || anticlockwise_A_dir == goal_dir)
+		return 1
+	return 0
+
+
+/*
+rough example of the "cone" made by the 3 dirs checked
+
+ B
+  \
+   \
+    >
+      <
+       \
+        \
+B --><-- A
+        /
+       /
+      <
+     >
+    /
+   /
+ B
+
+*/
+
+
+//This is just so you can stop an orbit.
+//orbit() can run without it (swap orbiting for A)
+//but then you can never stop it and that's just silly.
+/atom/movable/var/atom/orbiting = null
+//we raise this each time orbit is called to prevent mutiple calls in a short time frame from breaking things
+/atom/movable/var/orbitid = 0
+
+/atom/movable/proc/orbit(atom/A, radius = 10, clockwise = 1, angle_increment = 15, lockinorbit = 0)
+	if(!istype(A))
+		return
+	orbitid++
+	var/myid = orbitid
+	if (orbiting)
+		stop_orbit()
+		//sadly this is the only way to ensure the original orbit proc stops and resets the atom's transform.
+		sleep(1)
+		if (orbiting || !istype(A) || orbitid != myid) //post sleep re-check
+			return
+	orbiting = A
+	var/lastloc = loc
+	var/angle = 0
+	var/matrix/initial_transform = matrix(transform)
+	spawn
+		while(orbiting && orbiting.loc && orbitid == myid && (!lockinorbit || loc == lastloc))
+			loc = get_turf(orbiting.loc)
+			lastloc = loc
+			angle += angle_increment
+
+			var/matrix/shift = matrix(initial_transform)
+			shift.Translate(radius,0)
+			if(clockwise)
+				shift.Turn(angle)
+			else
+				shift.Turn(-angle)
+			animate(src,transform = shift,2)
+
+			sleep(0.6) //the effect breaks above 0.6 delay
+		animate(src,transform = initial_transform,2)
+
+
+/atom/movable/proc/stop_orbit()
+	if(orbiting)
+		loc = get_turf(orbiting)
+		orbiting = null
+
+
+//Center's an image.
+//Requires:
+//The Image
+//The x dimension of the icon file used in the image
+//The y dimension of the icon file used in the image
+// eg: center_image(I, 32,32)
+// eg2: center_image(I, 96,96)
+
+/proc/center_image(var/image/I, x_dimension = 0, y_dimension = 0)
+	if(!I)
+		return
+
+	if(!x_dimension || !y_dimension)
+		return
+
+	//Get out of here, punk ass kids calling procs needlessly
+	if((x_dimension == world.icon_size) && (y_dimension == world.icon_size))
+		return I
+
+	//Offset the image so that it's bottom left corner is shifted this many pixels
+	//This makes it infinitely easier to draw larger inhands/images larger than world.iconsize
+	//but still use them in game
+	var/x_offset = -((x_dimension/world.icon_size)-1)*(world.icon_size*0.5)
+	var/y_offset = -((y_dimension/world.icon_size)-1)*(world.icon_size*0.5)
+
+	//Correct values under world.icon_size
+	if(x_dimension < world.icon_size)
+		x_offset *= -1
+	if(y_dimension < world.icon_size)
+		y_offset *= -1
+
+	I.pixel_x = x_offset
+	I.pixel_y = y_offset
+
+	return I