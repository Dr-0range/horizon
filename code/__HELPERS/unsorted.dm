--- conflicted
+++ resolved
@@ -637,21 +637,8 @@
 /proc/can_see(atom/source, atom/target, length=5) // I couldnt be arsed to do actual raycasting :I This is horribly inaccurate.
 	var/turf/current = get_turf(source)
 	var/turf/target_turf = get_turf(target)
-<<<<<<< HEAD
-	var/steps = 0
-
-	while(current != target_turf)
-		if(steps > length)
-			return 0
-		if(current.opacity)
-			return 0
-		for(var/atom/A in current)
-			if(A.opacity)
-				return 0
-=======
 	var/steps = 1
 	if(current != target_turf)
->>>>>>> 9fdbc325
 		current = get_step_towards(current, target_turf)
 		while(current != target_turf)
 			if(steps > length) return 0
