/*
 * Holds procs designed to change one type of value, into another.
 * Contains:
 *			hex2num & num2hex
 *			file2list
 *			angle2dir
 *			angle2text
 *			worldtime2text
 *			text2dir_extended & dir2text_short
 */

//Returns an integer given a hex input, supports negative values "-ff"
//skips preceding invalid characters
//breaks when hittin invalid characters thereafter
/proc/hex2num(hex)
	. = 0
	if(istext(hex))
		var/negative = 0
		var/len = length(hex)
		for(var/i=1, i<=len, i++)
			var/num = text2ascii(hex,i)
			switch(num)
				if(48 to 57)
					num -= 48	//0-9
				if(97 to 102)
					num -= 87	//a-f
				if(65 to 70)
					num -= 55	//A-F
				if(45)
					negative = 1//-
				else
					if(num)
						break
					else
						continue
			. *= 16
			. += num
		if(negative)
			. *= -1
	return .

//Returns the hex value of a decimal number
//len == length of returned string
//if len < 0 then the returned string will be as long as it needs to be to contain the data
//Only supports positive numbers
//if an invalid number is provided, it assumes num==0
//Note, unlike previous versions, this one works from low to high <-- that way
/proc/num2hex(num, len=2)
	if(!isnum(num))
		num = 0
	num = round(abs(num))
	. = ""
	var/i=0
	while(1)
		if(len<=0)
			if(!num)
				break
		else
			if(i>=len)
				break
		var/remainder = num/16
		num = round(remainder)
		remainder = (remainder - num) * 16
		switch(remainder)
			if(9,8,7,6,5,4,3,2,1)
				. = "[remainder]" + .
			if(10,11,12,13,14,15)
				. = ascii2text(remainder+87) + .
			else
				. = "0" + .
		i++
	return .

//Splits the text of a file at seperator and returns them in a list.
<<<<<<< HEAD
/world/proc/file2list(filename, seperator="\n")
	return splittext(return_file_text(filename),seperator)
=======
/proc/file2list(filename, seperator="\n")
	return splittext(file2text(filename),seperator)
>>>>>>> a050b0db


//Turns a direction into text
/proc/dir2text(direction)
	switch(direction)
		if(1)
			return "north"
		if(2)
			return "south"
		if(4)
			return "east"
		if(8)
			return "west"
		if(5)
			return "northeast"
		if(6)
			return "southeast"
		if(9)
			return "northwest"
		if(10)
			return "southwest"
		else
	return

//Turns text into proper directions
/proc/text2dir(direction)
	switch(uppertext(direction))
		if("NORTH")
			return 1
		if("SOUTH")
			return 2
		if("EAST")
			return 4
		if("WEST")
			return 8
		if("NORTHEAST")
			return 5
		if("NORTHWEST")
			return 9
		if("SOUTHEAST")
			return 6
		if("SOUTHWEST")
			return 10
		else
	return

//Converts an angle (degrees) into an ss13 direction
/proc/angle2dir(degree)

	degree = SimplifyDegrees(degree)

	if(degree < 45)
		return NORTH
	if(degree < 90)
		return NORTHEAST
	if(degree < 135)
		return EAST
	if(degree < 180)
		return SOUTHEAST
	if(degree < 225)
		return SOUTH
	if(degree < 270)
		return SOUTHWEST
	if(degree < 315)
		return WEST
	return NORTH|WEST

//returns the north-zero clockwise angle in degrees, given a direction

/proc/dir2angle(D)
	switch(D)
		if(NORTH)
			return 0
		if(SOUTH)
			return 180
		if(EAST)
			return 90
		if(WEST)
			return 270
		if(NORTHEAST)
			return 45
		if(SOUTHEAST)
			return 135
		if(NORTHWEST)
			return 315
		if(SOUTHWEST)
			return 225
		else
			return null

//Returns the angle in english
/proc/angle2text(degree)
	return dir2text(angle2dir(degree))

//Converts a blend_mode constant to one acceptable to icon.Blend()
/proc/blendMode2iconMode(blend_mode)
	switch(blend_mode)
		if(BLEND_MULTIPLY)
			return ICON_MULTIPLY
		if(BLEND_ADD)
			return ICON_ADD
		if(BLEND_SUBTRACT)
			return ICON_SUBTRACT
		else
			return ICON_OVERLAY

//Converts a rights bitfield into a string
/proc/rights2text(rights, seperator="", list/adds, list/subs)
	if(rights & R_BUILDMODE)
		. += "[seperator]+BUILDMODE"
	if(rights & R_ADMIN)
		. += "[seperator]+ADMIN"
	if(rights & R_BAN)
		. += "[seperator]+BAN"
	if(rights & R_FUN)
		. += "[seperator]+FUN"
	if(rights & R_SERVER)
		. += "[seperator]+SERVER"
	if(rights & R_DEBUG)
		. += "[seperator]+DEBUG"
	if(rights & R_POSSESS)
		. += "[seperator]+POSSESS"
	if(rights & R_PERMISSIONS)
		. += "[seperator]+PERMISSIONS"
	if(rights & R_STEALTH)
		. += "[seperator]+STEALTH"
	if(rights & R_REJUVINATE)
		. += "[seperator]+REJUVINATE"
	if(rights & R_VAREDIT)
		. += "[seperator]+VAREDIT"
	if(rights & R_SOUNDS)
		. += "[seperator]+SOUND"
	if(rights & R_SPAWN)
		. += "[seperator]+SPAWN"

	for(var/verbpath in adds)
		. += "[seperator]+[verbpath]"
	for(var/verbpath in subs)
		. += "[seperator]-[verbpath]"
	return .

/proc/ui_style2icon(ui_style)
	switch(ui_style)
		if("Retro")
			return 'icons/mob/screen_retro.dmi'
		if("Plasmafire")
			return 'icons/mob/screen_plasmafire.dmi'
		if("Slimecore")
			return 'icons/mob/screen_slimecore.dmi'
		if("Operative")
			return 'icons/mob/screen_operative.dmi'
		if("Clockwork")
			return 'icons/mob/screen_clockwork.dmi'
		else
			return 'icons/mob/screen_midnight.dmi'

//colour formats
/proc/rgb2hsl(red, green, blue)
	red /= 255;green /= 255;blue /= 255;
	var/max = max(red,green,blue)
	var/min = min(red,green,blue)
	var/range = max-min

	var/hue=0;var/saturation=0;var/lightness=0;
	lightness = (max + min)/2
	if(range != 0)
		if(lightness < 0.5)
			saturation = range/(max+min)
		else
			saturation = range/(2-max-min)

		var/dred = ((max-red)/(6*max)) + 0.5
		var/dgreen = ((max-green)/(6*max)) + 0.5
		var/dblue = ((max-blue)/(6*max)) + 0.5

		if(max==red)
			hue = dblue - dgreen
		else if(max==green)
			hue = dred - dblue + (1/3)
		else
			hue = dgreen - dred + (2/3)
		if(hue < 0)
			hue++
		else if(hue > 1)
			hue--

	return list(hue, saturation, lightness)

/proc/hsl2rgb(hue, saturation, lightness)
	var/red;var/green;var/blue;
	if(saturation == 0)
		red = lightness * 255
		green = red
		blue = red
	else
		var/a;var/b;
		if(lightness < 0.5)
			b = lightness*(1+saturation)
		else
			b = (lightness+saturation) - (saturation*lightness)
		a = 2*lightness - b

		red = round(255 * hue2rgb(a, b, hue+(1/3)))
		green = round(255 * hue2rgb(a, b, hue))
		blue = round(255 * hue2rgb(a, b, hue-(1/3)))

	return list(red, green, blue)

/proc/hue2rgb(a, b, hue)
	if(hue < 0)
		hue++
	else if(hue > 1)
		hue--
	if(6*hue < 1)
		return (a+(b-a)*6*hue)
	if(2*hue < 1)
		return b
	if(3*hue < 2)
		return (a+(b-a)*((2/3)-hue)*6)
	return a

// Very ugly, BYOND doesn't support unix time and rounding errors make it really hard to convert it to BYOND time.
// returns "YYYY-MM-DD" by default
/proc/unix2date(timestamp, seperator = "-")

	if(timestamp < 0)
		return 0 //Do not accept negative values

	var/year = 1970 //Unix Epoc begins 1970-01-01
	var/dayInSeconds = 86400 //60secs*60mins*24hours
	var/daysInYear = 365 //Non Leap Year
	var/daysInLYear = daysInYear + 1//Leap year
	var/days = round(timestamp / dayInSeconds) //Days passed since UNIX Epoc
	var/tmpDays = days + 1 //If passed (timestamp < dayInSeconds), it will return 0, so add 1
	var/monthsInDays = list() //Months will be in here ***Taken from the PHP source code***
	var/month = 1 //This will be the returned MONTH NUMBER.
	var/day //This will be the returned day number.

	while(tmpDays > daysInYear) //Start adding years to 1970
		year++
		if(isLeap(year))
			tmpDays -= daysInLYear
		else
			tmpDays -= daysInYear

	if(isLeap(year)) //The year is a leap year
		monthsInDays = list(-1,30,59,90,120,151,181,212,243,273,304,334)
	else
		monthsInDays = list(0,31,59,90,120,151,181,212,243,273,304,334)

	var/mDays = 0;
	var/monthIndex = 0;

	for(var/m in monthsInDays)
		monthIndex++
		if(tmpDays > m)
			mDays = m
			month = monthIndex

	day = tmpDays - mDays //Setup the date

	return "[year][seperator][((month < 10) ? "0[month]" : month)][seperator][((day < 10) ? "0[day]" : day)]"

/proc/isLeap(y)
	return ((y) % 4 == 0 && ((y) % 100 != 0 || (y) % 400 == 0))



//Turns a Body_parts_covered bitfield into a list of organ/limb names.
//(I challenge you to find a use for this)
/proc/body_parts_covered2organ_names(bpc)
	var/list/covered_parts = list()

	if(!bpc)
		return 0

	if(bpc & FULL_BODY)
		covered_parts |= list("l_arm","r_arm","head","chest","l_leg","r_leg")

	else
		if(bpc & HEAD)
			covered_parts |= list("head")
		if(bpc & CHEST)
			covered_parts |= list("chest")
		if(bpc & GROIN)
			covered_parts |= list("chest")

		if(bpc & ARMS)
			covered_parts |= list("l_arm","r_arm")
		else
			if(bpc & ARM_LEFT)
				covered_parts |= list("l_arm")
			if(bpc & ARM_RIGHT)
				covered_parts |= list("r_arm")

		if(bpc & HANDS)
			covered_parts |= list("l_arm","r_arm")
		else
			if(bpc & HAND_LEFT)
				covered_parts |= list("l_arm")
			if(bpc & HAND_RIGHT)
				covered_parts |= list("r_arm")

		if(bpc & LEGS)
			covered_parts |= list("l_leg","r_leg")
		else
			if(bpc & LEG_LEFT)
				covered_parts |= list("l_leg")
			if(bpc & LEG_RIGHT)
				covered_parts |= list("r_leg")

		if(bpc & FEET)
			covered_parts |= list("l_leg","r_leg")
		else
			if(bpc & FOOT_LEFT)
				covered_parts |= list("l_leg")
			if(bpc & FOOT_RIGHT)
				covered_parts |= list("r_leg")

	return covered_parts



//adapted from http://www.tannerhelland.com/4435/convert-temperature-rgb-algorithm-code/
/proc/heat2colour(temp)
	return rgb(heat2colour_r(temp), heat2colour_g(temp), heat2colour_b(temp))


/proc/heat2colour_r(temp)
	temp /= 100
	if(temp <= 66)
		. = 255
	else
		. = max(0, min(255, 329.698727446 * (temp - 60) ** -0.1332047592))


/proc/heat2colour_g(temp)
	temp /= 100
	if(temp <= 66)
		. = max(0, min(255, 99.4708025861 * log(temp) - 161.1195681661))
	else
		. = max(0, min(255, 288.1221685293 * ((temp - 60) ** -0.075148492)))


/proc/heat2colour_b(temp)
	temp /= 100
	if(temp >= 66)
		. = 255
	else
		if(temp <= 16)
			. = 0
		else
			. = max(0, min(255, 138.5177312231 * log(temp - 10) - 305.0447927307))

/proc/color2hex(color)	//web colors
	if(!color)
		return "#000000"

	switch(color)
		if("white")
			return "#FFFFFF"
		if("black")
			return "#000000"
		if("gray")
			return "#808080"
		if("brown")
			return "#A52A2A"
		if("red")
			return "#FF0000"
		if("darkred")
			return "#8B0000"
		if("crimson")
			return "#DC143C"
		if("orange")
			return "#FFA500"
		if("yellow")
			return "#FFFF00"
		if("green")
			return "#008000"
		if("lime")
			return "#00FF00"
		if("darkgreen")
			return "#006400"
		if("cyan")
			return "#00FFFF"
		if("blue")
			return "#0000FF"
		if("navy")
			return "#000080"
		if("teal")
			return "#008080"
		if("purple")
			return "#800080"
		if("indigo")
			return "#4B0082"
		else
			return "#FFFFFF"


//This is a weird one:
//It returns a list of all var names found in the string
//These vars must be in the [var_name] format
//It's only a proc because it's used in more than one place

//Takes a string and a datum
//The string is well, obviously the string being checked
//The datum is used as a source for var names, to check validity
//Otherwise every single word could technically be a variable!
/proc/string2listofvars(var/t_string, var/datum/var_source)
	if(!t_string || !var_source)
		return list()

	. = list()

	var/var_found = findtext(t_string,"\[") //Not the actual variables, just a generic "should we even bother" check
	if(var_found)
		//Find var names

		// "A dog said hi [name]!"
		// splittext() --> list("A dog said hi ","name]!"
		// jointext() --> "A dog said hi name]!"
		// splittext() --> list("A","dog","said","hi","name]!")

		t_string = replacetext(t_string,"\[","\[ ")//Necessary to resolve "word[var_name]" scenarios
		var/list/list_value = splittext(t_string,"\[")
		var/intermediate_stage = jointext(list_value, null)

		list_value = splittext(intermediate_stage," ")
		for(var/value in list_value)
			if(findtext(value,"]"))
				value = splittext(value,"]") //"name]!" --> list("name","!")
				for(var/A in value)
					if(var_source.vars.Find(A))
						. += A

//assumes format #RRGGBB #rrggbb
/proc/color_hex2num(A)
	if(!A)
		return 0
	var/R = hex2num(copytext(A,2,4))
	var/G = hex2num(copytext(A,4,6))
	var/B = hex2num(copytext(A,6,0))
	return R+G+B

//word of warning: using a matrix like this as a color value will simplify it back to a string after being set
/proc/color_hex2color_matrix(string)
	var/length = length(string)
	if(length != 7 && length != 9)
		return color_matrix_identity()
	var/r = hex2num(copytext(string, 2, 4))/255
	var/g = hex2num(copytext(string, 4, 6))/255
	var/b = hex2num(copytext(string, 6, 8))/255
	var/a = 1
	if(length == 9)
		a = hex2num(copytext(string, 8, 10))/255
	if(!isnum(r) || !isnum(g) || !isnum(b) || !isnum(a))
		return color_matrix_identity()
	return list(r,0,0,0, 0,g,0,0, 0,0,b,0, 0,0,0,a, 0,0,0,0)

//will drop all values not on the diagonal
/proc/color_matrix2color_hex(list/the_matrix)
	if(!istype(the_matrix) || the_matrix.len != 20)
		return "#ffffffff"
	return rgb(the_matrix[1]*255, the_matrix[6]*255, the_matrix[11]*255, the_matrix[16]*255)<|MERGE_RESOLUTION|>--- conflicted
+++ resolved
@@ -1,545 +1,539 @@
-/*
- * Holds procs designed to change one type of value, into another.
- * Contains:
- *			hex2num & num2hex
- *			file2list
- *			angle2dir
- *			angle2text
- *			worldtime2text
- *			text2dir_extended & dir2text_short
- */
-
-//Returns an integer given a hex input, supports negative values "-ff"
-//skips preceding invalid characters
-//breaks when hittin invalid characters thereafter
-/proc/hex2num(hex)
-	. = 0
-	if(istext(hex))
-		var/negative = 0
-		var/len = length(hex)
-		for(var/i=1, i<=len, i++)
-			var/num = text2ascii(hex,i)
-			switch(num)
-				if(48 to 57)
-					num -= 48	//0-9
-				if(97 to 102)
-					num -= 87	//a-f
-				if(65 to 70)
-					num -= 55	//A-F
-				if(45)
-					negative = 1//-
-				else
-					if(num)
-						break
-					else
-						continue
-			. *= 16
-			. += num
-		if(negative)
-			. *= -1
-	return .
-
-//Returns the hex value of a decimal number
-//len == length of returned string
-//if len < 0 then the returned string will be as long as it needs to be to contain the data
-//Only supports positive numbers
-//if an invalid number is provided, it assumes num==0
-//Note, unlike previous versions, this one works from low to high <-- that way
-/proc/num2hex(num, len=2)
-	if(!isnum(num))
-		num = 0
-	num = round(abs(num))
-	. = ""
-	var/i=0
-	while(1)
-		if(len<=0)
-			if(!num)
-				break
-		else
-			if(i>=len)
-				break
-		var/remainder = num/16
-		num = round(remainder)
-		remainder = (remainder - num) * 16
-		switch(remainder)
-			if(9,8,7,6,5,4,3,2,1)
-				. = "[remainder]" + .
-			if(10,11,12,13,14,15)
-				. = ascii2text(remainder+87) + .
-			else
-				. = "0" + .
-		i++
-	return .
-
-//Splits the text of a file at seperator and returns them in a list.
-<<<<<<< HEAD
-/world/proc/file2list(filename, seperator="\n")
-	return splittext(return_file_text(filename),seperator)
-=======
-/proc/file2list(filename, seperator="\n")
-	return splittext(file2text(filename),seperator)
->>>>>>> a050b0db
-
-
-//Turns a direction into text
-/proc/dir2text(direction)
-	switch(direction)
-		if(1)
-			return "north"
-		if(2)
-			return "south"
-		if(4)
-			return "east"
-		if(8)
-			return "west"
-		if(5)
-			return "northeast"
-		if(6)
-			return "southeast"
-		if(9)
-			return "northwest"
-		if(10)
-			return "southwest"
-		else
-	return
-
-//Turns text into proper directions
-/proc/text2dir(direction)
-	switch(uppertext(direction))
-		if("NORTH")
-			return 1
-		if("SOUTH")
-			return 2
-		if("EAST")
-			return 4
-		if("WEST")
-			return 8
-		if("NORTHEAST")
-			return 5
-		if("NORTHWEST")
-			return 9
-		if("SOUTHEAST")
-			return 6
-		if("SOUTHWEST")
-			return 10
-		else
-	return
-
-//Converts an angle (degrees) into an ss13 direction
-/proc/angle2dir(degree)
-
-	degree = SimplifyDegrees(degree)
-
-	if(degree < 45)
-		return NORTH
-	if(degree < 90)
-		return NORTHEAST
-	if(degree < 135)
-		return EAST
-	if(degree < 180)
-		return SOUTHEAST
-	if(degree < 225)
-		return SOUTH
-	if(degree < 270)
-		return SOUTHWEST
-	if(degree < 315)
-		return WEST
-	return NORTH|WEST
-
-//returns the north-zero clockwise angle in degrees, given a direction
-
-/proc/dir2angle(D)
-	switch(D)
-		if(NORTH)
-			return 0
-		if(SOUTH)
-			return 180
-		if(EAST)
-			return 90
-		if(WEST)
-			return 270
-		if(NORTHEAST)
-			return 45
-		if(SOUTHEAST)
-			return 135
-		if(NORTHWEST)
-			return 315
-		if(SOUTHWEST)
-			return 225
-		else
-			return null
-
-//Returns the angle in english
-/proc/angle2text(degree)
-	return dir2text(angle2dir(degree))
-
-//Converts a blend_mode constant to one acceptable to icon.Blend()
-/proc/blendMode2iconMode(blend_mode)
-	switch(blend_mode)
-		if(BLEND_MULTIPLY)
-			return ICON_MULTIPLY
-		if(BLEND_ADD)
-			return ICON_ADD
-		if(BLEND_SUBTRACT)
-			return ICON_SUBTRACT
-		else
-			return ICON_OVERLAY
-
-//Converts a rights bitfield into a string
-/proc/rights2text(rights, seperator="", list/adds, list/subs)
-	if(rights & R_BUILDMODE)
-		. += "[seperator]+BUILDMODE"
-	if(rights & R_ADMIN)
-		. += "[seperator]+ADMIN"
-	if(rights & R_BAN)
-		. += "[seperator]+BAN"
-	if(rights & R_FUN)
-		. += "[seperator]+FUN"
-	if(rights & R_SERVER)
-		. += "[seperator]+SERVER"
-	if(rights & R_DEBUG)
-		. += "[seperator]+DEBUG"
-	if(rights & R_POSSESS)
-		. += "[seperator]+POSSESS"
-	if(rights & R_PERMISSIONS)
-		. += "[seperator]+PERMISSIONS"
-	if(rights & R_STEALTH)
-		. += "[seperator]+STEALTH"
-	if(rights & R_REJUVINATE)
-		. += "[seperator]+REJUVINATE"
-	if(rights & R_VAREDIT)
-		. += "[seperator]+VAREDIT"
-	if(rights & R_SOUNDS)
-		. += "[seperator]+SOUND"
-	if(rights & R_SPAWN)
-		. += "[seperator]+SPAWN"
-
-	for(var/verbpath in adds)
-		. += "[seperator]+[verbpath]"
-	for(var/verbpath in subs)
-		. += "[seperator]-[verbpath]"
-	return .
-
-/proc/ui_style2icon(ui_style)
-	switch(ui_style)
-		if("Retro")
-			return 'icons/mob/screen_retro.dmi'
-		if("Plasmafire")
-			return 'icons/mob/screen_plasmafire.dmi'
-		if("Slimecore")
-			return 'icons/mob/screen_slimecore.dmi'
-		if("Operative")
-			return 'icons/mob/screen_operative.dmi'
-		if("Clockwork")
-			return 'icons/mob/screen_clockwork.dmi'
-		else
-			return 'icons/mob/screen_midnight.dmi'
-
-//colour formats
-/proc/rgb2hsl(red, green, blue)
-	red /= 255;green /= 255;blue /= 255;
-	var/max = max(red,green,blue)
-	var/min = min(red,green,blue)
-	var/range = max-min
-
-	var/hue=0;var/saturation=0;var/lightness=0;
-	lightness = (max + min)/2
-	if(range != 0)
-		if(lightness < 0.5)
-			saturation = range/(max+min)
-		else
-			saturation = range/(2-max-min)
-
-		var/dred = ((max-red)/(6*max)) + 0.5
-		var/dgreen = ((max-green)/(6*max)) + 0.5
-		var/dblue = ((max-blue)/(6*max)) + 0.5
-
-		if(max==red)
-			hue = dblue - dgreen
-		else if(max==green)
-			hue = dred - dblue + (1/3)
-		else
-			hue = dgreen - dred + (2/3)
-		if(hue < 0)
-			hue++
-		else if(hue > 1)
-			hue--
-
-	return list(hue, saturation, lightness)
-
-/proc/hsl2rgb(hue, saturation, lightness)
-	var/red;var/green;var/blue;
-	if(saturation == 0)
-		red = lightness * 255
-		green = red
-		blue = red
-	else
-		var/a;var/b;
-		if(lightness < 0.5)
-			b = lightness*(1+saturation)
-		else
-			b = (lightness+saturation) - (saturation*lightness)
-		a = 2*lightness - b
-
-		red = round(255 * hue2rgb(a, b, hue+(1/3)))
-		green = round(255 * hue2rgb(a, b, hue))
-		blue = round(255 * hue2rgb(a, b, hue-(1/3)))
-
-	return list(red, green, blue)
-
-/proc/hue2rgb(a, b, hue)
-	if(hue < 0)
-		hue++
-	else if(hue > 1)
-		hue--
-	if(6*hue < 1)
-		return (a+(b-a)*6*hue)
-	if(2*hue < 1)
-		return b
-	if(3*hue < 2)
-		return (a+(b-a)*((2/3)-hue)*6)
-	return a
-
-// Very ugly, BYOND doesn't support unix time and rounding errors make it really hard to convert it to BYOND time.
-// returns "YYYY-MM-DD" by default
-/proc/unix2date(timestamp, seperator = "-")
-
-	if(timestamp < 0)
-		return 0 //Do not accept negative values
-
-	var/year = 1970 //Unix Epoc begins 1970-01-01
-	var/dayInSeconds = 86400 //60secs*60mins*24hours
-	var/daysInYear = 365 //Non Leap Year
-	var/daysInLYear = daysInYear + 1//Leap year
-	var/days = round(timestamp / dayInSeconds) //Days passed since UNIX Epoc
-	var/tmpDays = days + 1 //If passed (timestamp < dayInSeconds), it will return 0, so add 1
-	var/monthsInDays = list() //Months will be in here ***Taken from the PHP source code***
-	var/month = 1 //This will be the returned MONTH NUMBER.
-	var/day //This will be the returned day number.
-
-	while(tmpDays > daysInYear) //Start adding years to 1970
-		year++
-		if(isLeap(year))
-			tmpDays -= daysInLYear
-		else
-			tmpDays -= daysInYear
-
-	if(isLeap(year)) //The year is a leap year
-		monthsInDays = list(-1,30,59,90,120,151,181,212,243,273,304,334)
-	else
-		monthsInDays = list(0,31,59,90,120,151,181,212,243,273,304,334)
-
-	var/mDays = 0;
-	var/monthIndex = 0;
-
-	for(var/m in monthsInDays)
-		monthIndex++
-		if(tmpDays > m)
-			mDays = m
-			month = monthIndex
-
-	day = tmpDays - mDays //Setup the date
-
-	return "[year][seperator][((month < 10) ? "0[month]" : month)][seperator][((day < 10) ? "0[day]" : day)]"
-
-/proc/isLeap(y)
-	return ((y) % 4 == 0 && ((y) % 100 != 0 || (y) % 400 == 0))
-
-
-
-//Turns a Body_parts_covered bitfield into a list of organ/limb names.
-//(I challenge you to find a use for this)
-/proc/body_parts_covered2organ_names(bpc)
-	var/list/covered_parts = list()
-
-	if(!bpc)
-		return 0
-
-	if(bpc & FULL_BODY)
-		covered_parts |= list("l_arm","r_arm","head","chest","l_leg","r_leg")
-
-	else
-		if(bpc & HEAD)
-			covered_parts |= list("head")
-		if(bpc & CHEST)
-			covered_parts |= list("chest")
-		if(bpc & GROIN)
-			covered_parts |= list("chest")
-
-		if(bpc & ARMS)
-			covered_parts |= list("l_arm","r_arm")
-		else
-			if(bpc & ARM_LEFT)
-				covered_parts |= list("l_arm")
-			if(bpc & ARM_RIGHT)
-				covered_parts |= list("r_arm")
-
-		if(bpc & HANDS)
-			covered_parts |= list("l_arm","r_arm")
-		else
-			if(bpc & HAND_LEFT)
-				covered_parts |= list("l_arm")
-			if(bpc & HAND_RIGHT)
-				covered_parts |= list("r_arm")
-
-		if(bpc & LEGS)
-			covered_parts |= list("l_leg","r_leg")
-		else
-			if(bpc & LEG_LEFT)
-				covered_parts |= list("l_leg")
-			if(bpc & LEG_RIGHT)
-				covered_parts |= list("r_leg")
-
-		if(bpc & FEET)
-			covered_parts |= list("l_leg","r_leg")
-		else
-			if(bpc & FOOT_LEFT)
-				covered_parts |= list("l_leg")
-			if(bpc & FOOT_RIGHT)
-				covered_parts |= list("r_leg")
-
-	return covered_parts
-
-
-
-//adapted from http://www.tannerhelland.com/4435/convert-temperature-rgb-algorithm-code/
-/proc/heat2colour(temp)
-	return rgb(heat2colour_r(temp), heat2colour_g(temp), heat2colour_b(temp))
-
-
-/proc/heat2colour_r(temp)
-	temp /= 100
-	if(temp <= 66)
-		. = 255
-	else
-		. = max(0, min(255, 329.698727446 * (temp - 60) ** -0.1332047592))
-
-
-/proc/heat2colour_g(temp)
-	temp /= 100
-	if(temp <= 66)
-		. = max(0, min(255, 99.4708025861 * log(temp) - 161.1195681661))
-	else
-		. = max(0, min(255, 288.1221685293 * ((temp - 60) ** -0.075148492)))
-
-
-/proc/heat2colour_b(temp)
-	temp /= 100
-	if(temp >= 66)
-		. = 255
-	else
-		if(temp <= 16)
-			. = 0
-		else
-			. = max(0, min(255, 138.5177312231 * log(temp - 10) - 305.0447927307))
-
-/proc/color2hex(color)	//web colors
-	if(!color)
-		return "#000000"
-
-	switch(color)
-		if("white")
-			return "#FFFFFF"
-		if("black")
-			return "#000000"
-		if("gray")
-			return "#808080"
-		if("brown")
-			return "#A52A2A"
-		if("red")
-			return "#FF0000"
-		if("darkred")
-			return "#8B0000"
-		if("crimson")
-			return "#DC143C"
-		if("orange")
-			return "#FFA500"
-		if("yellow")
-			return "#FFFF00"
-		if("green")
-			return "#008000"
-		if("lime")
-			return "#00FF00"
-		if("darkgreen")
-			return "#006400"
-		if("cyan")
-			return "#00FFFF"
-		if("blue")
-			return "#0000FF"
-		if("navy")
-			return "#000080"
-		if("teal")
-			return "#008080"
-		if("purple")
-			return "#800080"
-		if("indigo")
-			return "#4B0082"
-		else
-			return "#FFFFFF"
-
-
-//This is a weird one:
-//It returns a list of all var names found in the string
-//These vars must be in the [var_name] format
-//It's only a proc because it's used in more than one place
-
-//Takes a string and a datum
-//The string is well, obviously the string being checked
-//The datum is used as a source for var names, to check validity
-//Otherwise every single word could technically be a variable!
-/proc/string2listofvars(var/t_string, var/datum/var_source)
-	if(!t_string || !var_source)
-		return list()
-
-	. = list()
-
-	var/var_found = findtext(t_string,"\[") //Not the actual variables, just a generic "should we even bother" check
-	if(var_found)
-		//Find var names
-
-		// "A dog said hi [name]!"
-		// splittext() --> list("A dog said hi ","name]!"
-		// jointext() --> "A dog said hi name]!"
-		// splittext() --> list("A","dog","said","hi","name]!")
-
-		t_string = replacetext(t_string,"\[","\[ ")//Necessary to resolve "word[var_name]" scenarios
-		var/list/list_value = splittext(t_string,"\[")
-		var/intermediate_stage = jointext(list_value, null)
-
-		list_value = splittext(intermediate_stage," ")
-		for(var/value in list_value)
-			if(findtext(value,"]"))
-				value = splittext(value,"]") //"name]!" --> list("name","!")
-				for(var/A in value)
-					if(var_source.vars.Find(A))
-						. += A
-
-//assumes format #RRGGBB #rrggbb
-/proc/color_hex2num(A)
-	if(!A)
-		return 0
-	var/R = hex2num(copytext(A,2,4))
-	var/G = hex2num(copytext(A,4,6))
-	var/B = hex2num(copytext(A,6,0))
-	return R+G+B
-
-//word of warning: using a matrix like this as a color value will simplify it back to a string after being set
-/proc/color_hex2color_matrix(string)
-	var/length = length(string)
-	if(length != 7 && length != 9)
-		return color_matrix_identity()
-	var/r = hex2num(copytext(string, 2, 4))/255
-	var/g = hex2num(copytext(string, 4, 6))/255
-	var/b = hex2num(copytext(string, 6, 8))/255
-	var/a = 1
-	if(length == 9)
-		a = hex2num(copytext(string, 8, 10))/255
-	if(!isnum(r) || !isnum(g) || !isnum(b) || !isnum(a))
-		return color_matrix_identity()
-	return list(r,0,0,0, 0,g,0,0, 0,0,b,0, 0,0,0,a, 0,0,0,0)
-
-//will drop all values not on the diagonal
-/proc/color_matrix2color_hex(list/the_matrix)
-	if(!istype(the_matrix) || the_matrix.len != 20)
-		return "#ffffffff"
+/*
+ * Holds procs designed to change one type of value, into another.
+ * Contains:
+ *			hex2num & num2hex
+ *			file2list
+ *			angle2dir
+ *			angle2text
+ *			worldtime2text
+ *			text2dir_extended & dir2text_short
+ */
+
+//Returns an integer given a hex input, supports negative values "-ff"
+//skips preceding invalid characters
+//breaks when hittin invalid characters thereafter
+/proc/hex2num(hex)
+	. = 0
+	if(istext(hex))
+		var/negative = 0
+		var/len = length(hex)
+		for(var/i=1, i<=len, i++)
+			var/num = text2ascii(hex,i)
+			switch(num)
+				if(48 to 57)
+					num -= 48	//0-9
+				if(97 to 102)
+					num -= 87	//a-f
+				if(65 to 70)
+					num -= 55	//A-F
+				if(45)
+					negative = 1//-
+				else
+					if(num)
+						break
+					else
+						continue
+			. *= 16
+			. += num
+		if(negative)
+			. *= -1
+	return .
+
+//Returns the hex value of a decimal number
+//len == length of returned string
+//if len < 0 then the returned string will be as long as it needs to be to contain the data
+//Only supports positive numbers
+//if an invalid number is provided, it assumes num==0
+//Note, unlike previous versions, this one works from low to high <-- that way
+/proc/num2hex(num, len=2)
+	if(!isnum(num))
+		num = 0
+	num = round(abs(num))
+	. = ""
+	var/i=0
+	while(1)
+		if(len<=0)
+			if(!num)
+				break
+		else
+			if(i>=len)
+				break
+		var/remainder = num/16
+		num = round(remainder)
+		remainder = (remainder - num) * 16
+		switch(remainder)
+			if(9,8,7,6,5,4,3,2,1)
+				. = "[remainder]" + .
+			if(10,11,12,13,14,15)
+				. = ascii2text(remainder+87) + .
+			else
+				. = "0" + .
+		i++
+	return .
+
+//Splits the text of a file at seperator and returns them in a list.
+/world/proc/file2list(filename, seperator="\n")
+	return splittext(file2text(filename),seperator)
+
+//Turns a direction into text
+/proc/dir2text(direction)
+	switch(direction)
+		if(1)
+			return "north"
+		if(2)
+			return "south"
+		if(4)
+			return "east"
+		if(8)
+			return "west"
+		if(5)
+			return "northeast"
+		if(6)
+			return "southeast"
+		if(9)
+			return "northwest"
+		if(10)
+			return "southwest"
+		else
+	return
+
+//Turns text into proper directions
+/proc/text2dir(direction)
+	switch(uppertext(direction))
+		if("NORTH")
+			return 1
+		if("SOUTH")
+			return 2
+		if("EAST")
+			return 4
+		if("WEST")
+			return 8
+		if("NORTHEAST")
+			return 5
+		if("NORTHWEST")
+			return 9
+		if("SOUTHEAST")
+			return 6
+		if("SOUTHWEST")
+			return 10
+		else
+	return
+
+//Converts an angle (degrees) into an ss13 direction
+/proc/angle2dir(degree)
+
+	degree = SimplifyDegrees(degree)
+
+	if(degree < 45)
+		return NORTH
+	if(degree < 90)
+		return NORTHEAST
+	if(degree < 135)
+		return EAST
+	if(degree < 180)
+		return SOUTHEAST
+	if(degree < 225)
+		return SOUTH
+	if(degree < 270)
+		return SOUTHWEST
+	if(degree < 315)
+		return WEST
+	return NORTH|WEST
+
+//returns the north-zero clockwise angle in degrees, given a direction
+
+/proc/dir2angle(D)
+	switch(D)
+		if(NORTH)
+			return 0
+		if(SOUTH)
+			return 180
+		if(EAST)
+			return 90
+		if(WEST)
+			return 270
+		if(NORTHEAST)
+			return 45
+		if(SOUTHEAST)
+			return 135
+		if(NORTHWEST)
+			return 315
+		if(SOUTHWEST)
+			return 225
+		else
+			return null
+
+//Returns the angle in english
+/proc/angle2text(degree)
+	return dir2text(angle2dir(degree))
+
+//Converts a blend_mode constant to one acceptable to icon.Blend()
+/proc/blendMode2iconMode(blend_mode)
+	switch(blend_mode)
+		if(BLEND_MULTIPLY)
+			return ICON_MULTIPLY
+		if(BLEND_ADD)
+			return ICON_ADD
+		if(BLEND_SUBTRACT)
+			return ICON_SUBTRACT
+		else
+			return ICON_OVERLAY
+
+//Converts a rights bitfield into a string
+/proc/rights2text(rights, seperator="", list/adds, list/subs)
+	if(rights & R_BUILDMODE)
+		. += "[seperator]+BUILDMODE"
+	if(rights & R_ADMIN)
+		. += "[seperator]+ADMIN"
+	if(rights & R_BAN)
+		. += "[seperator]+BAN"
+	if(rights & R_FUN)
+		. += "[seperator]+FUN"
+	if(rights & R_SERVER)
+		. += "[seperator]+SERVER"
+	if(rights & R_DEBUG)
+		. += "[seperator]+DEBUG"
+	if(rights & R_POSSESS)
+		. += "[seperator]+POSSESS"
+	if(rights & R_PERMISSIONS)
+		. += "[seperator]+PERMISSIONS"
+	if(rights & R_STEALTH)
+		. += "[seperator]+STEALTH"
+	if(rights & R_REJUVINATE)
+		. += "[seperator]+REJUVINATE"
+	if(rights & R_VAREDIT)
+		. += "[seperator]+VAREDIT"
+	if(rights & R_SOUNDS)
+		. += "[seperator]+SOUND"
+	if(rights & R_SPAWN)
+		. += "[seperator]+SPAWN"
+
+	for(var/verbpath in adds)
+		. += "[seperator]+[verbpath]"
+	for(var/verbpath in subs)
+		. += "[seperator]-[verbpath]"
+	return .
+
+/proc/ui_style2icon(ui_style)
+	switch(ui_style)
+		if("Retro")
+			return 'icons/mob/screen_retro.dmi'
+		if("Plasmafire")
+			return 'icons/mob/screen_plasmafire.dmi'
+		if("Slimecore")
+			return 'icons/mob/screen_slimecore.dmi'
+		if("Operative")
+			return 'icons/mob/screen_operative.dmi'
+		if("Clockwork")
+			return 'icons/mob/screen_clockwork.dmi'
+		else
+			return 'icons/mob/screen_midnight.dmi'
+
+//colour formats
+/proc/rgb2hsl(red, green, blue)
+	red /= 255;green /= 255;blue /= 255;
+	var/max = max(red,green,blue)
+	var/min = min(red,green,blue)
+	var/range = max-min
+
+	var/hue=0;var/saturation=0;var/lightness=0;
+	lightness = (max + min)/2
+	if(range != 0)
+		if(lightness < 0.5)
+			saturation = range/(max+min)
+		else
+			saturation = range/(2-max-min)
+
+		var/dred = ((max-red)/(6*max)) + 0.5
+		var/dgreen = ((max-green)/(6*max)) + 0.5
+		var/dblue = ((max-blue)/(6*max)) + 0.5
+
+		if(max==red)
+			hue = dblue - dgreen
+		else if(max==green)
+			hue = dred - dblue + (1/3)
+		else
+			hue = dgreen - dred + (2/3)
+		if(hue < 0)
+			hue++
+		else if(hue > 1)
+			hue--
+
+	return list(hue, saturation, lightness)
+
+/proc/hsl2rgb(hue, saturation, lightness)
+	var/red;var/green;var/blue;
+	if(saturation == 0)
+		red = lightness * 255
+		green = red
+		blue = red
+	else
+		var/a;var/b;
+		if(lightness < 0.5)
+			b = lightness*(1+saturation)
+		else
+			b = (lightness+saturation) - (saturation*lightness)
+		a = 2*lightness - b
+
+		red = round(255 * hue2rgb(a, b, hue+(1/3)))
+		green = round(255 * hue2rgb(a, b, hue))
+		blue = round(255 * hue2rgb(a, b, hue-(1/3)))
+
+	return list(red, green, blue)
+
+/proc/hue2rgb(a, b, hue)
+	if(hue < 0)
+		hue++
+	else if(hue > 1)
+		hue--
+	if(6*hue < 1)
+		return (a+(b-a)*6*hue)
+	if(2*hue < 1)
+		return b
+	if(3*hue < 2)
+		return (a+(b-a)*((2/3)-hue)*6)
+	return a
+
+// Very ugly, BYOND doesn't support unix time and rounding errors make it really hard to convert it to BYOND time.
+// returns "YYYY-MM-DD" by default
+/proc/unix2date(timestamp, seperator = "-")
+
+	if(timestamp < 0)
+		return 0 //Do not accept negative values
+
+	var/year = 1970 //Unix Epoc begins 1970-01-01
+	var/dayInSeconds = 86400 //60secs*60mins*24hours
+	var/daysInYear = 365 //Non Leap Year
+	var/daysInLYear = daysInYear + 1//Leap year
+	var/days = round(timestamp / dayInSeconds) //Days passed since UNIX Epoc
+	var/tmpDays = days + 1 //If passed (timestamp < dayInSeconds), it will return 0, so add 1
+	var/monthsInDays = list() //Months will be in here ***Taken from the PHP source code***
+	var/month = 1 //This will be the returned MONTH NUMBER.
+	var/day //This will be the returned day number.
+
+	while(tmpDays > daysInYear) //Start adding years to 1970
+		year++
+		if(isLeap(year))
+			tmpDays -= daysInLYear
+		else
+			tmpDays -= daysInYear
+
+	if(isLeap(year)) //The year is a leap year
+		monthsInDays = list(-1,30,59,90,120,151,181,212,243,273,304,334)
+	else
+		monthsInDays = list(0,31,59,90,120,151,181,212,243,273,304,334)
+
+	var/mDays = 0;
+	var/monthIndex = 0;
+
+	for(var/m in monthsInDays)
+		monthIndex++
+		if(tmpDays > m)
+			mDays = m
+			month = monthIndex
+
+	day = tmpDays - mDays //Setup the date
+
+	return "[year][seperator][((month < 10) ? "0[month]" : month)][seperator][((day < 10) ? "0[day]" : day)]"
+
+/proc/isLeap(y)
+	return ((y) % 4 == 0 && ((y) % 100 != 0 || (y) % 400 == 0))
+
+
+
+//Turns a Body_parts_covered bitfield into a list of organ/limb names.
+//(I challenge you to find a use for this)
+/proc/body_parts_covered2organ_names(bpc)
+	var/list/covered_parts = list()
+
+	if(!bpc)
+		return 0
+
+	if(bpc & FULL_BODY)
+		covered_parts |= list("l_arm","r_arm","head","chest","l_leg","r_leg")
+
+	else
+		if(bpc & HEAD)
+			covered_parts |= list("head")
+		if(bpc & CHEST)
+			covered_parts |= list("chest")
+		if(bpc & GROIN)
+			covered_parts |= list("chest")
+
+		if(bpc & ARMS)
+			covered_parts |= list("l_arm","r_arm")
+		else
+			if(bpc & ARM_LEFT)
+				covered_parts |= list("l_arm")
+			if(bpc & ARM_RIGHT)
+				covered_parts |= list("r_arm")
+
+		if(bpc & HANDS)
+			covered_parts |= list("l_arm","r_arm")
+		else
+			if(bpc & HAND_LEFT)
+				covered_parts |= list("l_arm")
+			if(bpc & HAND_RIGHT)
+				covered_parts |= list("r_arm")
+
+		if(bpc & LEGS)
+			covered_parts |= list("l_leg","r_leg")
+		else
+			if(bpc & LEG_LEFT)
+				covered_parts |= list("l_leg")
+			if(bpc & LEG_RIGHT)
+				covered_parts |= list("r_leg")
+
+		if(bpc & FEET)
+			covered_parts |= list("l_leg","r_leg")
+		else
+			if(bpc & FOOT_LEFT)
+				covered_parts |= list("l_leg")
+			if(bpc & FOOT_RIGHT)
+				covered_parts |= list("r_leg")
+
+	return covered_parts
+
+
+
+//adapted from http://www.tannerhelland.com/4435/convert-temperature-rgb-algorithm-code/
+/proc/heat2colour(temp)
+	return rgb(heat2colour_r(temp), heat2colour_g(temp), heat2colour_b(temp))
+
+
+/proc/heat2colour_r(temp)
+	temp /= 100
+	if(temp <= 66)
+		. = 255
+	else
+		. = max(0, min(255, 329.698727446 * (temp - 60) ** -0.1332047592))
+
+
+/proc/heat2colour_g(temp)
+	temp /= 100
+	if(temp <= 66)
+		. = max(0, min(255, 99.4708025861 * log(temp) - 161.1195681661))
+	else
+		. = max(0, min(255, 288.1221685293 * ((temp - 60) ** -0.075148492)))
+
+
+/proc/heat2colour_b(temp)
+	temp /= 100
+	if(temp >= 66)
+		. = 255
+	else
+		if(temp <= 16)
+			. = 0
+		else
+			. = max(0, min(255, 138.5177312231 * log(temp - 10) - 305.0447927307))
+
+/proc/color2hex(color)	//web colors
+	if(!color)
+		return "#000000"
+
+	switch(color)
+		if("white")
+			return "#FFFFFF"
+		if("black")
+			return "#000000"
+		if("gray")
+			return "#808080"
+		if("brown")
+			return "#A52A2A"
+		if("red")
+			return "#FF0000"
+		if("darkred")
+			return "#8B0000"
+		if("crimson")
+			return "#DC143C"
+		if("orange")
+			return "#FFA500"
+		if("yellow")
+			return "#FFFF00"
+		if("green")
+			return "#008000"
+		if("lime")
+			return "#00FF00"
+		if("darkgreen")
+			return "#006400"
+		if("cyan")
+			return "#00FFFF"
+		if("blue")
+			return "#0000FF"
+		if("navy")
+			return "#000080"
+		if("teal")
+			return "#008080"
+		if("purple")
+			return "#800080"
+		if("indigo")
+			return "#4B0082"
+		else
+			return "#FFFFFF"
+
+
+//This is a weird one:
+//It returns a list of all var names found in the string
+//These vars must be in the [var_name] format
+//It's only a proc because it's used in more than one place
+
+//Takes a string and a datum
+//The string is well, obviously the string being checked
+//The datum is used as a source for var names, to check validity
+//Otherwise every single word could technically be a variable!
+/proc/string2listofvars(var/t_string, var/datum/var_source)
+	if(!t_string || !var_source)
+		return list()
+
+	. = list()
+
+	var/var_found = findtext(t_string,"\[") //Not the actual variables, just a generic "should we even bother" check
+	if(var_found)
+		//Find var names
+
+		// "A dog said hi [name]!"
+		// splittext() --> list("A dog said hi ","name]!"
+		// jointext() --> "A dog said hi name]!"
+		// splittext() --> list("A","dog","said","hi","name]!")
+
+		t_string = replacetext(t_string,"\[","\[ ")//Necessary to resolve "word[var_name]" scenarios
+		var/list/list_value = splittext(t_string,"\[")
+		var/intermediate_stage = jointext(list_value, null)
+
+		list_value = splittext(intermediate_stage," ")
+		for(var/value in list_value)
+			if(findtext(value,"]"))
+				value = splittext(value,"]") //"name]!" --> list("name","!")
+				for(var/A in value)
+					if(var_source.vars.Find(A))
+						. += A
+
+//assumes format #RRGGBB #rrggbb
+/proc/color_hex2num(A)
+	if(!A)
+		return 0
+	var/R = hex2num(copytext(A,2,4))
+	var/G = hex2num(copytext(A,4,6))
+	var/B = hex2num(copytext(A,6,0))
+	return R+G+B
+
+//word of warning: using a matrix like this as a color value will simplify it back to a string after being set
+/proc/color_hex2color_matrix(string)
+	var/length = length(string)
+	if(length != 7 && length != 9)
+		return color_matrix_identity()
+	var/r = hex2num(copytext(string, 2, 4))/255
+	var/g = hex2num(copytext(string, 4, 6))/255
+	var/b = hex2num(copytext(string, 6, 8))/255
+	var/a = 1
+	if(length == 9)
+		a = hex2num(copytext(string, 8, 10))/255
+	if(!isnum(r) || !isnum(g) || !isnum(b) || !isnum(a))
+		return color_matrix_identity()
+	return list(r,0,0,0, 0,g,0,0, 0,0,b,0, 0,0,0,a, 0,0,0,0)
+
+//will drop all values not on the diagonal
+/proc/color_matrix2color_hex(list/the_matrix)
+	if(!istype(the_matrix) || the_matrix.len != 20)
+		return "#ffffffff"
 	return rgb(the_matrix[1]*255, the_matrix[6]*255, the_matrix[11]*255, the_matrix[16]*255)