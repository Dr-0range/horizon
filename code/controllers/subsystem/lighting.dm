--- conflicted
+++ resolved
@@ -109,7 +109,6 @@
 
 
 /datum/subsystem/lighting/Recover()
-<<<<<<< HEAD
 	initialized = SSlighting.initialized
 	..()
 
@@ -117,34 +116,3 @@
 #undef STAGE_SOURCES
 #undef STAGE_CORNERS
 #undef STAGE_OVERLAYS
-=======
-	if(!istype(SSlighting.changed_turfs))
-		SSlighting.changed_turfs = list()
-	if(!istype(SSlighting.changed_lights))
-		SSlighting.changed_lights = list()
-
-	for(var/thing in SSlighting.changed_lights)
-		var/datum/light_source/LS = thing
-		spawn(-1)			//so we don't crash the loop (inefficient)
-			LS.check()
-
-	for(var/thing in changed_turfs)
-		var/turf/T = thing
-		if(T.lighting_changed)
-			spawn(-1)
-				T.redraw_lighting()
-
-	var/msg = "## DEBUG: [time2text(world.timeofday)] [name] subsystem restarted. Reports:\n"
-	for(var/varname in SSlighting.vars)
-		switch(varname)
-			if("tag","bestF","type","parent_type","vars")
-				continue
-			else
-				var/varval1 = SSlighting.vars[varname]
-				var/varval2 = vars[varname]
-				if(istype(varval1,/list))
-					varval1 = "/list([length(varval1)])"
-					varval2 = "/list([length(varval2)])"
-				msg += "\t [varname] = [varval1] -> [varval2]\n"
-	log_world(msg)
->>>>>>> 740d1840
