/// Controls how many buckets should be kept, each representing a tick. (1 minutes worth)
#define BUCKET_LEN (world.fps*1*60)
/// Helper for getting the correct bucket for a given timer
#define BUCKET_POS(timer) (((round((timer.timeToRun - SStimer.head_offset) / world.tick_lag)+1) % BUCKET_LEN)||BUCKET_LEN)
/// Gets the maximum time at which timers will be invoked from buckets, used for deferring to secondary queue
#define TIMER_MAX (world.time + TICKS2DS(min(BUCKET_LEN-(SStimer.practical_offset-DS2TICKS(world.time - SStimer.head_offset))-1, BUCKET_LEN-1)))
/// Max float with integer precision
#define TIMER_ID_MAX (2**24)

/**
  * # Timer Subsystem
  *
  * Handles creation, callbacks, and destruction of timed events.
  *
  * It is important to understand the buckets used in the timer subsystem are just a series of circular doubly-linked
  * lists. The object at a given index in bucket_list is a /datum/timedevent, the head of a circular list, which has prev
  * and next references for the respective elements in that bucket's circular list.
  */
SUBSYSTEM_DEF(timer)
	name = "Timer"
	wait = 1 // SS_TICKER subsystem, so wait is in ticks
	init_order = INIT_ORDER_TIMER
<<<<<<< HEAD
=======
	priority = FIRE_PRIORITY_TIMER
>>>>>>> 740b3472
	flags = SS_TICKER|SS_NO_INIT

	/// Queue used for storing timers that do not fit into the current buckets
	var/list/datum/timedevent/second_queue = list()
	/// A hashlist dictionary used for storing unique timers
	var/list/hashes = list()
	/// world.time of the first entry in the bucket list, effectively the 'start time' of the current buckets
	var/head_offset = 0
	/// Index of the wrap around pivot for buckets. buckets before this are later running buckets wrapped around from the end of the bucket list.
	var/practical_offset = 1
	/// world.tick_lag the bucket was designed for
	var/bucket_resolution = 0
	/// How many timers are in the buckets
	var/bucket_count = 0
	/// List of buckets, each bucket holds every timer that has to run that byond tick
	var/list/bucket_list = list()
	/// List of all active timers associated to their timer ID (for easy lookup)
	var/list/timer_id_dict = list()
	/// Special timers that run in real-time, not BYOND time; these are more expensive to run and maintain
	var/list/clienttime_timers = list()
	/// Contains the last time that a timer's callback was invoked, or the last tick the SS fired if no timers are being processed
	var/last_invoke_tick = 0
	/// Contains the last time that a warning was issued for not invoking callbacks
	var/static/last_invoke_warning = 0
	/// Boolean operator controlling if the timer SS will automatically reset buckets if it fails to invoke callbacks for an extended period of time
	var/static/bucket_auto_reset = TRUE

/datum/controller/subsystem/timer/PreInit()
	bucket_list.len = BUCKET_LEN
	head_offset = world.time
	bucket_resolution = world.tick_lag

/datum/controller/subsystem/timer/stat_entry(msg)
	..("B:[bucket_count] P:[length(second_queue)] H:[length(hashes)] C:[length(clienttime_timers)] S:[length(timer_id_dict)]")

/datum/controller/subsystem/timer/fire(resumed = FALSE)
	// Store local references to datum vars as it is faster to access them
	var/lit = last_invoke_tick
	var/list/bucket_list = src.bucket_list
	var/last_check = world.time - TICKS2DS(BUCKET_LEN * 1.5)

	// If there are no timers being tracked, then consider now to be the last invoked time
	if(!bucket_count)
		last_invoke_tick = world.time

	// Check that we have invoked a callback in the last 1.5 minutes of BYOND time,
	// and throw a warning and reset buckets if this is true
	if(lit && lit < last_check && head_offset < last_check && last_invoke_warning < last_check)
		last_invoke_warning = world.time
		var/msg = "No regular timers processed in the last [BUCKET_LEN * 1.5] ticks[bucket_auto_reset ? ", resetting buckets" : ""]!"
		message_admins(msg)
		WARNING(msg)
		if(bucket_auto_reset)
			bucket_resolution = 0

		var/list/to_log = list("Timer bucket reset. world.time: [world.time], head_offset: [head_offset], practical_offset: [practical_offset]")
		for (var/i in 1 to length(bucket_list))
			var/datum/timedevent/bucket_head = bucket_list[i]
			if (!bucket_head)
				continue

			to_log += "Active timers at index [i]:"
			var/datum/timedevent/bucket_node = bucket_head
			var/anti_loop_check = 1000
			do
				to_log += get_timer_debug_string(bucket_node)
				bucket_node = bucket_node.next
				anti_loop_check--
			while(bucket_node && bucket_node != bucket_head && anti_loop_check)

		to_log += "Active timers in the second_queue queue:"
		for(var/I in second_queue)
			to_log += get_timer_debug_string(I)

		// Dump all the logged data to the world log
		log_world(to_log.Join("\n"))

	// Process client-time timers
	var/next_clienttime_timer_index = 0
	for (next_clienttime_timer_index in 1 to length(clienttime_timers))
		if (MC_TICK_CHECK)
			next_clienttime_timer_index--
			break
		var/datum/timedevent/ctime_timer = clienttime_timers[next_clienttime_timer_index]
		if (ctime_timer.timeToRun > REALTIMEOFDAY)
			next_clienttime_timer_index--
			break

		var/datum/callback/callBack = ctime_timer.callBack
		if (!callBack)
			clienttime_timers.Cut(next_clienttime_timer_index,next_clienttime_timer_index + 1)
			CRASH("Invalid timer: [get_timer_debug_string(ctime_timer)] world.time: [world.time], \
				head_offset: [head_offset], practical_offset: [practical_offset], REALTIMEOFDAY: [REALTIMEOFDAY]")

		ctime_timer.spent = REALTIMEOFDAY
		callBack.InvokeAsync()

		if(ctime_timer.flags & TIMER_LOOP)
			ctime_timer.spent = 0
			ctime_timer.timeToRun = REALTIMEOFDAY + ctime_timer.wait
			BINARY_INSERT(ctime_timer, clienttime_timers, datum/timedevent, ctime_timer, timeToRun, COMPARE_KEY)
		else
			qdel(ctime_timer)

	// Remove invoked client-time timers
	if (next_clienttime_timer_index)
		clienttime_timers.Cut(1, next_clienttime_timer_index+1)

	if (MC_TICK_CHECK)
		return

	// Check for when we need to loop the buckets, this occurs when
	// the head_offset is approaching BUCKET_LEN ticks in the past
	if (practical_offset > BUCKET_LEN)
		head_offset += TICKS2DS(BUCKET_LEN)
		practical_offset = 1
		resumed = FALSE

	// Check for when we have to reset buckets, typically from auto-reset
	if ((length(bucket_list) != BUCKET_LEN) || (world.tick_lag != bucket_resolution))
		reset_buckets()
		bucket_list = src.bucket_list
		resumed = FALSE

	var/static/list/invoked_timers = list()
	var/static/datum/timedevent/timer
	if (!resumed)
		timer = null

	// Iterate through each bucket starting from the practical offset
	while (practical_offset <= BUCKET_LEN && head_offset + ((practical_offset - 1) * world.tick_lag) <= world.time)
		var/datum/timedevent/head = bucket_list[practical_offset]
		if (!timer || !head || timer == head)
			head = bucket_list[practical_offset]
			timer = head

		// Iterate through each timer, invoking callbacks as necessary
		while (timer)
			var/datum/callback/callBack = timer.callBack
			if (!callBack)
				bucket_resolution = null // force bucket recreation
				CRASH("Invalid timer: [get_timer_debug_string(timer)] world.time: [world.time], \
					head_offset: [head_offset], practical_offset: [practical_offset]")

			// Invoke callback if possible
			if (!timer.spent)
				invoked_timers += timer
				timer.spent = world.time
				callBack.InvokeAsync()
				last_invoke_tick = world.time

			if (MC_TICK_CHECK)
				return

			// Break once we've invoked the entire bucket
			timer = timer.next
			if (timer == head)
				break

		// Empty the bucket, check if anything in the secondary queue should be shifted to this bucket
		bucket_list[practical_offset++] = null
		var/i = 0
		for (i in 1 to length(second_queue))
			timer = second_queue[i]
			if (timer.timeToRun >= TIMER_MAX)
				i--
				break

			// Check for timers that are scheduled to run in the past
			if (timer.timeToRun < head_offset)
				bucket_resolution = null // force bucket recreation
				stack_trace("[i] Invalid timer state: Timer in long run queue with a time to run less then head_offset. \
					[get_timer_debug_string(timer)] world.time: [world.time], head_offset: [head_offset], practical_offset: [practical_offset]")

				if (timer.callBack && !timer.spent)
					timer.callBack.InvokeAsync()
					invoked_timers += timer
					bucket_count++
				else if(!QDELETED(timer))
					qdel(timer)
				continue

			// Check for timers that are not capable of being scheduled to run without rebuilding buckets
			if (timer.timeToRun < head_offset + TICKS2DS(practical_offset - 1))
				bucket_resolution = null // force bucket recreation
				stack_trace("[i] Invalid timer state: Timer in long run queue that would require a backtrack to transfer to \
					short run queue. [get_timer_debug_string(timer)] world.time: [world.time], head_offset: [head_offset], practical_offset: [practical_offset]")
				if (timer.callBack && !timer.spent)
					timer.callBack.InvokeAsync()
					invoked_timers += timer
					bucket_count++
				else if(!QDELETED(timer))
					qdel(timer)
				continue

			// Transfer the timer into the bucket, performing necessary circular doubly-linked list operations
			bucket_count++
			var/bucket_pos = max(1, BUCKET_POS(timer))
			var/datum/timedevent/bucket_head = bucket_list[bucket_pos]
			if (!bucket_head)
				bucket_list[bucket_pos] = timer
				timer.next = null
				timer.prev = null
				continue

			if (!bucket_head.prev)
				bucket_head.prev = bucket_head
			timer.next = bucket_head
			timer.prev = bucket_head.prev
			timer.next.prev = timer
			timer.prev.next = timer
		if (i)
			second_queue.Cut(1, i+1)
		timer = null

	// Process each invoked timer
	bucket_count -= length(invoked_timers)
	for (var/datum/timedevent/qtimer in invoked_timers)
		if(QDELETED(qtimer))
			bucket_count++
			continue
		if(!(qtimer.flags & TIMER_LOOP))
			qdel(qtimer)
		else // Prepare looping timers to re-enter the queue
			bucket_count++
			qtimer.spent = 0
			qtimer.bucketEject()
			qtimer.timeToRun = (qtimer.flags & TIMER_CLIENT_TIME ? REALTIMEOFDAY : world.time) + qtimer.wait
			qtimer.bucketJoin()
	invoked_timers.len = 0

/**
  * Generates a string with details about the timed event for debugging purposes
  */
/datum/controller/subsystem/timer/proc/get_timer_debug_string(datum/timedevent/TE)
	. = "Timer: [TE]"
	. += "Prev: [TE.prev ? TE.prev : "NULL"], Next: [TE.next ? TE.next : "NULL"]"
	if(TE.spent)
		. += ", SPENT([TE.spent])"
	if(QDELETED(TE))
		. += ", QDELETED"
	if(!TE.callBack)
		. += ", NO CALLBACK"

/**
  * Destroys the existing buckets and creates new buckets from the existing timed events
  */
/datum/controller/subsystem/timer/proc/reset_buckets()
	var/list/bucket_list = src.bucket_list // Store local reference to datum var, this is faster
	var/list/alltimers = list()

	// Get all timers currently in the buckets
	for (var/bucket_head in bucket_list)
		if (!bucket_head) // if bucket is empty for this tick
			continue
		var/datum/timedevent/bucket_node = bucket_head
		do
			alltimers += bucket_node
			bucket_node = bucket_node.next
		while(bucket_node && bucket_node != bucket_head)

	// Empty the list by zeroing and re-assigning the length
	bucket_list.len = 0
	bucket_list.len = BUCKET_LEN

	// Reset values for the subsystem to their initial values
	practical_offset = 1
	bucket_count = 0
	head_offset = world.time
	bucket_resolution = world.tick_lag

	// Add all timed events from the secondary queue as well
	alltimers += second_queue

	// If there are no timers being tracked by the subsystem,
	// there is no need to do any further rebuilding
	if (!length(alltimers))
		return

	// Sort all timers by time to run
	sortTim(alltimers, .proc/cmp_timer)

	// Get the earliest timer, and if the TTR is earlier than the current world.time,
	// then set the head offset appropriately to be the earliest time tracked by the
	// current set of buckets
	var/datum/timedevent/head = alltimers[1]
	if (head.timeToRun < head_offset)
		head_offset = head.timeToRun

	// Iterate through each timed event and insert it into an appropriate bucket,
	// up unto the point that we can no longer insert into buckets as the TTR
	// is outside the range we are tracking, then insert the remainder into the
	// secondary queue
	var/new_bucket_count
	var/i = 1
	for (i in 1 to length(alltimers))
		var/datum/timedevent/timer = alltimers[i]
		if (!timer)
			continue

		// Check that the TTR is within the range covered by buckets, when exceeded we've finished
		if (timer.timeToRun >= TIMER_MAX)
			i--
			break

		// Check that timer has a valid callback and hasn't been invoked
		if (!timer.callBack || timer.spent)
			WARNING("Invalid timer: [get_timer_debug_string(timer)] world.time: [world.time], \
				head_offset: [head_offset], practical_offset: [practical_offset]")
			if (timer.callBack)
				qdel(timer)
			continue

		// Insert the timer into the bucket, and perform necessary circular doubly-linked list operations
		new_bucket_count++
		var/bucket_pos = BUCKET_POS(timer)
		var/datum/timedevent/bucket_head = bucket_list[bucket_pos]
		if (!bucket_head)
			bucket_list[bucket_pos] = timer
			timer.next = null
			timer.prev = null
			continue
		if (!bucket_head.prev)
			bucket_head.prev = bucket_head
		timer.next = bucket_head
		timer.prev = bucket_head.prev
		timer.next.prev = timer
		timer.prev.next = timer

	// Cut the timers that are tracked by the buckets from the secondary queue
	if (i)
		alltimers.Cut(1, i + 1)
	second_queue = alltimers
	bucket_count = new_bucket_count


/datum/controller/subsystem/timer/Recover()
	second_queue |= SStimer.second_queue
	hashes |= SStimer.hashes
	timer_id_dict |= SStimer.timer_id_dict
	bucket_list |= SStimer.bucket_list

/**
  * # Timed Event
  *
  * This is the actual timer, it contains the callback and necessary data to maintain
  * the timer.
  *
  * See the documentation for the timer subsystem for an explanation of the buckets referenced
  * below in next and prev
  */
/datum/timedevent
	/// ID used for timers when the TIMER_STOPPABLE flag is present
	var/id
	/// The callback to invoke after the timer completes
	var/datum/callback/callBack
	/// The time at which the callback should be invoked at
	var/timeToRun
	/// The length of the timer
	var/wait
	/// Unique hash generated when TIMER_UNIQUE flag is present
	var/hash
<<<<<<< HEAD
	/// Flags associated with the timer, see _DEFINES/subsystems.dm
=======
	/// The source of the timedevent, whatever called addtimer
	var/source
>>>>>>> 740b3472
	var/list/flags
	/// Time at which the timer was invoked or destroyed
	var/spent = 0
	/// An informative name generated for the timer as its representation in strings, useful for debugging
	var/name
	/// Next timed event in the bucket
	var/datum/timedevent/next
	/// Previous timed event in the bucket
	var/datum/timedevent/prev

/datum/timedevent/New(datum/callback/callBack, wait, flags, hash, source)
	var/static/nextid = 1
	id = TIMER_ID_NULL
	src.callBack = callBack
	src.wait = wait
	src.flags = flags
	src.hash = hash
	src.source = source

	// Determine time at which the timer's callback should be invoked
	timeToRun = (flags & TIMER_CLIENT_TIME ? REALTIMEOFDAY : world.time) + wait

	// Include the timer in the hash table if the timer is unique
	if (flags & TIMER_UNIQUE)
		SStimer.hashes[hash] = src

	// Generate ID for the timer if the timer is stoppable, include in the timer id dictionary
	if (flags & TIMER_STOPPABLE)
		id = num2text(nextid, 100)
		if (nextid >= SHORT_REAL_LIMIT)
			nextid += min(1, 2 ** round(nextid / SHORT_REAL_LIMIT))
		else
			nextid++
		SStimer.timer_id_dict[id] = src

	// Generate debug-friendly name for timer
	var/static/list/bitfield_flags = list("TIMER_UNIQUE", "TIMER_OVERRIDE", "TIMER_CLIENT_TIME", "TIMER_STOPPABLE", "TIMER_NO_HASH_WAIT", "TIMER_LOOP")
	name = "Timer: [id] (\ref[src]), TTR: [timeToRun], Flags: [jointext(bitfield2list(flags, bitfield_flags), ", ")], \
		callBack: \ref[callBack], callBack.object: [callBack.object]\ref[callBack.object]([getcallingtype()]), \
		callBack.delegate:[callBack.delegate]([callBack.arguments ? callBack.arguments.Join(", ") : ""])"

	if ((timeToRun < world.time || timeToRun < SStimer.head_offset) && !(flags & TIMER_CLIENT_TIME))
		CRASH("Invalid timer state: Timer created that would require a backtrack to run (addtimer would never let this happen): [SStimer.get_timer_debug_string(src)]")

	if (callBack.object != GLOBAL_PROC && !QDESTROYING(callBack.object))
		LAZYADD(callBack.object.active_timers, src)

	bucketJoin()

/datum/timedevent/Destroy()
	..()
	if (flags & TIMER_UNIQUE && hash)
		SStimer.hashes -= hash

	if (callBack && callBack.object && callBack.object != GLOBAL_PROC && callBack.object.active_timers)
		callBack.object.active_timers -= src
		UNSETEMPTY(callBack.object.active_timers)

	callBack = null

	if (flags & TIMER_STOPPABLE)
		SStimer.timer_id_dict -= id

	if (flags & TIMER_CLIENT_TIME)
		if (!spent)
			spent = world.time
			SStimer.clienttime_timers -= src
		return QDEL_HINT_IWILLGC

	if (!spent)
		spent = world.time
		bucketEject()
	else
		if (prev && prev.next == src)
			prev.next = next
		if (next && next.prev == src)
			next.prev = prev
	next = null
	prev = null
	return QDEL_HINT_IWILLGC

/**
  * Removes this timed event from any relevant buckets, or the secondary queue
  */
/datum/timedevent/proc/bucketEject()
	// Attempt to find bucket that contains this timed event
	var/bucketpos = BUCKET_POS(src)

	// Store local references for the bucket list and secondary queue
	// This is faster than referencing them from the datum itself
	var/list/bucket_list = SStimer.bucket_list
	var/list/second_queue = SStimer.second_queue

	// Attempt to get the head of the bucket
	var/datum/timedevent/buckethead
	if(bucketpos > 0)
		buckethead = bucket_list[bucketpos]

	// Decrement the number of timers in buckets if the timed event is
	// the head of the bucket, or has a TTR less than TIMER_MAX implying it fits
	// into an existing bucket, or is otherwise not present in the secondary queue
	if(buckethead == src)
		bucket_list[bucketpos] = next
		SStimer.bucket_count--
	else if(timeToRun < TIMER_MAX)
		SStimer.bucket_count--
	else
		var/l = length(second_queue)
		second_queue -= src
		if(l == length(second_queue))
			SStimer.bucket_count--

	// Remove the timed event from the bucket, ensuring to maintain
	// the integrity of the bucket's list if relevant
	if(prev != next)
		prev.next = next
		next.prev = prev
	else
		prev?.next = null
		next?.prev = null
	prev = next = null

/**
  * Attempts to add this timed event to a bucket, will enter the secondary queue
  * if there are no appropriate buckets at this time.
  *
  * Secondary queueing of timed events will occur when the timespan covered by the existing
  * buckets is exceeded by the time at which this timed event is scheduled to be invoked.
  * If the timed event is tracking client time, it will be added to a special bucket.
  */
/datum/timedevent/proc/bucketJoin()
	// Check if this timed event should be diverted to the client time bucket, or the secondary queue
	var/list/L
	if (flags & TIMER_CLIENT_TIME)
		L = SStimer.clienttime_timers
	else if (timeToRun >= TIMER_MAX)
		L = SStimer.second_queue
	if(L)
		BINARY_INSERT(src, L, datum/timedevent, src, timeToRun, COMPARE_KEY)
		return

	// Get a local reference to the bucket list, this is faster than referencing the datum
	var/list/bucket_list = SStimer.bucket_list

	// Find the correct bucket for this timed event
	var/bucket_pos = BUCKET_POS(src)
	var/datum/timedevent/bucket_head = bucket_list[bucket_pos]
	SStimer.bucket_count++

	// If there is no timed event at this position, then the bucket is 'empty'
	// and we can just set this event to that position
	if (!bucket_head)
		bucket_list[bucket_pos] = src
		return

	// Otherwise, we merely add this timed event into the bucket, which is a
	// circularly doubly-linked list
	if (!bucket_head.prev)
		bucket_head.prev = bucket_head
	next = bucket_head
	prev = bucket_head.prev
	next.prev = src
	prev.next = src

/**
  * Returns a string of the type of the callback for this timer
  */
/datum/timedevent/proc/getcallingtype()
	. = "ERROR"
	if (callBack.object == GLOBAL_PROC)
		. = "GLOBAL_PROC"
	else
		. = "[callBack.object.type]"

/**
  * Create a new timer and insert it in the queue.
  * You should not call this directly, and should instead use the addtimer macro, which includes source information.
  *
  * Arguments:
  * * callback the callback to call on timer finish
  * * wait deciseconds to run the timer for
  * * flags flags for this timer, see: code\__DEFINES\subsystems.dm
  */
/proc/_addtimer(datum/callback/callback, wait = 0, flags = 0, file, line)
	if (!callback)
		CRASH("addtimer called without a callback")

	if (wait < 0)
		stack_trace("addtimer called with a negative wait. Converting to [world.tick_lag]")

	if (callback.object != GLOBAL_PROC && QDELETED(callback.object) && !QDESTROYING(callback.object))
		stack_trace("addtimer called with a callback assigned to a qdeleted object. In the future such timers will not \
			be supported and may refuse to run or run with a 0 wait")

	wait = max(CEILING(wait, world.tick_lag), world.tick_lag)

	if(wait >= INFINITY)
		CRASH("Attempted to create timer with INFINITY delay")

	// Generate hash if relevant for timed events with the TIMER_UNIQUE flag
	var/hash
	if (flags & TIMER_UNIQUE)
		var/list/hashlist = list(callback.object, "([REF(callback.object)])", callback.delegate, flags & TIMER_CLIENT_TIME)
		if(!(flags & TIMER_NO_HASH_WAIT))
			hashlist += wait
		hashlist += callback.arguments
		hash = hashlist.Join("|||||||")

		var/datum/timedevent/hash_timer = SStimer.hashes[hash]
		if(hash_timer)
			if (hash_timer.spent) // it's pending deletion, pretend it doesn't exist.
				hash_timer.hash = null // but keep it from accidentally deleting us
			else
				if (flags & TIMER_OVERRIDE)
					hash_timer.hash = null // no need having it delete it's hash if we are going to replace it
					qdel(hash_timer)
				else
					if (hash_timer.flags & TIMER_STOPPABLE)
						. = hash_timer.id
					return
	else if(flags & TIMER_OVERRIDE)
		stack_trace("TIMER_OVERRIDE used without TIMER_UNIQUE")

	var/datum/timedevent/timer = new(callback, wait, flags, hash, file && "[file]:[line]")
	return timer.id

/**
  * Delete a timer
  *
  * Arguments:
  * * id a timerid or a /datum/timedevent
  */
/proc/deltimer(id)
	if (!id)
		return FALSE
	if (id == TIMER_ID_NULL)
		CRASH("Tried to delete a null timerid. Use TIMER_STOPPABLE flag")
	if (istype(id, /datum/timedevent))
		qdel(id)
		return TRUE
	//id is string
	var/datum/timedevent/timer = SStimer.timer_id_dict[id]
	if (timer && !timer.spent)
		qdel(timer)
		return TRUE
	return FALSE

/**
  * Get the remaining deciseconds on a timer
  *
  * Arguments:
  * * id a timerid or a /datum/timedevent
  */
/proc/timeleft(id)
	if (!id)
		return null
	if (id == TIMER_ID_NULL)
		CRASH("Tried to get timeleft of a null timerid. Use TIMER_STOPPABLE flag")
	if (istype(id, /datum/timedevent))
		var/datum/timedevent/timer = id
		return timer.timeToRun - world.time
	//id is string
	var/datum/timedevent/timer = SStimer.timer_id_dict[id]
	return (timer && !timer.spent) ? timer.timeToRun - world.time : null

#undef BUCKET_LEN
#undef BUCKET_POS
#undef TIMER_MAX
#undef TIMER_ID_MAX<|MERGE_RESOLUTION|>--- conflicted
+++ resolved
@@ -20,10 +20,7 @@
 	name = "Timer"
 	wait = 1 // SS_TICKER subsystem, so wait is in ticks
 	init_order = INIT_ORDER_TIMER
-<<<<<<< HEAD
-=======
 	priority = FIRE_PRIORITY_TIMER
->>>>>>> 740b3472
 	flags = SS_TICKER|SS_NO_INIT
 
 	/// Queue used for storing timers that do not fit into the current buckets
@@ -386,12 +383,9 @@
 	var/wait
 	/// Unique hash generated when TIMER_UNIQUE flag is present
 	var/hash
-<<<<<<< HEAD
+    /// The source of the timedevent, whatever called addtimer
+	var/source
 	/// Flags associated with the timer, see _DEFINES/subsystems.dm
-=======
-	/// The source of the timedevent, whatever called addtimer
-	var/source
->>>>>>> 740b3472
 	var/list/flags
 	/// Time at which the timer was invoked or destroyed
 	var/spent = 0
