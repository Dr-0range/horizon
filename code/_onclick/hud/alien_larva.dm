/datum/hud/larva/New(mob/owner)
	..()
	var/obj/screen/using

	using = new /obj/screen/act_intent/alien()
	using.icon_state = mymob.a_intent
	static_inventory += using
	action_intent = using

	healths = new /obj/screen/healths/alien()
	infodisplay += healths

	nightvisionicon = new /obj/screen/alien/nightvision()
	nightvisionicon.screen_loc = ui_alien_nightvision
	infodisplay += nightvisionicon

	pull_icon = new /obj/screen/pull()
	pull_icon.icon = 'icons/mob/screen_alien.dmi'
	pull_icon.update_icon(mymob)
	pull_icon.screen_loc = ui_pull_resist
	hotkeybuttons += pull_icon

	mymob.flash = new /obj/screen/flash()
	screenoverlays += mymob.flash

	zone_select = new /obj/screen/zone_sel/alien()
	zone_select.update_icon(mymob)
	static_inventory += zone_select


<<<<<<< HEAD
/mob/living/carbon/alien/larva/create_mob_hud()
	if(client && !hud_used)
		hud_used = new /datum/hud/larva(src)

=======
	mymob.pullin = new /obj/screen/pull()
	mymob.pullin.icon = 'icons/mob/screen_alien.dmi'
	mymob.pullin.update_icon(mymob)
	mymob.pullin.screen_loc = ui_pull_resist

	mymob.zone_sel = new /obj/screen/zone_sel/alien()
	mymob.zone_sel.icon = 'icons/mob/screen_alien.dmi'
	mymob.zone_sel.update_icon()

	mymob.client.screen = list()

	mymob.client.screen += list( mymob.zone_sel, mymob.healths, nightvisionicon, mymob.pullin) //, mymob.rest, mymob.sleep, mymob.mach )
	mymob.client.screen += adding + other
	mymob.client.screen += mymob.client.void
>>>>>>> eda3c54d
<|MERGE_RESOLUTION|>--- conflicted
+++ resolved
@@ -1,51 +1,29 @@
-/datum/hud/larva/New(mob/owner)
-	..()
-	var/obj/screen/using
-
-	using = new /obj/screen/act_intent/alien()
-	using.icon_state = mymob.a_intent
-	static_inventory += using
-	action_intent = using
-
-	healths = new /obj/screen/healths/alien()
-	infodisplay += healths
-
-	nightvisionicon = new /obj/screen/alien/nightvision()
-	nightvisionicon.screen_loc = ui_alien_nightvision
-	infodisplay += nightvisionicon
-
-	pull_icon = new /obj/screen/pull()
-	pull_icon.icon = 'icons/mob/screen_alien.dmi'
-	pull_icon.update_icon(mymob)
-	pull_icon.screen_loc = ui_pull_resist
-	hotkeybuttons += pull_icon
-
-	mymob.flash = new /obj/screen/flash()
-	screenoverlays += mymob.flash
-
-	zone_select = new /obj/screen/zone_sel/alien()
-	zone_select.update_icon(mymob)
-	static_inventory += zone_select
-
-
-<<<<<<< HEAD
-/mob/living/carbon/alien/larva/create_mob_hud()
-	if(client && !hud_used)
-		hud_used = new /datum/hud/larva(src)
-
-=======
-	mymob.pullin = new /obj/screen/pull()
-	mymob.pullin.icon = 'icons/mob/screen_alien.dmi'
-	mymob.pullin.update_icon(mymob)
-	mymob.pullin.screen_loc = ui_pull_resist
-
-	mymob.zone_sel = new /obj/screen/zone_sel/alien()
-	mymob.zone_sel.icon = 'icons/mob/screen_alien.dmi'
-	mymob.zone_sel.update_icon()
-
-	mymob.client.screen = list()
-
-	mymob.client.screen += list( mymob.zone_sel, mymob.healths, nightvisionicon, mymob.pullin) //, mymob.rest, mymob.sleep, mymob.mach )
-	mymob.client.screen += adding + other
-	mymob.client.screen += mymob.client.void
->>>>>>> eda3c54d
+/datum/hud/larva/New(mob/owner)
+	..()
+	var/obj/screen/using
+
+	using = new /obj/screen/act_intent/alien()
+	using.icon_state = mymob.a_intent
+	static_inventory += using
+	action_intent = using
+
+	healths = new /obj/screen/healths/alien()
+	infodisplay += healths
+
+	nightvisionicon = new /obj/screen/alien/nightvision()
+	nightvisionicon.screen_loc = ui_alien_nightvision
+	infodisplay += nightvisionicon
+
+	pull_icon = new /obj/screen/pull()
+	pull_icon.icon = 'icons/mob/screen_alien.dmi'
+	pull_icon.update_icon(mymob)
+	pull_icon.screen_loc = ui_pull_resist
+	hotkeybuttons += pull_icon
+
+	zone_select = new /obj/screen/zone_sel/alien()
+	zone_select.update_icon(mymob)
+	static_inventory += zone_select
+
+/mob/living/carbon/alien/larva/create_mob_hud()
+	if(client && !hud_used)
+		hud_used = new /datum/hud/larva(src)