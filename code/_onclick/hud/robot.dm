--- conflicted
+++ resolved
@@ -1,255 +1,233 @@
-/obj/screen/robot
-	icon = 'icons/mob/screen_cyborg.dmi'
-
-/obj/screen/robot/module
-	name = "cyborg module"
-	icon_state = "nomod"
-
-/obj/screen/robot/module/Click()
-	var/mob/living/silicon/robot/R = usr
-	if(R.module)
-		R.hud_used.toggle_show_robot_modules()
-		return 1
-	R.pick_module()
-
-/obj/screen/robot/module1
-	name = "module1"
-	icon_state = "inv1"
-
-/obj/screen/robot/module1/Click()
-	var/mob/living/silicon/robot/R = usr
-	R.toggle_module(1)
-
-/obj/screen/robot/module2
-	name = "module2"
-	icon_state = "inv2"
-
-/obj/screen/robot/module2/Click()
-	var/mob/living/silicon/robot/R = usr
-	R.toggle_module(2)
-
-/obj/screen/robot/module3
-	name = "module3"
-	icon_state = "inv3"
-
-/obj/screen/robot/module3/Click()
-	var/mob/living/silicon/robot/R = usr
-	R.toggle_module(3)
-
-
-/obj/screen/robot/radio
-	name = "radio"
-	icon_state = "radio"
-
-/obj/screen/robot/radio/Click()
-	var/mob/living/silicon/robot/R = usr
-	R.radio_menu()
-
-/obj/screen/robot/store
-	name = "store"
-	icon_state = "store"
-
-/obj/screen/robot/store/Click()
-	var/mob/living/silicon/robot/R = usr
-	R.uneq_active()
-
-/obj/screen/robot/lamp
-	name = "headlamp"
-	icon_state = "lamp0"
-
-/obj/screen/robot/lamp/Click()
-	var/mob/living/silicon/robot/R = usr
-	R.control_headlamp()
-
-
-/datum/hud/robot/New(mob/owner)
-	..()
-	var/obj/screen/using
-
-//Radio
-	using = new /obj/screen/robot/radio()
-	using.screen_loc = ui_borg_radio
-	static_inventory += using
-
-//Module select
-
-	var/mob/living/silicon/robot/mymobR = mymob
-
-	using = new /obj/screen/robot/module1()
-	using.screen_loc = ui_inv1
-	static_inventory += using
-	mymobR.inv1 = using
-
-	using = new /obj/screen/robot/module2()
-	using.screen_loc = ui_inv2
-	static_inventory += using
-	mymobR.inv2 = using
-
-	using = new /obj/screen/robot/module3()
-	using.screen_loc = ui_inv3
-	static_inventory += using
-	mymobR.inv3 = using
-
-//End of module select
-
-//Photography stuff
-
-	using = new /obj/screen/ai/image_take()
-	using.screen_loc = ui_borg_camera
-	static_inventory += using
-
-	using = new /obj/screen/ai/image_view()
-	using.screen_loc = ui_borg_album
-	static_inventory += using
-
-//Sec/Med HUDs
-	using = new /obj/screen/ai/sensors()
-	using.screen_loc = ui_borg_sensor
-	static_inventory += using
-
-//Headlamp control
-	using = new /obj/screen/robot/lamp()
-	using.screen_loc = ui_borg_lamp
-	static_inventory += using
-	mymobR.lamp_button = using
-
-//Intent
-	using = new /obj/screen/act_intent/robot()
-	using.icon_state = mymob.a_intent
-	static_inventory += using
-	action_intent = using
-
-//Health
-	healths = new /obj/screen/healths/robot()
-	infodisplay += healths
-
-//Installed Module
-	mymob.hands = new /obj/screen/robot/module()
-	mymob.hands.screen_loc = ui_borg_module
-	static_inventory += mymob.hands
-
-//Store
-<<<<<<< HEAD
-	module_store_icon = new /obj/screen/robot/store()
-	module_store_icon.screen_loc = ui_borg_store
-=======
-	mymob.throw_icon = new /obj/screen/robot/store()
-	mymob.throw_icon.screen_loc = ui_borg_store
-
-	mymob.pullin = new /obj/screen/pull()
-	mymob.pullin.icon = 'icons/mob/screen_cyborg.dmi'
-	mymob.pullin.update_icon(mymob)
-	mymob.pullin.screen_loc = ui_borg_pull
-
-	mymob.zone_sel = new /obj/screen/zone_sel()
-	mymob.zone_sel.icon = 'icons/mob/screen_cyborg.dmi'
-	mymob.zone_sel.update_icon()
->>>>>>> eda3c54d
-
-	pull_icon = new /obj/screen/pull()
-	pull_icon.icon = 'icons/mob/screen_cyborg.dmi'
-	pull_icon.update_icon(mymob)
-	pull_icon.screen_loc = ui_borg_pull
-	hotkeybuttons += pull_icon
-
-<<<<<<< HEAD
-	mymob.flash = new /obj/screen/flash()
-	screenoverlays += mymob.flash
-=======
-	mymob.client.screen += list(mymob.zone_sel, mymob.hands, mymob.healths, mymob.pullin) //, mymob.rest, mymob.sleep, mymob.mach )
-	mymob.client.screen += adding + other
-	mymob.client.screen += mymob.client.void
->>>>>>> eda3c54d
-
-	zone_select = new /obj/screen/zone_sel/robot()
-	zone_select.update_icon(mymob)
-	static_inventory += zone_select
-
-
-/datum/hud/proc/toggle_show_robot_modules()
-	if(!isrobot(mymob)) return
-
-	var/mob/living/silicon/robot/r = mymob
-
-	r.shown_robot_modules = !r.shown_robot_modules
-	update_robot_modules_display()
-
-/datum/hud/proc/update_robot_modules_display()
-	if(!isrobot(mymob)) return
-
-	var/mob/living/silicon/robot/r = mymob
-
-	if(!r.client)
-		return
-
-	if(!r.module)
-		return
-
-	if(r.shown_robot_modules && hud_shown)
-		//Modules display is shown
-		r.client.screen += module_store_icon	//"store" icon
-
-		if(!r.module.modules)
-			usr << "<span class='danger'>Selected module has no modules to select</span>"
-			return
-
-		if(!r.robot_modules_background)
-			return
-
-		var/display_rows = Ceiling(length(r.module.get_inactive_modules()) / 8)
-		r.robot_modules_background.screen_loc = "CENTER-4:16,SOUTH+1:7 to CENTER+3:16,SOUTH+[display_rows]:7"
-		r.client.screen += r.robot_modules_background
-
-		var/x = -4	//Start at CENTER-4,SOUTH+1
-		var/y = 1
-
-		for(var/atom/movable/A in r.module.get_inactive_modules())
-			//Module is not currently active
-			r.client.screen += A
-			if(x < 0)
-				A.screen_loc = "CENTER[x]:16,SOUTH+[y]:7"
-			else
-				A.screen_loc = "CENTER+[x]:16,SOUTH+[y]:7"
-			A.layer = 20
-
-			x++
-			if(x == 4)
-				x = -4
-				y++
-
-	else
-		//Modules display is hidden
-		r.client.screen -= module_store_icon	//"store" icon
-
-		for(var/atom/A in r.module.get_inactive_modules())
-			//Module is not currently active
-			r.client.screen -= A
-		r.shown_robot_modules = 0
-		r.client.screen -= r.robot_modules_background
-
-/mob/living/silicon/robot/create_mob_hud()
-	if(client && !hud_used)
-		hud_used = new /datum/hud/robot(src)
-
-
-/datum/hud/robot/persistant_inventory_update()
-	if(!mymob)
-		return
-	var/mob/living/silicon/robot/R = mymob
-	if(hud_shown)
-		if(R.module_state_1)
-			R.module_state_1.screen_loc = ui_inv1
-			R.client.screen += R.module_state_1
-		if(R.module_state_2)
-			R.module_state_2.screen_loc = ui_inv2
-			R.client.screen += R.module_state_2
-		if(R.module_state_3)
-			R.module_state_3.screen_loc = ui_inv3
-			R.client.screen += R.module_state_3
-	else
-		if(R.module_state_1)
-			R.module_state_1.screen_loc = null
-		if(R.module_state_2)
-			R.module_state_2.screen_loc = null
-		if(R.module_state_3)
+/obj/screen/robot
+	icon = 'icons/mob/screen_cyborg.dmi'
+
+/obj/screen/robot/module
+	name = "cyborg module"
+	icon_state = "nomod"
+
+/obj/screen/robot/module/Click()
+	var/mob/living/silicon/robot/R = usr
+	if(R.module)
+		R.hud_used.toggle_show_robot_modules()
+		return 1
+	R.pick_module()
+
+/obj/screen/robot/module1
+	name = "module1"
+	icon_state = "inv1"
+
+/obj/screen/robot/module1/Click()
+	var/mob/living/silicon/robot/R = usr
+	R.toggle_module(1)
+
+/obj/screen/robot/module2
+	name = "module2"
+	icon_state = "inv2"
+
+/obj/screen/robot/module2/Click()
+	var/mob/living/silicon/robot/R = usr
+	R.toggle_module(2)
+
+/obj/screen/robot/module3
+	name = "module3"
+	icon_state = "inv3"
+
+/obj/screen/robot/module3/Click()
+	var/mob/living/silicon/robot/R = usr
+	R.toggle_module(3)
+
+
+/obj/screen/robot/radio
+	name = "radio"
+	icon_state = "radio"
+
+/obj/screen/robot/radio/Click()
+	var/mob/living/silicon/robot/R = usr
+	R.radio_menu()
+
+/obj/screen/robot/store
+	name = "store"
+	icon_state = "store"
+
+/obj/screen/robot/store/Click()
+	var/mob/living/silicon/robot/R = usr
+	R.uneq_active()
+
+/obj/screen/robot/lamp
+	name = "headlamp"
+	icon_state = "lamp0"
+
+/obj/screen/robot/lamp/Click()
+	var/mob/living/silicon/robot/R = usr
+	R.control_headlamp()
+
+
+/datum/hud/robot/New(mob/owner)
+	..()
+	var/obj/screen/using
+
+//Radio
+	using = new /obj/screen/robot/radio()
+	using.screen_loc = ui_borg_radio
+	static_inventory += using
+
+//Module select
+
+	var/mob/living/silicon/robot/mymobR = mymob
+
+	using = new /obj/screen/robot/module1()
+	using.screen_loc = ui_inv1
+	static_inventory += using
+	mymobR.inv1 = using
+
+	using = new /obj/screen/robot/module2()
+	using.screen_loc = ui_inv2
+	static_inventory += using
+	mymobR.inv2 = using
+
+	using = new /obj/screen/robot/module3()
+	using.screen_loc = ui_inv3
+	static_inventory += using
+	mymobR.inv3 = using
+
+//End of module select
+
+//Photography stuff
+
+	using = new /obj/screen/ai/image_take()
+	using.screen_loc = ui_borg_camera
+	static_inventory += using
+
+	using = new /obj/screen/ai/image_view()
+	using.screen_loc = ui_borg_album
+	static_inventory += using
+
+//Sec/Med HUDs
+	using = new /obj/screen/ai/sensors()
+	using.screen_loc = ui_borg_sensor
+	static_inventory += using
+
+//Headlamp control
+	using = new /obj/screen/robot/lamp()
+	using.screen_loc = ui_borg_lamp
+	static_inventory += using
+	mymobR.lamp_button = using
+
+//Intent
+	using = new /obj/screen/act_intent/robot()
+	using.icon_state = mymob.a_intent
+	static_inventory += using
+	action_intent = using
+
+//Health
+	healths = new /obj/screen/healths/robot()
+	infodisplay += healths
+
+//Installed Module
+	mymob.hands = new /obj/screen/robot/module()
+	mymob.hands.screen_loc = ui_borg_module
+	static_inventory += mymob.hands
+
+//Store
+	module_store_icon = new /obj/screen/robot/store()
+	module_store_icon.screen_loc = ui_borg_store
+
+	pull_icon = new /obj/screen/pull()
+	pull_icon.icon = 'icons/mob/screen_cyborg.dmi'
+	pull_icon.update_icon(mymob)
+	pull_icon.screen_loc = ui_borg_pull
+	hotkeybuttons += pull_icon
+
+
+	zone_select = new /obj/screen/zone_sel/robot()
+	zone_select.update_icon(mymob)
+	static_inventory += zone_select
+
+
+/datum/hud/proc/toggle_show_robot_modules()
+	if(!isrobot(mymob)) return
+
+	var/mob/living/silicon/robot/r = mymob
+
+	r.shown_robot_modules = !r.shown_robot_modules
+	update_robot_modules_display()
+
+/datum/hud/proc/update_robot_modules_display()
+	if(!isrobot(mymob)) return
+
+	var/mob/living/silicon/robot/r = mymob
+
+	if(!r.client)
+		return
+
+	if(!r.module)
+		return
+
+	if(r.shown_robot_modules && hud_shown)
+		//Modules display is shown
+		r.client.screen += module_store_icon	//"store" icon
+
+		if(!r.module.modules)
+			usr << "<span class='danger'>Selected module has no modules to select</span>"
+			return
+
+		if(!r.robot_modules_background)
+			return
+
+		var/display_rows = Ceiling(length(r.module.get_inactive_modules()) / 8)
+		r.robot_modules_background.screen_loc = "CENTER-4:16,SOUTH+1:7 to CENTER+3:16,SOUTH+[display_rows]:7"
+		r.client.screen += r.robot_modules_background
+
+		var/x = -4	//Start at CENTER-4,SOUTH+1
+		var/y = 1
+
+		for(var/atom/movable/A in r.module.get_inactive_modules())
+			//Module is not currently active
+			r.client.screen += A
+			if(x < 0)
+				A.screen_loc = "CENTER[x]:16,SOUTH+[y]:7"
+			else
+				A.screen_loc = "CENTER+[x]:16,SOUTH+[y]:7"
+			A.layer = 20
+
+			x++
+			if(x == 4)
+				x = -4
+				y++
+
+	else
+		//Modules display is hidden
+		r.client.screen -= module_store_icon	//"store" icon
+
+		for(var/atom/A in r.module.get_inactive_modules())
+			//Module is not currently active
+			r.client.screen -= A
+		r.shown_robot_modules = 0
+		r.client.screen -= r.robot_modules_background
+
+/mob/living/silicon/robot/create_mob_hud()
+	if(client && !hud_used)
+		hud_used = new /datum/hud/robot(src)
+
+
+/datum/hud/robot/persistant_inventory_update()
+	if(!mymob)
+		return
+	var/mob/living/silicon/robot/R = mymob
+	if(hud_shown)
+		if(R.module_state_1)
+			R.module_state_1.screen_loc = ui_inv1
+			R.client.screen += R.module_state_1
+		if(R.module_state_2)
+			R.module_state_2.screen_loc = ui_inv2
+			R.client.screen += R.module_state_2
+		if(R.module_state_3)
+			R.module_state_3.screen_loc = ui_inv3
+			R.client.screen += R.module_state_3
+	else
+		if(R.module_state_1)
+			R.module_state_1.screen_loc = null
+		if(R.module_state_2)
+			R.module_state_2.screen_loc = null
+		if(R.module_state_3)
 			R.module_state_3.screen_loc = null