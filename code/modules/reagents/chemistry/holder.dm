--- conflicted
+++ resolved
@@ -244,27 +244,6 @@
 			continue
 		if(!M)
 			M = R.holder.my_atom
-<<<<<<< HEAD
-		if(!M || M == DEAD || !R)
-			break
-		if(M.reagent_check(R) != 1)
-			if(can_overdose)
-				if(R.overdose_threshold)
-					if(R.volume >= R.overdose_threshold && !R.overdosed)
-						R.overdosed = 1
-						R.overdose_start(M)
-				if(R.addiction_threshold)
-					if(R.volume >= R.addiction_threshold && !is_type_in_list(R, addiction_list))
-						var/datum/reagent/new_reagent = new R.type()
-						addiction_list.Add(new_reagent)
-				if(R.overdosed)
-					R.overdose_process(M)
-				if(is_type_in_list(R,addiction_list))
-					for(var/datum/reagent/addicted_reagent in addiction_list)
-						if(istype(R, addicted_reagent))
-							addicted_reagent.addiction_stage = -15 // you're satisfied for a good while.
-			R.on_mob_life(M)
-=======
 		if(M && R)
 			if(M.reagent_check(R) != 1)
 				if(can_overdose)
@@ -284,7 +263,6 @@
 							if(istype(R, A))
 								A.addiction_stage = -15 // you're satisfied for a good while.
 				R.on_mob_life(M)
->>>>>>> 0764d5da
 
 	if(can_overdose)
 		if(addiction_tick == 6)
