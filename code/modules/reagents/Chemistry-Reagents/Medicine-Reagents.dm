
//////////////////////////////////////////////////////////////////////////////////////////
					// MEDICINE REAGENTS
//////////////////////////////////////////////////////////////////////////////////////

// where all the reagents related to medicine go.

/datum/reagent/medicine
	name = "Medicine"
	id = "medicine"

/datum/reagent/medicine/on_mob_life(mob/living/M)
	current_cycle++
	holder.remove_reagent(src.id, metabolization_rate / M.metabolism_efficiency) //medicine reagents stay longer if you have a better metabolism

/datum/reagent/medicine/leporazine
	name = "Leporazine"
	id = "leporazine"
	description = "Leporazine can be use to stabilize an individuals body temperature."
	color = "#C8A5DC" // rgb: 200, 165, 220

/datum/reagent/medicine/leporazine/on_mob_life(mob/living/M)
	if(M.bodytemperature > 310)
		M.bodytemperature = max(310, M.bodytemperature - (40 * TEMPERATURE_DAMAGE_COEFFICIENT))
	else if(M.bodytemperature < 311)
		M.bodytemperature = min(310, M.bodytemperature + (40 * TEMPERATURE_DAMAGE_COEFFICIENT))
	..()

/datum/reagent/medicine/adminordrazine //An OP chemical for admins
	name = "Adminordrazine"
	id = "adminordrazine"
	description = "It's magic. We don't have to explain it."
	color = "#C8A5DC" // rgb: 200, 165, 220

/datum/reagent/medicine/adminordrazine/on_mob_life(mob/living/carbon/M)
	M.reagents.remove_all_type(/datum/reagent/toxin, 5*REM, 0, 1)
	M.setCloneLoss(0)
	M.setOxyLoss(0)
	M.radiation = 0
	M.heal_organ_damage(5,5)
	M.adjustToxLoss(-5)
	M.hallucination = 0
	M.setBrainLoss(0)
	M.disabilities = 0
	M.eye_blurry = 0
	M.eye_blind = 0
	M.SetWeakened(0)
	M.SetStunned(0)
	M.SetParalysis(0)
	M.silent = 0
	M.dizziness = 0
	M.drowsyness = 0
	M.stuttering = 0
	M.slurring = 0
	M.confused = 0
	M.sleeping = 0
	M.jitteriness = 0
	for(var/datum/disease/D in M.viruses)
		if(D.severity == NONTHREAT)
			continue
		D.spread_text = "Remissive"
		D.stage--
		if(D.stage < 1)
			D.cure()
	..()
	return

/datum/reagent/medicine/adminordrazine/nanites
	name = "Nanites"
	id = "nanites"
	description = "Tiny machines capable of rapid cellular regeneration."

/datum/reagent/medicine/synaptizine
	name = "Synaptizine"
	id = "synaptizine"
	description = "Synaptizine is used to treat various diseases."
	color = "#C8A5DC" // rgb: 200, 165, 220

/datum/reagent/medicine/synaptizine/on_mob_life(mob/living/M)
	M.drowsyness = max(M.drowsyness-5, 0)
	M.AdjustParalysis(-1)
	M.AdjustStunned(-1)
	M.AdjustWeakened(-1)
	if(holder.has_reagent("mindbreaker"))
		holder.remove_reagent("mindbreaker", 5)
	M.hallucination = max(0, M.hallucination - 10)
	if(prob(60))
		M.adjustToxLoss(1)
	..()
	return
/datum/reagent/medicine/inacusiate
	name = "Inacusiate"
	id = "inacusiate"
	description = "Heals ear damage."
	color = "#6600FF" // rgb: 100, 165, 255

/datum/reagent/medicine/inacusiate/on_mob_life(mob/living/M)
	M.setEarDamage(0,0)
	..()
	return

/datum/reagent/medicine/cryoxadone
	name = "Cryoxadone"
	id = "cryoxadone"
	description = "A chemical mixture with almost magical healing powers. Its main limitation is that the targets body temperature must be under 170K for it to metabolise correctly."
	color = "#0000C8"

/datum/reagent/medicine/cryoxadone/on_mob_life(mob/living/M)
	if(M.stat != DEAD && M.bodytemperature < 270)
		M.adjustCloneLoss(-4)
		M.adjustOxyLoss(-10)
		M.adjustBruteLoss(-3)
		M.adjustFireLoss(-3)
		M.adjustToxLoss(-3)
		M.status_flags &= ~DISFIGURED

	..()
	return

/datum/reagent/medicine/rezadone
	name = "Rezadone"
	id = "rezadone"
	description = "A powder derived from fish toxin, this substance can effectively treat cellular damage in humanoids, though excessive consumption has side effects."
	reagent_state = SOLID
	color = "#669900" // rgb: 102, 153, 0

/datum/reagent/medicine/rezadone/on_mob_life(mob/living/M)
	switch(current_cycle)
		if(1 to 15)
			M.adjustCloneLoss(-1)
			M.heal_organ_damage(1,1)
		if(15 to 35)
			M.adjustCloneLoss(-2)
			M.heal_organ_damage(2,1)
			M.status_flags &= ~DISFIGURED
		if(35 to INFINITY)
			M.adjustToxLoss(1)
			M.Dizzy(5)
			M.Jitter(5)

	..()
	return

/datum/reagent/medicine/spaceacillin
	name = "Spaceacillin"
	id = "spaceacillin"
	description = "An all-purpose antiviral agent."
	color = "#C8A5DC" // rgb: 200, 165, 220
	metabolization_rate = 0.5 * REAGENTS_METABOLISM




//------------------------------------------------------------------------------------------------------
								//GOON MEDICINE
//------------------------------------------------------------------------------------------------------


/datum/reagent/medicine/silver_sulfadiazine
	name = "Silver Sulfadiazine"
	id = "silver_sulfadiazine"
	description = "On touch, quickly heals burn damage. Basic anti-burn healing drug. On ingestion, deals minor toxin damage."
	reagent_state = LIQUID
	color = "#C8A5DC"

/datum/reagent/medicine/silver_sulfadiazine/reaction_mob(mob/living/M, method=TOUCH, reac_volume, show_message = 1)
	if(iscarbon(M) && M.stat != DEAD)
		if(method == PATCH)
			M.adjustFireLoss(-reac_volume)
			if(show_message)
				M << "<span class='notice'>You feel your burns healing!</span>"
			M.emote("scream")
		if(method == INGEST)
			M.adjustToxLoss(0.5*reac_volume)
			if(show_message)
				M << "<span class='notice'>You probably shouldn't have eaten that. Maybe you should of splashed it on, or applied a patch?</span>"
	..()

/datum/reagent/medicine/silver_sulfadiazine/on_mob_life(mob/living/M)
	M.adjustFireLoss(-2*REM)
	..()

/datum/reagent/medicine/styptic_powder
	name = "Styptic Powder"
	id = "styptic_powder"
	description = "On touch, quickly heals brute damage. Basic anti-brute healing drug. On ingestion, deals minor toxin damage."
	reagent_state = LIQUID
	color = "#C8A5DC"

/datum/reagent/medicine/styptic_powder/reaction_mob(mob/living/M, method=TOUCH, reac_volume, show_message = 1)
	if(iscarbon(M) && M.stat != DEAD)
		if(method == PATCH)
			M.adjustBruteLoss(-reac_volume)
			if(show_message)
				M << "<span class='notice'>You feel your wounds knitting back together!</span>"
			M.emote("scream")
		if(method == INGEST)
			M.adjustToxLoss(0.5*reac_volume)
			if(show_message)
				M << "<span class='notice'>You feel kind of ill. Maybe you ate a medicine you shouldn't have?</span>"
	..()


/datum/reagent/medicine/styptic_powder/on_mob_life(mob/living/M)
	M.adjustBruteLoss(-2*REM)
	..()

/datum/reagent/medicine/salglu_solution
	name = "Saline-Glucose Solution"
	id = "salglu_solution"
	description = "Has a 33% chance per metabolism cycle to heal brute and burn damage."
	reagent_state = LIQUID
	color = "#C8A5DC"
	metabolization_rate = 0.5 * REAGENTS_METABOLISM

/datum/reagent/medicine/salglu_solution/on_mob_life(mob/living/M)
	if(prob(33))
		M.adjustBruteLoss(-0.5*REM)
		M.adjustFireLoss(-0.5*REM)
	..()

/datum/reagent/medicine/mine_salve
	name = "Miner's Salve"
	id = "mine_salve"
	description = "Slowly heals burn and brute damage, and causes subject to believe they are fully healed."
	reagent_state = LIQUID
	color = "#6D6374"
	metabolization_rate = 0.4 * REAGENTS_METABOLISM

/datum/reagent/medicine/mine_salve/on_mob_life(mob/living/M)
	if(iscarbon(M))
		var/mob/living/carbon/N = M
		N.hal_screwyhud = 5
	M.adjustBruteLoss(-0.25*REM)
	M.adjustFireLoss(-0.25*REM)
	..()

/datum/reagent/medicine/mine_salve/reaction_mob(mob/living/M, method=TOUCH, reac_volume, show_message = 1)
	if(iscarbon(M))
		if(method == TOUCH)
			if(show_message)
				M << "<span class='notice'>You feel your wounds knitting back together!</span>"
			method = VAPOR //so it's correctly absorbed in reagent/reaction_mob()
		if(method == INGEST)
			if(show_message)
				M << "<span class='notice'>That tasted horrible.</span>"
			M.AdjustStunned(2)
			M.AdjustWeakened(2)
	..()

/datum/reagent/medicine/mine_salve/on_mob_delete(mob/living/M)
	if(iscarbon(M))
		var/mob/living/carbon/N = M
		N.hal_screwyhud = 0
	..()

/datum/reagent/medicine/synthflesh
	name = "Synthflesh"
	id = "synthflesh"
	description = "Has a 100% chance of instantly healing brute and burn damage. One unit of the chemical will heal one point of damage. Touch application only."
	reagent_state = LIQUID
	color = "#C8A5DC"

/datum/reagent/medicine/synthflesh/reaction_mob(mob/living/M, method=TOUCH, reac_volume,show_message = 1)
	if(iscarbon(M) && M.stat != DEAD)
		if(method == PATCH)
			M.adjustBruteLoss(-1.5*reac_volume)
			M.adjustFireLoss(-1.5*reac_volume)
			if(show_message)
				M << "<span class='notice'>You feel your burns healing and your flesh knitting together!</span>"
	..()


/datum/reagent/medicine/charcoal
	name = "Charcoal"
	id = "charcoal"
	description = "Heals toxin damage, and will also slowly remove any other chemicals."
	reagent_state = LIQUID
	color = "#C8A5DC"
	metabolization_rate = 0.5 * REAGENTS_METABOLISM

/datum/reagent/medicine/charcoal/on_mob_life(mob/living/M)
	M.adjustToxLoss(-2*REM)
	for(var/datum/reagent/R in M.reagents.reagent_list)
		if(R != src)
			M.reagents.remove_reagent(R.id,1)
	..()
	return

/datum/reagent/medicine/omnizine
	name = "Omnizine"
	id = "omnizine"
	description = "Heals 1 of each damage type a cycle. If overdosed it will deal significant amounts of each damage type."
	reagent_state = LIQUID
	color = "#C8A5DC"
	metabolization_rate = 0.25 * REAGENTS_METABOLISM
	overdose_threshold = 30

/datum/reagent/medicine/omnizine/on_mob_life(mob/living/M)
	M.adjustToxLoss(-0.5*REM)
	M.adjustOxyLoss(-0.5*REM)
	M.adjustBruteLoss(-0.5*REM)
	M.adjustFireLoss(-0.5*REM)
	..()
	return

/datum/reagent/medicine/omnizine/overdose_process(mob/living/M)
	M.adjustToxLoss(1.5*REM)
	M.adjustOxyLoss(1.5*REM)
	M.adjustBruteLoss(1.5*REM)
	M.adjustFireLoss(1.5*REM)
	..()
	return

/datum/reagent/medicine/calomel
	name = "Calomel"
	id = "calomel"
	description = "Quickly purges the body of all chemicals. If your health is above 20, toxin damage is dealt. When you hit 20 health or lower, the damage will cease."
	reagent_state = LIQUID
	color = "#C8A5DC"
	metabolization_rate = 0.5 * REAGENTS_METABOLISM

/datum/reagent/medicine/calomel/on_mob_life(mob/living/M)
	for(var/datum/reagent/R in M.reagents.reagent_list)
		if(R != src)
			M.reagents.remove_reagent(R.id,2.5)
	if(M.health > 20)
		M.adjustToxLoss(2.5*REM)
	..()
	return

/datum/reagent/medicine/potass_iodide
	name = "Potassium Iodide"
	id = "potass_iodide"
	description = "Reduces low radiation damage very effectively."
	reagent_state = LIQUID
	color = "#C8A5DC"
	metabolization_rate = 2 * REAGENTS_METABOLISM

/datum/reagent/medicine/potass_iodide/on_mob_life(mob/living/M)
	if(M.radiation > 0)
		M.radiation--
	if(M.radiation < 0)
		M.radiation = 0
	..()
	return

/datum/reagent/medicine/pen_acid
	name = "Pentetic Acid"
	id = "pen_acid"
	description = "Reduces massive amounts of radiation and toxin damage while purging other chemicals from the body. Has a chance of dealing brute damage."
	reagent_state = LIQUID
	color = "#C8A5DC"
	metabolization_rate = 0.5 * REAGENTS_METABOLISM

/datum/reagent/medicine/pen_acid/on_mob_life(mob/living/M)
	if(M.radiation > 0)
		M.radiation -= 4
	M.adjustToxLoss(-2*REM)
	if(prob(33))
		M.adjustBruteLoss(0.5*REM)
	if(M.radiation < 0)
		M.radiation = 0
	for(var/datum/reagent/R in M.reagents.reagent_list)
		if(R != src)
			M.reagents.remove_reagent(R.id,2)
	..()
	return

/datum/reagent/medicine/sal_acid
	name = "Salicyclic Acid"
	id = "sal_acid"
	description = "If you have less than 50 brute damage, it heals 0.25 unit. If overdosed it will deal 0.5 brute damage if the patient has less than 50 brute damage already."
	reagent_state = LIQUID
	color = "#C8A5DC"
	metabolization_rate = 0.5 * REAGENTS_METABOLISM
	overdose_threshold = 25

/datum/reagent/medicine/sal_acid/on_mob_life(mob/living/M)
	if(M.getBruteLoss() < 50)
		M.adjustBruteLoss(-0.25*REM)
	..()
	return

/datum/reagent/medicine/sal_acid/overdose_process(mob/living/M)
	if(M.getBruteLoss() < 50)
		M.adjustBruteLoss(0.5*REM)
	..()
	return

/datum/reagent/medicine/salbutamol
	name = "Salbutamol"
	id = "salbutamol"
	description = "Quickly heals oxygen damage while slowing down suffocation. Great for stabilizing critical patients!"
	reagent_state = LIQUID
	color = "#C8A5DC"
	metabolization_rate = 0.25 * REAGENTS_METABOLISM

/datum/reagent/medicine/salbutamol/on_mob_life(mob/living/M)
	M.adjustOxyLoss(-3*REM)
	if(M.losebreath >= 4)
		M.losebreath -= 2
	..()
	return

/datum/reagent/medicine/perfluorodecalin
	name = "Perfluorodecalin"
	id = "perfluorodecalin"
	description = "Heals suffocation damage so quickly that you could have a spacewalk, but it mutes your voice. Has a 33% chance of healing brute and burn damage per cycle as well."
	reagent_state = LIQUID
	color = "#C8A5DC"
	metabolization_rate = 0.25 * REAGENTS_METABOLISM

/datum/reagent/medicine/perfluorodecalin/on_mob_life(mob/living/carbon/human/M)
	M.adjustOxyLoss(-12*REM)
	M.silent = max(M.silent, 5)
	if(prob(33))
		M.adjustBruteLoss(-0.5*REM)
		M.adjustFireLoss(-0.5*REM)
	..()
	return

/datum/reagent/medicine/ephedrine
	name = "Ephedrine"
	id = "ephedrine"
	description = "Reduces stun times, increases run speed. If overdosed it will deal toxin and oxyloss damage."
	reagent_state = LIQUID
	color = "#C8A5DC"
	metabolization_rate = 0.5 * REAGENTS_METABOLISM
	overdose_threshold = 45
	addiction_threshold = 30

/datum/reagent/medicine/ephedrine/on_mob_life(mob/living/M)
	M.status_flags |= GOTTAGOFAST
	M.AdjustParalysis(-1)
	M.AdjustStunned(-1)
	M.AdjustWeakened(-1)
	M.adjustStaminaLoss(-1*REM)
	..()
	return

/datum/reagent/medicine/ephedrine/overdose_process(mob/living/M)
	if(prob(33))
		M.adjustToxLoss(0.5*REM)
		M.losebreath++
	..()
	return

/datum/reagent/medicine/ephedrine/addiction_act_stage1(mob/living/M)
	if(prob(33))
		M.adjustToxLoss(2*REM)
		M.losebreath += 2
	..()
	return
/datum/reagent/medicine/ephedrine/addiction_act_stage2(mob/living/M)
	if(prob(33))
		M.adjustToxLoss(3*REM)
		M.losebreath += 3
	..()
	return
/datum/reagent/medicine/ephedrine/addiction_act_stage3(mob/living/M)
	if(prob(33))
		M.adjustToxLoss(4*REM)
		M.losebreath += 4
	..()
	return
/datum/reagent/medicine/ephedrine/addiction_act_stage4(mob/living/M)
	if(prob(33))
		M.adjustToxLoss(5*REM)
		M.losebreath += 5
	..()
	return

/datum/reagent/medicine/diphenhydramine
	name = "Diphenhydramine"
	id = "diphenhydramine"
	description = "Purges body of lethal Histamine and reduces jitteriness while causing minor drowsiness."
	reagent_state = LIQUID
	color = "#C8A5DC"
	metabolization_rate = 0.5 * REAGENTS_METABOLISM

/datum/reagent/medicine/diphenhydramine/on_mob_life(mob/living/M)
	if(prob(50))
		M.drowsyness += 1
	M.jitteriness -= 1
	M.reagents.remove_reagent("histamine",1.5)
	..()
	return

/datum/reagent/medicine/morphine
	name = "Morphine"
	id = "morphine"
	description = "Will allow you to ignore slowdown from equipment and damage. Will eventually knock you out if you take too much. If overdosed it will cause jitteriness, dizziness, force the victim to drop items in their hands and eventually deal toxin damage."
	reagent_state = LIQUID
	color = "#C8A5DC"
	metabolization_rate = 0.5 * REAGENTS_METABOLISM
	overdose_threshold = 30
	addiction_threshold = 25


/datum/reagent/medicine/morphine/on_mob_life(mob/living/M)
	M.status_flags |= IGNORESLOWDOWN
	if(current_cycle >= 12)
		M.sleeping += 1
	..()
	return

/datum/reagent/medicine/morphine/overdose_process(mob/living/M)
	if(prob(33))
		var/obj/item/I = M.get_active_hand()
		if(I)
			M.drop_item()
		M.Dizzy(2)
		M.Jitter(2)
	..()
	return

/datum/reagent/medicine/morphine/addiction_act_stage1(mob/living/M)
	if(prob(33))
		var/obj/item/I = M.get_active_hand()
		if(I)
			M.drop_item()
		M.Dizzy(2)
		M.Jitter(2)
	..()
	return
/datum/reagent/medicine/morphine/addiction_act_stage2(mob/living/M)
	if(prob(33))
		var/obj/item/I = M.get_active_hand()
		if(I)
			M.drop_item()
		M.adjustToxLoss(1*REM)
		M.Dizzy(3)
		M.Jitter(3)
	..()
	return
/datum/reagent/medicine/morphine/addiction_act_stage3(mob/living/M)
	if(prob(33))
		var/obj/item/I = M.get_active_hand()
		if(I)
			M.drop_item()
		M.adjustToxLoss(2*REM)
		M.Dizzy(4)
		M.Jitter(4)
	..()
	return
/datum/reagent/medicine/morphine/addiction_act_stage4(mob/living/M)
	if(prob(33))
		var/obj/item/I = M.get_active_hand()
		if(I)
			M.drop_item()
		M.adjustToxLoss(3*REM)
		M.Dizzy(5)
		M.Jitter(5)
	..()
	return

/datum/reagent/medicine/oculine
	name = "Oculine"
	id = "oculine"
	description = "Cures blindness and heals eye damage over time."
	reagent_state = LIQUID
	color = "#C8A5DC"
	metabolization_rate = 0.25 * REAGENTS_METABOLISM

/datum/reagent/medicine/oculine/on_mob_life(mob/living/M)
	if(M.eye_blind > 0 && current_cycle > 20)
		if(prob(30))
			M.eye_blind = 0
		else if(prob(80))
			M.eye_blind = 0
			M.eye_blurry = 1
		if(M.eye_blurry > 0)
			if(prob(80))
				M.eye_blurry = 0
	..()
	return

/datum/reagent/medicine/atropine
	name = "Atropine"
	id = "atropine"
	description = "If patients health is below -25 it will heal 1.5 brute and burn damage per cycle, as well as stop any oxyloss. Good for stabilising critical patients."
	reagent_state = LIQUID
	color = "#C8A5DC"
	metabolization_rate = 0.25 * REAGENTS_METABOLISM
	overdose_threshold = 35

/datum/reagent/medicine/atropine/on_mob_life(mob/living/M)
	if(M.health > -60)
		M.adjustToxLoss(0.5*REM)
	if(M.health < -25)
		M.adjustBruteLoss(-1.5*REM)
		M.adjustFireLoss(-1.5*REM)
	if(M.oxyloss > 65)
		M.setOxyLoss(65)
	if(M.losebreath > 5)
		M.losebreath = 5
	if(prob(20))
		M.Dizzy(5)
		M.Jitter(5)
	..()
	return

/datum/reagent/medicine/atropine/overdose_process(mob/living/M)
	M.adjustToxLoss(0.5*REM)
	M.Dizzy(1)
	M.Jitter(1)
	..()
	return

/datum/reagent/medicine/epinephrine
	name = "Epinephrine"
	id = "epinephrine"
	description = "Reduces most of the knockout/stun effects, minor stamina regeneration buff. Attempts to stop you taking too much oxygen damage. If the patient is in low to severe crit, heals toxins, brute, and burn very effectively. Will not heal patients who are almost dead. If overdosed will stun and deal toxin damage"
	reagent_state = LIQUID
	color = "#C8A5DC"
	metabolization_rate = 0.25 * REAGENTS_METABOLISM
	overdose_threshold = 30

/datum/reagent/medicine/epinephrine/on_mob_life(mob/living/M)
	if(M.health < -10 && M.health > -65)
		M.adjustToxLoss(-0.5*REM)
		M.adjustBruteLoss(-0.5*REM)
		M.adjustFireLoss(-0.5*REM)
	if(M.oxyloss > 35)
		M.setOxyLoss(35)
	if(M.losebreath >= 4)
		M.losebreath -= 2
	if(M.losebreath < 0)
		M.losebreath = 0
	M.adjustStaminaLoss(-0.5*REM)
	if(prob(20))
		M.AdjustParalysis(-1)
		M.AdjustStunned(-1)
		M.AdjustWeakened(-1)
	..()
	return

/datum/reagent/medicine/epinephrine/overdose_process(mob/living/M)
	if(prob(33))
		M.adjustStaminaLoss(2.5*REM)
		M.adjustToxLoss(1*REM)
		M.losebreath++
	..()
	return

<<<<<<< HEAD
/datum/reagent/medicine/strange_reagent/Topic(href, href_list)
	if(href_list["reenter"])
		var/mob/dead/observer/ghost = usr
		if(istype(ghost))
			ghost.reenter_corpse(ghost)
=======
>>>>>>> 1f1e5392

/datum/reagent/medicine/strange_reagent
	name = "Strange Reagent"
	id = "strange_reagent"
	description = "A miracle drug that can bring a dead body back to life! If the corpse has suffered too much damage, however, no change will occur to the body. If used on a living person it will deal Brute and Burn damage."
	reagent_state = LIQUID
	color = "#C8A5DC"
	metabolization_rate = 0.5 * REAGENTS_METABOLISM

/datum/reagent/medicine/strange_reagent/reaction_mob(mob/living/carbon/human/M, method=TOUCH, reac_volume)
	if(M.stat == DEAD)
		if(M.getBruteLoss() >= 100 || M.getFireLoss() >= 100)
			M.visible_message("<span class='warning'>[M]'s body convulses a bit, and then falls still once more.</span>")
			return
		M.visible_message("<span class='warning'>[M]'s body convulses a bit.</span>")
		if(!M.suiciding && !(NOCLONE in M.mutations))
			if(!M)
				return
<<<<<<< HEAD
			if(ghost)
				ghost << "<span class='ghostalert'>Someone is trying to revive you. Re-enter your corpse if you want to be revived! <a href=?src=\ref[src];reenter=1>(Click to re-enter)</a></span>"
				ghost << sound('sound/effects/genetics.ogg')
=======
			if(M.notify_ghost_cloning())
>>>>>>> 1f1e5392
				spawn (100) //so the ghost has time to re-enter
					return
			else
				M.stat = 1
				M.adjustOxyLoss(-20)
				M.adjustToxLoss(-20)
				dead_mob_list -= M
				living_mob_list |= list(M)
				M.emote("gasp")
				add_logs(M, M, "revived", src)
	..()
	return

/datum/reagent/medicine/strange_reagent/on_mob_life(mob/living/M)
	M.adjustBruteLoss(0.5*REM)
	M.adjustFireLoss(0.5*REM)
	..()
	return

/datum/reagent/medicine/mannitol
	name = "Mannitol"
	id = "mannitol"
	description = "Heals brain damage effectively. Use it in cyro tubes alongside Cryoxadone."
	color = "#C8A5DC"

/datum/reagent/medicine/mannitol/on_mob_life(mob/living/M)
	M.adjustBrainLoss(-3*REM)
	..()
	return

/datum/reagent/medicine/mutadone
	name = "Mutadone"
	id = "mutadone"
	description = "Heals your genetic defects."
	color = "#C8A5DC"

/datum/reagent/medicine/mutadone/on_mob_life(mob/living/carbon/human/M)
	M.jitteriness = 0
	if(istype(M) && M.dna)
		M.dna.remove_all_mutations()
	..()
	return

/datum/reagent/medicine/antihol
	name = "Antihol"
	id = "antihol"
	description = "Helps remove Alcohol from someone's body, as well as eliminating its side effects."
	color = "#C8A5DC"

/datum/reagent/medicine/antihol/on_mob_life(mob/living/M)
	M.dizziness = 0
	M.drowsyness = 0
	M.slurring = 0
	M.confused = 0
	M.reagents.remove_all_type(/datum/reagent/consumable/ethanol, 3*REM, 0, 1)
	M.adjustToxLoss(-0.2*REM)
	..()

/datum/reagent/medicine/stimulants
	name = "Stimulants"
	id = "stimulants"
	description = "Increases run speed and eliminates stuns, can heal minor damage. If overdosed it will deal toxin damage and stun."
	color = "#C8A5DC"
	metabolization_rate = 0.5 * REAGENTS_METABOLISM
	overdose_threshold = 60

/datum/reagent/medicine/stimulants/on_mob_life(mob/living/M)
	M.status_flags |= GOTTAGOFAST
	if(M.health < 50 && M.health > 0)
		M.adjustOxyLoss(-1*REM)
		M.adjustToxLoss(-1*REM)
		M.adjustBruteLoss(-1*REM)
		M.adjustFireLoss(-1*REM)
	M.AdjustParalysis(-3)
	M.AdjustStunned(-3)
	M.AdjustWeakened(-3)
	M.adjustStaminaLoss(-5*REM)
	..()

/datum/reagent/medicine/stimulants/overdose_process(mob/living/M)
	if(prob(33))
		M.adjustStaminaLoss(2.5*REM)
		M.adjustToxLoss(1*REM)
		M.losebreath++
	..()
	return

/datum/reagent/medicine/insulin
	name = "Insulin"
	id = "insulin"
	description = "Increases sugar depletion rates."
	reagent_state = LIQUID
	color = "#C8A5DC"
	metabolization_rate = 0.5 * REAGENTS_METABOLISM

/datum/reagent/medicine/insulin/on_mob_life(mob/living/M)
	if(M.sleeping)
		M.sleeping--
	M.reagents.remove_reagent("sugar", 3)
	..()
	return
 // TREK CHEMS
datum/reagent/medicine/bicaridine
	name = "Bicaridine"
	id = "bicaridine"
	description = "Heals brute damage."
	reagent_state = LIQUID
	color = "#C8A5DC"
	overdose_threshold = 30

datum/reagent/medicine/bicaridine/on_mob_life(mob/living/M)
	M.adjustBruteLoss(-2*REM)
	..()
	return

datum/reagent/medicine/bicaridine/overdose_process(mob/living/M)
	M.adjustBruteLoss(4*REM) // End result is 2 oxygen loss taken, because it heals 2 and then removes 4.
	..()
	return

datum/reagent/medicine/dexalin
	name = "Dexalin"
	id = "dexalin"
	description = "Heals oxygen damage."
	reagent_state = LIQUID
	color = "#C8A5DC"
	overdose_threshold = 30

datum/reagent/medicine/dexalin/on_mob_life(mob/living/M)
	M.adjustOxyLoss(-2*REM)
	..()
	return

datum/reagent/medicine/dexalin/overdose_process(mob/living/M)
	M.adjustOxyLoss(4*REM) // End result is 2 oxygen loss taken, because it heals 2 and then removes 4.
	..()
	return

datum/reagent/medicine/kelotane
	name = "Kelotane"
	id = "kelotane"
	description = "Heals burn damage."
	reagent_state = LIQUID
	color = "#C8A5DC"
	overdose_threshold = 30

datum/reagent/medicine/kelotane/on_mob_life(mob/living/M)
	M.adjustFireLoss(-2*REM)
	..()
	return

datum/reagent/medicine/kelotane/overdose_process(mob/living/M)
	M.adjustFireLoss(4*REM) // End result is 2 burn loss taken, because it heals 2 and then removes 4.
	..()
	return


datum/reagent/medicine/antitoxin
	name = "Anti-toxin"
	id = "antitoxin"
	description = "Heals toxin damage."
	reagent_state = LIQUID
	color = "#C8A5DC"
	overdose_threshold = 30

datum/reagent/medicine/antitoxin/on_mob_life(mob/living/M)
	M.adjustToxLoss(-2*REM)
	for(var/datum/reagent/toxin/R in M.reagents.reagent_list)
		if(R != src)
			M.reagents.remove_reagent(R.id,1)
	..()
	return

datum/reagent/medicine/antitoxin/overdose_process(mob/living/M)
	M.adjustToxLoss(4*REM) // End result is 2 toxin loss taken, because it heals 2 and then removes 4.
	..()
	return


datum/reagent/medicine/inaprovaline
	name = "Inaprovaline"
	id = "inaprovaline"
	description = "Stabilizes critical condition patients."
	reagent_state = LIQUID
	color = "#C8A5DC"

datum/reagent/medicine/inaprovaline/on_mob_life(mob/living/M)
	if(M.losebreath >= 5)
		M.losebreath -= 5
	..()
	return

datum/reagent/medicine/tricordrazine
	name = "Tricordrazine"
	id = "tricordrazine"
	description = "Chance to heal 1 of each damage type."
	reagent_state = LIQUID
	color = "#C8A5DC"
	overdose_threshold = 30

datum/reagent/medicine/tricordrazine/on_mob_life(mob/living/M)
	if(prob(80))
		M.adjustBruteLoss(-1*REM)
		M.adjustFireLoss(-1*REM)
		M.adjustOxyLoss(-1*REM)
		M.adjustToxLoss(-1*REM)
	..()
	return

datum/reagent/medicine/tricordrazine/overdose_process(mob/living/M)
	M.adjustToxLoss(2*REM)
	M.adjustOxyLoss(2*REM)
	M.adjustBruteLoss(2*REM)
	M.adjustFireLoss(2*REM)
	..()
	return<|MERGE_RESOLUTION|>--- conflicted
+++ resolved
@@ -644,14 +644,6 @@
 	..()
 	return
 
-<<<<<<< HEAD
-/datum/reagent/medicine/strange_reagent/Topic(href, href_list)
-	if(href_list["reenter"])
-		var/mob/dead/observer/ghost = usr
-		if(istype(ghost))
-			ghost.reenter_corpse(ghost)
-=======
->>>>>>> 1f1e5392
 
 /datum/reagent/medicine/strange_reagent
 	name = "Strange Reagent"
@@ -670,13 +662,7 @@
 		if(!M.suiciding && !(NOCLONE in M.mutations))
 			if(!M)
 				return
-<<<<<<< HEAD
-			if(ghost)
-				ghost << "<span class='ghostalert'>Someone is trying to revive you. Re-enter your corpse if you want to be revived! <a href=?src=\ref[src];reenter=1>(Click to re-enter)</a></span>"
-				ghost << sound('sound/effects/genetics.ogg')
-=======
 			if(M.notify_ghost_cloning())
->>>>>>> 1f1e5392
 				spawn (100) //so the ghost has time to re-enter
 					return
 			else
