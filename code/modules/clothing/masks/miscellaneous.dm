/obj/item/clothing/mask/muzzle
	name = "muzzle"
	desc = "To stop that awful noise."
	icon_state = "muzzle"
	item_state = "blindfold"
	flags_cover = MASKCOVERSMOUTH
	w_class = WEIGHT_CLASS_SMALL
	gas_transfer_coefficient = 0.9
	equip_delay_other = 20

/obj/item/clothing/mask/muzzle/attack_paw(mob/user)
	if(iscarbon(user))
		var/mob/living/carbon/C = user
		if(src == C.wear_mask)
			to_chat(user, "<span class='warning'>You need help taking this off!</span>")
			return
	..()

/obj/item/clothing/mask/surgical
	name = "sterile mask"
	desc = "A sterile mask designed to help prevent the spread of diseases."
	icon_state = "sterile"
	item_state = "sterile"
	w_class = WEIGHT_CLASS_TINY
	flags_inv = HIDEFACE
	flags_cover = MASKCOVERSMOUTH
	visor_flags_inv = HIDEFACE
	visor_flags_cover = MASKCOVERSMOUTH
	gas_transfer_coefficient = 0.9
	permeability_coefficient = 0.01
	armor = list("melee" = 0, "bullet" = 0, "laser" = 0,"energy" = 0, "bomb" = 0, "bio" = 25, "rad" = 0, "fire" = 0, "acid" = 0)
	actions_types = list(/datum/action/item_action/adjust)

/obj/item/clothing/mask/surgical/attack_self(mob/user)
	adjustmask(user)

/obj/item/clothing/mask/fakemoustache
	name = "fake moustache"
	desc = "Warning: moustache is fake."
	icon_state = "fake-moustache"
	flags_inv = HIDEFACE

/obj/item/clothing/mask/fakemoustache/italian
	name = "italian moustache"
	desc = "Made from authentic Italian moustache hairs. Gives the wearer an irresistable urge to gesticulate wildly."
<<<<<<< HEAD
=======
	clothing_flags = SHOWEROKAY
>>>>>>> 0b0d21b6

/obj/item/clothing/mask/fakemoustache/italian/speechModification(M)
	if(copytext(M, 1, 2) != "*")
		M = " [M]"
		var/list/italian_words = strings("italian_replacement.json", "italian")

		for(var/key in italian_words)
			var/value = italian_words[key]
			if(islist(value))
				value = pick(value)

			M = replacetextEx(M, " [uppertext(key)]", " [uppertext(value)]")
			M = replacetextEx(M, " [capitalize(key)]", " [capitalize(value)]")
			M = replacetextEx(M, " [key]", " [value]")

		if(prob(3))
			M += pick(" Ravioli, ravioli, give me the formuoli!"," Mamma-mia!"," Mamma-mia! That's a spicy meat-ball!", " La la la la la funiculi funicula!")
	return trim(M)

/obj/item/clothing/mask/joy
	name = "joy mask"
	desc = "Express your happiness or hide your sorrows with this laughing face with crying tears of joy cutout."
	icon_state = "joy"

/obj/item/clothing/mask/pig
	name = "pig mask"
	desc = "A rubber pig mask with a builtin voice modulator."
	icon_state = "pig"
	item_state = "pig"
	flags_inv = HIDEFACE|HIDEHAIR|HIDEFACIALHAIR
	clothing_flags = VOICEBOX_TOGGLABLE
	w_class = WEIGHT_CLASS_SMALL

/obj/item/clothing/mask/pig/speechModification(message)
	. = message
	if(!CHECK_BITFIELD(clothing_flags, VOICEBOX_DISABLED))
		. = pick("Oink!","Squeeeeeeee!","Oink Oink!")

/obj/item/clothing/mask/pig/cursed
	name = "pig face"
	desc = "It looks like a mask, but closer inspection reveals it's melded onto this persons face!"
	flags_inv = HIDEFACIALHAIR
	clothing_flags = NONE

/obj/item/clothing/mask/pig/cursed/Initialize()
	. = ..()
	ADD_TRAIT(src, TRAIT_NODROP, CURSED_MASK_TRAIT)
	playsound(get_turf(src), 'sound/magic/pighead_curse.ogg', 50, 1)

///frog mask - reeee!!
/obj/item/clothing/mask/frog
	name = "frog mask"
	desc = "An ancient mask carved in the shape of a frog.<br> Sanity is like gravity, all it needs is a push."
	icon_state = "frog"
	item_state = "frog"
	flags_inv = HIDEFACE|HIDEHAIR|HIDEFACIALHAIR
	w_class = WEIGHT_CLASS_SMALL
	clothing_flags = VOICEBOX_TOGGLABLE

/obj/item/clothing/mask/frog/speechModification(message) //whenever you speak
	. = message
	if(!CHECK_BITFIELD(clothing_flags, VOICEBOX_DISABLED))
		if(prob(5)) //sometimes, the angry spirit finds others words to speak.
			. = pick("HUUUUU!!","SMOOOOOKIN'!!","Hello my baby, hello my honey, hello my rag-time gal.", "Feels bad, man.", "GIT DIS GUY OFF ME!!" ,"SOMEBODY STOP ME!!", "NORMIES, GET OUT!!")
		else
			. = pick("Ree!!", "Reee!!","REEE!!","REEEEE!!") //but its usually just angry gibberish,

/obj/item/clothing/mask/frog/cursed
	clothing_flags = NONE

/obj/item/clothing/mask/frog/cursed/Initialize()
	. = ..()
	ADD_TRAIT(src, TRAIT_NODROP, CURSED_MASK_TRAIT)

/obj/item/clothing/mask/frog/cursed/equipped(mob/user, slot)
	var/mob/living/carbon/C = user
	if(C.wear_mask == src && HAS_TRAIT_FROM(src, TRAIT_NODROP, CURSED_MASK_TRAIT))
		to_chat(user, "<span class='userdanger'>[src] was cursed! Ree!!</span>")
	return ..()

/obj/item/clothing/mask/cowmask
	name = "cow mask"
	icon = 'icons/mob/mask.dmi'
	icon_state = "cowmask"
	item_state = "cowmask"
	clothing_flags = VOICEBOX_TOGGLABLE
	flags_inv = HIDEFACE|HIDEHAIR|HIDEFACIALHAIR
	w_class = WEIGHT_CLASS_SMALL

/obj/item/clothing/mask/cowmask/speechModification(message)
	. = message
	if(!CHECK_BITFIELD(clothing_flags, VOICEBOX_DISABLED))
		. = pick("Moooooooo!","Moo!","Moooo!")

/obj/item/clothing/mask/cowmask/cursed
	name = "cow face"
	desc = "It looks like a cow mask, but closer inspection reveals it's melded onto this persons face!"
	flags_inv = HIDEFACIALHAIR
	clothing_flags = NONE

/obj/item/clothing/mask/cowmask/cursed/Initialize()
	. = ..()
	ADD_TRAIT(src, TRAIT_NODROP, CURSED_MASK_TRAIT)
	playsound(get_turf(src), 'sound/magic/cowhead_curse.ogg', 50, 1)

/obj/item/clothing/mask/horsehead
	name = "horse head mask"
	desc = "A mask made of soft vinyl and latex, representing the head of a horse."
	icon_state = "horsehead"
	item_state = "horsehead"
	flags_inv = HIDEFACE|HIDEHAIR|HIDEFACIALHAIR|HIDEEYES|HIDEEARS
	w_class = WEIGHT_CLASS_SMALL
	clothing_flags = VOICEBOX_TOGGLABLE

/obj/item/clothing/mask/horsehead/speechModification(message)
	. = message
	if(!CHECK_BITFIELD(clothing_flags, VOICEBOX_DISABLED))
		. = pick("NEEIIGGGHHHH!", "NEEEIIIIGHH!", "NEIIIGGHH!", "HAAWWWWW!", "HAAAWWW!")

/obj/item/clothing/mask/horsehead/cursed
	name = "horse face"
	desc = "It initially looks like a mask, but it's melded into the poor person's face."
	clothing_flags = NONE
	flags_inv = HIDEFACIALHAIR

/obj/item/clothing/mask/horsehead/cursed/Initialize()
	. = ..()
	ADD_TRAIT(src, TRAIT_NODROP, CURSED_MASK_TRAIT)
	playsound(get_turf(src), 'sound/magic/horsehead_curse.ogg', 50, 1)

/obj/item/clothing/mask/rat
	name = "rat mask"
	desc = "A mask made of soft vinyl and latex, representing the head of a rat."
	icon_state = "rat"
	item_state = "rat"
	flags_inv = HIDEFACE
	flags_cover = MASKCOVERSMOUTH

/obj/item/clothing/mask/rat/fox
	name = "fox mask"
	desc = "A mask made of soft vinyl and latex, representing the head of a fox."
	icon_state = "fox"
	item_state = "fox"

/obj/item/clothing/mask/rat/bee
	name = "bee mask"
	desc = "A mask made of soft vinyl and latex, representing the head of a bee."
	icon_state = "bee"
	item_state = "bee"

/obj/item/clothing/mask/rat/bear
	name = "bear mask"
	desc = "A mask made of soft vinyl and latex, representing the head of a bear."
	icon_state = "bear"
	item_state = "bear"

/obj/item/clothing/mask/rat/bat
	name = "bat mask"
	desc = "A mask made of soft vinyl and latex, representing the head of a bat."
	icon_state = "bat"
	item_state = "bat"

/obj/item/clothing/mask/rat/raven
	name = "raven mask"
	desc = "A mask made of soft vinyl and latex, representing the head of a raven."
	icon_state = "raven"
	item_state = "raven"

/obj/item/clothing/mask/rat/jackal
	name = "jackal mask"
	desc = "A mask made of soft vinyl and latex, representing the head of a jackal."
	icon_state = "jackal"
	item_state = "jackal"

/obj/item/clothing/mask/rat/tribal
	name = "tribal mask"
	desc = "A mask carved out of wood, detailed carefully by hand."
	icon_state = "bumba"
	item_state = "bumba"

/obj/item/clothing/mask/bandana
	name = "botany bandana"
	desc = "A fine bandana with nanotech lining and a hydroponics pattern."
	w_class = WEIGHT_CLASS_TINY
	flags_cover = MASKCOVERSMOUTH
	flags_inv = HIDEFACE|HIDEFACIALHAIR
	visor_flags_inv = HIDEFACE|HIDEFACIALHAIR
	visor_flags_cover = MASKCOVERSMOUTH
	slot_flags = ITEM_SLOT_MASK
	adjusted_flags = ITEM_SLOT_HEAD
	icon_state = "bandbotany"

/obj/item/clothing/mask/bandana/attack_self(mob/user)
	adjustmask(user)

/obj/item/clothing/mask/bandana/AltClick(mob/user)
	. = ..()
	if(iscarbon(user))
		var/mob/living/carbon/C = user
		if((C.get_item_by_slot(SLOT_HEAD == src)) || (C.get_item_by_slot(SLOT_WEAR_MASK) == src))
			to_chat(user, "<span class='warning'>You can't tie [src] while wearing it!</span>")
			return
	if(slot_flags & ITEM_SLOT_HEAD)
		to_chat(user, "<span class='warning'>You must undo [src] before you can tie it into a neckerchief!</span>")
	else
		if(user.is_holding(src))
			var/obj/item/clothing/neck/neckerchief/nk = new(src)
			nk.name = "[name] neckerchief"
			nk.desc = "[desc] It's tied up like a neckerchief."
			nk.icon_state = icon_state
			nk.sourceBandanaType = src.type
			var/currentHandIndex = user.get_held_index_of_item(src)
			user.transferItemToLoc(src, null)
			user.put_in_hand(nk, currentHandIndex)
			user.visible_message("<span class='notice'>You tie [src] up like a neckerchief.</span>", "<span class='notice'>[user] ties [src] up like a neckerchief.</span>")
			qdel(src)
		else
			to_chat(user, "<span class='warning'>You must be holding [src] in order to tie it!</span>")

/obj/item/clothing/mask/bandana/red
	name = "red bandana"
	desc = "A fine red bandana with nanotech lining."
	icon_state = "bandred"

/obj/item/clothing/mask/bandana/blue
	name = "blue bandana"
	desc = "A fine blue bandana with nanotech lining."
	icon_state = "bandblue"

/obj/item/clothing/mask/bandana/green
	name = "green bandana"
	desc = "A fine green bandana with nanotech lining."
	icon_state = "bandgreen"

/obj/item/clothing/mask/bandana/gold
	name = "gold bandana"
	desc = "A fine gold bandana with nanotech lining."
	icon_state = "bandgold"

/obj/item/clothing/mask/bandana/black
	name = "black bandana"
	desc = "A fine black bandana with nanotech lining."
	icon_state = "bandblack"

/obj/item/clothing/mask/bandana/skull
	name = "skull bandana"
	desc = "A fine black bandana with nanotech lining and a skull emblem."
	icon_state = "bandskull"

/obj/item/clothing/mask/bandana/durathread
	name = "durathread bandana"
	desc =  "A bandana made from durathread, you wish it would provide some protection to its wearer, but it's far too thin..."
	icon_state = "banddurathread"

/obj/item/clothing/mask/mummy
	name = "mummy mask"
	desc = "Ancient bandages."
	icon_state = "mummy_mask"
	item_state = "mummy_mask"
	flags_inv = HIDEFACE|HIDEHAIR|HIDEFACIALHAIR

/obj/item/clothing/mask/scarecrow
	name = "sack mask"
	desc = "A burlap sack with eyeholes."
	icon_state = "scarecrow_sack"
	item_state = "scarecrow_sack"
	flags_inv = HIDEFACE|HIDEHAIR|HIDEFACIALHAIR

/obj/item/clothing/mask/gondola
	name = "gondola mask"
	desc = "Genuine gondola fur."
	icon_state = "gondola"
	item_state = "gondola"
	flags_inv = HIDEFACE|HIDEHAIR|HIDEFACIALHAIR
	w_class = WEIGHT_CLASS_SMALL

/obj/item/clothing/mask/gondola/speechModification(M)
	if(copytext(M, 1, 2) != "*")
		M = " [M]"
		var/list/spurdo_words = strings("spurdo_replacement.json", "spurdo")
		for(var/key in spurdo_words)
			var/value = spurdo_words[key]
			if(islist(value))
				value = pick(value)
			M = replacetextEx(M,regex(uppertext(key),"g"), "[uppertext(value)]")
			M = replacetextEx(M,regex(capitalize(key),"g"), "[capitalize(value)]")
			M = replacetextEx(M,regex(key,"g"), "[value]")
	return trim(M)
<|MERGE_RESOLUTION|>--- conflicted
+++ resolved
@@ -1,337 +1,333 @@
-/obj/item/clothing/mask/muzzle
-	name = "muzzle"
-	desc = "To stop that awful noise."
-	icon_state = "muzzle"
-	item_state = "blindfold"
-	flags_cover = MASKCOVERSMOUTH
-	w_class = WEIGHT_CLASS_SMALL
-	gas_transfer_coefficient = 0.9
-	equip_delay_other = 20
-
-/obj/item/clothing/mask/muzzle/attack_paw(mob/user)
-	if(iscarbon(user))
-		var/mob/living/carbon/C = user
-		if(src == C.wear_mask)
-			to_chat(user, "<span class='warning'>You need help taking this off!</span>")
-			return
-	..()
-
-/obj/item/clothing/mask/surgical
-	name = "sterile mask"
-	desc = "A sterile mask designed to help prevent the spread of diseases."
-	icon_state = "sterile"
-	item_state = "sterile"
-	w_class = WEIGHT_CLASS_TINY
-	flags_inv = HIDEFACE
-	flags_cover = MASKCOVERSMOUTH
-	visor_flags_inv = HIDEFACE
-	visor_flags_cover = MASKCOVERSMOUTH
-	gas_transfer_coefficient = 0.9
-	permeability_coefficient = 0.01
-	armor = list("melee" = 0, "bullet" = 0, "laser" = 0,"energy" = 0, "bomb" = 0, "bio" = 25, "rad" = 0, "fire" = 0, "acid" = 0)
-	actions_types = list(/datum/action/item_action/adjust)
-
-/obj/item/clothing/mask/surgical/attack_self(mob/user)
-	adjustmask(user)
-
-/obj/item/clothing/mask/fakemoustache
-	name = "fake moustache"
-	desc = "Warning: moustache is fake."
-	icon_state = "fake-moustache"
-	flags_inv = HIDEFACE
-
-/obj/item/clothing/mask/fakemoustache/italian
-	name = "italian moustache"
-	desc = "Made from authentic Italian moustache hairs. Gives the wearer an irresistable urge to gesticulate wildly."
-<<<<<<< HEAD
-=======
-	clothing_flags = SHOWEROKAY
->>>>>>> 0b0d21b6
-
-/obj/item/clothing/mask/fakemoustache/italian/speechModification(M)
-	if(copytext(M, 1, 2) != "*")
-		M = " [M]"
-		var/list/italian_words = strings("italian_replacement.json", "italian")
-
-		for(var/key in italian_words)
-			var/value = italian_words[key]
-			if(islist(value))
-				value = pick(value)
-
-			M = replacetextEx(M, " [uppertext(key)]", " [uppertext(value)]")
-			M = replacetextEx(M, " [capitalize(key)]", " [capitalize(value)]")
-			M = replacetextEx(M, " [key]", " [value]")
-
-		if(prob(3))
-			M += pick(" Ravioli, ravioli, give me the formuoli!"," Mamma-mia!"," Mamma-mia! That's a spicy meat-ball!", " La la la la la funiculi funicula!")
-	return trim(M)
-
-/obj/item/clothing/mask/joy
-	name = "joy mask"
-	desc = "Express your happiness or hide your sorrows with this laughing face with crying tears of joy cutout."
-	icon_state = "joy"
-
-/obj/item/clothing/mask/pig
-	name = "pig mask"
-	desc = "A rubber pig mask with a builtin voice modulator."
-	icon_state = "pig"
-	item_state = "pig"
-	flags_inv = HIDEFACE|HIDEHAIR|HIDEFACIALHAIR
-	clothing_flags = VOICEBOX_TOGGLABLE
-	w_class = WEIGHT_CLASS_SMALL
-
-/obj/item/clothing/mask/pig/speechModification(message)
-	. = message
-	if(!CHECK_BITFIELD(clothing_flags, VOICEBOX_DISABLED))
-		. = pick("Oink!","Squeeeeeeee!","Oink Oink!")
-
-/obj/item/clothing/mask/pig/cursed
-	name = "pig face"
-	desc = "It looks like a mask, but closer inspection reveals it's melded onto this persons face!"
-	flags_inv = HIDEFACIALHAIR
-	clothing_flags = NONE
-
-/obj/item/clothing/mask/pig/cursed/Initialize()
-	. = ..()
-	ADD_TRAIT(src, TRAIT_NODROP, CURSED_MASK_TRAIT)
-	playsound(get_turf(src), 'sound/magic/pighead_curse.ogg', 50, 1)
-
-///frog mask - reeee!!
-/obj/item/clothing/mask/frog
-	name = "frog mask"
-	desc = "An ancient mask carved in the shape of a frog.<br> Sanity is like gravity, all it needs is a push."
-	icon_state = "frog"
-	item_state = "frog"
-	flags_inv = HIDEFACE|HIDEHAIR|HIDEFACIALHAIR
-	w_class = WEIGHT_CLASS_SMALL
-	clothing_flags = VOICEBOX_TOGGLABLE
-
-/obj/item/clothing/mask/frog/speechModification(message) //whenever you speak
-	. = message
-	if(!CHECK_BITFIELD(clothing_flags, VOICEBOX_DISABLED))
-		if(prob(5)) //sometimes, the angry spirit finds others words to speak.
-			. = pick("HUUUUU!!","SMOOOOOKIN'!!","Hello my baby, hello my honey, hello my rag-time gal.", "Feels bad, man.", "GIT DIS GUY OFF ME!!" ,"SOMEBODY STOP ME!!", "NORMIES, GET OUT!!")
-		else
-			. = pick("Ree!!", "Reee!!","REEE!!","REEEEE!!") //but its usually just angry gibberish,
-
-/obj/item/clothing/mask/frog/cursed
-	clothing_flags = NONE
-
-/obj/item/clothing/mask/frog/cursed/Initialize()
-	. = ..()
-	ADD_TRAIT(src, TRAIT_NODROP, CURSED_MASK_TRAIT)
-
-/obj/item/clothing/mask/frog/cursed/equipped(mob/user, slot)
-	var/mob/living/carbon/C = user
-	if(C.wear_mask == src && HAS_TRAIT_FROM(src, TRAIT_NODROP, CURSED_MASK_TRAIT))
-		to_chat(user, "<span class='userdanger'>[src] was cursed! Ree!!</span>")
-	return ..()
-
-/obj/item/clothing/mask/cowmask
-	name = "cow mask"
-	icon = 'icons/mob/mask.dmi'
-	icon_state = "cowmask"
-	item_state = "cowmask"
-	clothing_flags = VOICEBOX_TOGGLABLE
-	flags_inv = HIDEFACE|HIDEHAIR|HIDEFACIALHAIR
-	w_class = WEIGHT_CLASS_SMALL
-
-/obj/item/clothing/mask/cowmask/speechModification(message)
-	. = message
-	if(!CHECK_BITFIELD(clothing_flags, VOICEBOX_DISABLED))
-		. = pick("Moooooooo!","Moo!","Moooo!")
-
-/obj/item/clothing/mask/cowmask/cursed
-	name = "cow face"
-	desc = "It looks like a cow mask, but closer inspection reveals it's melded onto this persons face!"
-	flags_inv = HIDEFACIALHAIR
-	clothing_flags = NONE
-
-/obj/item/clothing/mask/cowmask/cursed/Initialize()
-	. = ..()
-	ADD_TRAIT(src, TRAIT_NODROP, CURSED_MASK_TRAIT)
-	playsound(get_turf(src), 'sound/magic/cowhead_curse.ogg', 50, 1)
-
-/obj/item/clothing/mask/horsehead
-	name = "horse head mask"
-	desc = "A mask made of soft vinyl and latex, representing the head of a horse."
-	icon_state = "horsehead"
-	item_state = "horsehead"
-	flags_inv = HIDEFACE|HIDEHAIR|HIDEFACIALHAIR|HIDEEYES|HIDEEARS
-	w_class = WEIGHT_CLASS_SMALL
-	clothing_flags = VOICEBOX_TOGGLABLE
-
-/obj/item/clothing/mask/horsehead/speechModification(message)
-	. = message
-	if(!CHECK_BITFIELD(clothing_flags, VOICEBOX_DISABLED))
-		. = pick("NEEIIGGGHHHH!", "NEEEIIIIGHH!", "NEIIIGGHH!", "HAAWWWWW!", "HAAAWWW!")
-
-/obj/item/clothing/mask/horsehead/cursed
-	name = "horse face"
-	desc = "It initially looks like a mask, but it's melded into the poor person's face."
-	clothing_flags = NONE
-	flags_inv = HIDEFACIALHAIR
-
-/obj/item/clothing/mask/horsehead/cursed/Initialize()
-	. = ..()
-	ADD_TRAIT(src, TRAIT_NODROP, CURSED_MASK_TRAIT)
-	playsound(get_turf(src), 'sound/magic/horsehead_curse.ogg', 50, 1)
-
-/obj/item/clothing/mask/rat
-	name = "rat mask"
-	desc = "A mask made of soft vinyl and latex, representing the head of a rat."
-	icon_state = "rat"
-	item_state = "rat"
-	flags_inv = HIDEFACE
-	flags_cover = MASKCOVERSMOUTH
-
-/obj/item/clothing/mask/rat/fox
-	name = "fox mask"
-	desc = "A mask made of soft vinyl and latex, representing the head of a fox."
-	icon_state = "fox"
-	item_state = "fox"
-
-/obj/item/clothing/mask/rat/bee
-	name = "bee mask"
-	desc = "A mask made of soft vinyl and latex, representing the head of a bee."
-	icon_state = "bee"
-	item_state = "bee"
-
-/obj/item/clothing/mask/rat/bear
-	name = "bear mask"
-	desc = "A mask made of soft vinyl and latex, representing the head of a bear."
-	icon_state = "bear"
-	item_state = "bear"
-
-/obj/item/clothing/mask/rat/bat
-	name = "bat mask"
-	desc = "A mask made of soft vinyl and latex, representing the head of a bat."
-	icon_state = "bat"
-	item_state = "bat"
-
-/obj/item/clothing/mask/rat/raven
-	name = "raven mask"
-	desc = "A mask made of soft vinyl and latex, representing the head of a raven."
-	icon_state = "raven"
-	item_state = "raven"
-
-/obj/item/clothing/mask/rat/jackal
-	name = "jackal mask"
-	desc = "A mask made of soft vinyl and latex, representing the head of a jackal."
-	icon_state = "jackal"
-	item_state = "jackal"
-
-/obj/item/clothing/mask/rat/tribal
-	name = "tribal mask"
-	desc = "A mask carved out of wood, detailed carefully by hand."
-	icon_state = "bumba"
-	item_state = "bumba"
-
-/obj/item/clothing/mask/bandana
-	name = "botany bandana"
-	desc = "A fine bandana with nanotech lining and a hydroponics pattern."
-	w_class = WEIGHT_CLASS_TINY
-	flags_cover = MASKCOVERSMOUTH
-	flags_inv = HIDEFACE|HIDEFACIALHAIR
-	visor_flags_inv = HIDEFACE|HIDEFACIALHAIR
-	visor_flags_cover = MASKCOVERSMOUTH
-	slot_flags = ITEM_SLOT_MASK
-	adjusted_flags = ITEM_SLOT_HEAD
-	icon_state = "bandbotany"
-
-/obj/item/clothing/mask/bandana/attack_self(mob/user)
-	adjustmask(user)
-
-/obj/item/clothing/mask/bandana/AltClick(mob/user)
-	. = ..()
-	if(iscarbon(user))
-		var/mob/living/carbon/C = user
-		if((C.get_item_by_slot(SLOT_HEAD == src)) || (C.get_item_by_slot(SLOT_WEAR_MASK) == src))
-			to_chat(user, "<span class='warning'>You can't tie [src] while wearing it!</span>")
-			return
-	if(slot_flags & ITEM_SLOT_HEAD)
-		to_chat(user, "<span class='warning'>You must undo [src] before you can tie it into a neckerchief!</span>")
-	else
-		if(user.is_holding(src))
-			var/obj/item/clothing/neck/neckerchief/nk = new(src)
-			nk.name = "[name] neckerchief"
-			nk.desc = "[desc] It's tied up like a neckerchief."
-			nk.icon_state = icon_state
-			nk.sourceBandanaType = src.type
-			var/currentHandIndex = user.get_held_index_of_item(src)
-			user.transferItemToLoc(src, null)
-			user.put_in_hand(nk, currentHandIndex)
-			user.visible_message("<span class='notice'>You tie [src] up like a neckerchief.</span>", "<span class='notice'>[user] ties [src] up like a neckerchief.</span>")
-			qdel(src)
-		else
-			to_chat(user, "<span class='warning'>You must be holding [src] in order to tie it!</span>")
-
-/obj/item/clothing/mask/bandana/red
-	name = "red bandana"
-	desc = "A fine red bandana with nanotech lining."
-	icon_state = "bandred"
-
-/obj/item/clothing/mask/bandana/blue
-	name = "blue bandana"
-	desc = "A fine blue bandana with nanotech lining."
-	icon_state = "bandblue"
-
-/obj/item/clothing/mask/bandana/green
-	name = "green bandana"
-	desc = "A fine green bandana with nanotech lining."
-	icon_state = "bandgreen"
-
-/obj/item/clothing/mask/bandana/gold
-	name = "gold bandana"
-	desc = "A fine gold bandana with nanotech lining."
-	icon_state = "bandgold"
-
-/obj/item/clothing/mask/bandana/black
-	name = "black bandana"
-	desc = "A fine black bandana with nanotech lining."
-	icon_state = "bandblack"
-
-/obj/item/clothing/mask/bandana/skull
-	name = "skull bandana"
-	desc = "A fine black bandana with nanotech lining and a skull emblem."
-	icon_state = "bandskull"
-
-/obj/item/clothing/mask/bandana/durathread
-	name = "durathread bandana"
-	desc =  "A bandana made from durathread, you wish it would provide some protection to its wearer, but it's far too thin..."
-	icon_state = "banddurathread"
-
-/obj/item/clothing/mask/mummy
-	name = "mummy mask"
-	desc = "Ancient bandages."
-	icon_state = "mummy_mask"
-	item_state = "mummy_mask"
-	flags_inv = HIDEFACE|HIDEHAIR|HIDEFACIALHAIR
-
-/obj/item/clothing/mask/scarecrow
-	name = "sack mask"
-	desc = "A burlap sack with eyeholes."
-	icon_state = "scarecrow_sack"
-	item_state = "scarecrow_sack"
-	flags_inv = HIDEFACE|HIDEHAIR|HIDEFACIALHAIR
-
-/obj/item/clothing/mask/gondola
-	name = "gondola mask"
-	desc = "Genuine gondola fur."
-	icon_state = "gondola"
-	item_state = "gondola"
-	flags_inv = HIDEFACE|HIDEHAIR|HIDEFACIALHAIR
-	w_class = WEIGHT_CLASS_SMALL
-
-/obj/item/clothing/mask/gondola/speechModification(M)
-	if(copytext(M, 1, 2) != "*")
-		M = " [M]"
-		var/list/spurdo_words = strings("spurdo_replacement.json", "spurdo")
-		for(var/key in spurdo_words)
-			var/value = spurdo_words[key]
-			if(islist(value))
-				value = pick(value)
-			M = replacetextEx(M,regex(uppertext(key),"g"), "[uppertext(value)]")
-			M = replacetextEx(M,regex(capitalize(key),"g"), "[capitalize(value)]")
-			M = replacetextEx(M,regex(key,"g"), "[value]")
-	return trim(M)
+/obj/item/clothing/mask/muzzle
+	name = "muzzle"
+	desc = "To stop that awful noise."
+	icon_state = "muzzle"
+	item_state = "blindfold"
+	flags_cover = MASKCOVERSMOUTH
+	w_class = WEIGHT_CLASS_SMALL
+	gas_transfer_coefficient = 0.9
+	equip_delay_other = 20
+
+/obj/item/clothing/mask/muzzle/attack_paw(mob/user)
+	if(iscarbon(user))
+		var/mob/living/carbon/C = user
+		if(src == C.wear_mask)
+			to_chat(user, "<span class='warning'>You need help taking this off!</span>")
+			return
+	..()
+
+/obj/item/clothing/mask/surgical
+	name = "sterile mask"
+	desc = "A sterile mask designed to help prevent the spread of diseases."
+	icon_state = "sterile"
+	item_state = "sterile"
+	w_class = WEIGHT_CLASS_TINY
+	flags_inv = HIDEFACE
+	flags_cover = MASKCOVERSMOUTH
+	visor_flags_inv = HIDEFACE
+	visor_flags_cover = MASKCOVERSMOUTH
+	gas_transfer_coefficient = 0.9
+	permeability_coefficient = 0.01
+	armor = list("melee" = 0, "bullet" = 0, "laser" = 0,"energy" = 0, "bomb" = 0, "bio" = 25, "rad" = 0, "fire" = 0, "acid" = 0)
+	actions_types = list(/datum/action/item_action/adjust)
+
+/obj/item/clothing/mask/surgical/attack_self(mob/user)
+	adjustmask(user)
+
+/obj/item/clothing/mask/fakemoustache
+	name = "fake moustache"
+	desc = "Warning: moustache is fake."
+	icon_state = "fake-moustache"
+	flags_inv = HIDEFACE
+
+/obj/item/clothing/mask/fakemoustache/italian
+	name = "italian moustache"
+	desc = "Made from authentic Italian moustache hairs. Gives the wearer an irresistable urge to gesticulate wildly."
+
+/obj/item/clothing/mask/fakemoustache/italian/speechModification(M)
+	if(copytext(M, 1, 2) != "*")
+		M = " [M]"
+		var/list/italian_words = strings("italian_replacement.json", "italian")
+
+		for(var/key in italian_words)
+			var/value = italian_words[key]
+			if(islist(value))
+				value = pick(value)
+
+			M = replacetextEx(M, " [uppertext(key)]", " [uppertext(value)]")
+			M = replacetextEx(M, " [capitalize(key)]", " [capitalize(value)]")
+			M = replacetextEx(M, " [key]", " [value]")
+
+		if(prob(3))
+			M += pick(" Ravioli, ravioli, give me the formuoli!"," Mamma-mia!"," Mamma-mia! That's a spicy meat-ball!", " La la la la la funiculi funicula!")
+	return trim(M)
+
+/obj/item/clothing/mask/joy
+	name = "joy mask"
+	desc = "Express your happiness or hide your sorrows with this laughing face with crying tears of joy cutout."
+	icon_state = "joy"
+
+/obj/item/clothing/mask/pig
+	name = "pig mask"
+	desc = "A rubber pig mask with a builtin voice modulator."
+	icon_state = "pig"
+	item_state = "pig"
+	flags_inv = HIDEFACE|HIDEHAIR|HIDEFACIALHAIR
+	clothing_flags = VOICEBOX_TOGGLABLE
+	w_class = WEIGHT_CLASS_SMALL
+
+/obj/item/clothing/mask/pig/speechModification(message)
+	. = message
+	if(!CHECK_BITFIELD(clothing_flags, VOICEBOX_DISABLED))
+		. = pick("Oink!","Squeeeeeeee!","Oink Oink!")
+
+/obj/item/clothing/mask/pig/cursed
+	name = "pig face"
+	desc = "It looks like a mask, but closer inspection reveals it's melded onto this persons face!"
+	flags_inv = HIDEFACIALHAIR
+	clothing_flags = NONE
+
+/obj/item/clothing/mask/pig/cursed/Initialize()
+	. = ..()
+	ADD_TRAIT(src, TRAIT_NODROP, CURSED_MASK_TRAIT)
+	playsound(get_turf(src), 'sound/magic/pighead_curse.ogg', 50, 1)
+
+///frog mask - reeee!!
+/obj/item/clothing/mask/frog
+	name = "frog mask"
+	desc = "An ancient mask carved in the shape of a frog.<br> Sanity is like gravity, all it needs is a push."
+	icon_state = "frog"
+	item_state = "frog"
+	flags_inv = HIDEFACE|HIDEHAIR|HIDEFACIALHAIR
+	w_class = WEIGHT_CLASS_SMALL
+	clothing_flags = VOICEBOX_TOGGLABLE
+
+/obj/item/clothing/mask/frog/speechModification(message) //whenever you speak
+	. = message
+	if(!CHECK_BITFIELD(clothing_flags, VOICEBOX_DISABLED))
+		if(prob(5)) //sometimes, the angry spirit finds others words to speak.
+			. = pick("HUUUUU!!","SMOOOOOKIN'!!","Hello my baby, hello my honey, hello my rag-time gal.", "Feels bad, man.", "GIT DIS GUY OFF ME!!" ,"SOMEBODY STOP ME!!", "NORMIES, GET OUT!!")
+		else
+			. = pick("Ree!!", "Reee!!","REEE!!","REEEEE!!") //but its usually just angry gibberish,
+
+/obj/item/clothing/mask/frog/cursed
+	clothing_flags = NONE
+
+/obj/item/clothing/mask/frog/cursed/Initialize()
+	. = ..()
+	ADD_TRAIT(src, TRAIT_NODROP, CURSED_MASK_TRAIT)
+
+/obj/item/clothing/mask/frog/cursed/equipped(mob/user, slot)
+	var/mob/living/carbon/C = user
+	if(C.wear_mask == src && HAS_TRAIT_FROM(src, TRAIT_NODROP, CURSED_MASK_TRAIT))
+		to_chat(user, "<span class='userdanger'>[src] was cursed! Ree!!</span>")
+	return ..()
+
+/obj/item/clothing/mask/cowmask
+	name = "cow mask"
+	icon = 'icons/mob/mask.dmi'
+	icon_state = "cowmask"
+	item_state = "cowmask"
+	clothing_flags = VOICEBOX_TOGGLABLE
+	flags_inv = HIDEFACE|HIDEHAIR|HIDEFACIALHAIR
+	w_class = WEIGHT_CLASS_SMALL
+
+/obj/item/clothing/mask/cowmask/speechModification(message)
+	. = message
+	if(!CHECK_BITFIELD(clothing_flags, VOICEBOX_DISABLED))
+		. = pick("Moooooooo!","Moo!","Moooo!")
+
+/obj/item/clothing/mask/cowmask/cursed
+	name = "cow face"
+	desc = "It looks like a cow mask, but closer inspection reveals it's melded onto this persons face!"
+	flags_inv = HIDEFACIALHAIR
+	clothing_flags = NONE
+
+/obj/item/clothing/mask/cowmask/cursed/Initialize()
+	. = ..()
+	ADD_TRAIT(src, TRAIT_NODROP, CURSED_MASK_TRAIT)
+	playsound(get_turf(src), 'sound/magic/cowhead_curse.ogg', 50, 1)
+
+/obj/item/clothing/mask/horsehead
+	name = "horse head mask"
+	desc = "A mask made of soft vinyl and latex, representing the head of a horse."
+	icon_state = "horsehead"
+	item_state = "horsehead"
+	flags_inv = HIDEFACE|HIDEHAIR|HIDEFACIALHAIR|HIDEEYES|HIDEEARS
+	w_class = WEIGHT_CLASS_SMALL
+	clothing_flags = VOICEBOX_TOGGLABLE
+
+/obj/item/clothing/mask/horsehead/speechModification(message)
+	. = message
+	if(!CHECK_BITFIELD(clothing_flags, VOICEBOX_DISABLED))
+		. = pick("NEEIIGGGHHHH!", "NEEEIIIIGHH!", "NEIIIGGHH!", "HAAWWWWW!", "HAAAWWW!")
+
+/obj/item/clothing/mask/horsehead/cursed
+	name = "horse face"
+	desc = "It initially looks like a mask, but it's melded into the poor person's face."
+	clothing_flags = NONE
+	flags_inv = HIDEFACIALHAIR
+
+/obj/item/clothing/mask/horsehead/cursed/Initialize()
+	. = ..()
+	ADD_TRAIT(src, TRAIT_NODROP, CURSED_MASK_TRAIT)
+	playsound(get_turf(src), 'sound/magic/horsehead_curse.ogg', 50, 1)
+
+/obj/item/clothing/mask/rat
+	name = "rat mask"
+	desc = "A mask made of soft vinyl and latex, representing the head of a rat."
+	icon_state = "rat"
+	item_state = "rat"
+	flags_inv = HIDEFACE
+	flags_cover = MASKCOVERSMOUTH
+
+/obj/item/clothing/mask/rat/fox
+	name = "fox mask"
+	desc = "A mask made of soft vinyl and latex, representing the head of a fox."
+	icon_state = "fox"
+	item_state = "fox"
+
+/obj/item/clothing/mask/rat/bee
+	name = "bee mask"
+	desc = "A mask made of soft vinyl and latex, representing the head of a bee."
+	icon_state = "bee"
+	item_state = "bee"
+
+/obj/item/clothing/mask/rat/bear
+	name = "bear mask"
+	desc = "A mask made of soft vinyl and latex, representing the head of a bear."
+	icon_state = "bear"
+	item_state = "bear"
+
+/obj/item/clothing/mask/rat/bat
+	name = "bat mask"
+	desc = "A mask made of soft vinyl and latex, representing the head of a bat."
+	icon_state = "bat"
+	item_state = "bat"
+
+/obj/item/clothing/mask/rat/raven
+	name = "raven mask"
+	desc = "A mask made of soft vinyl and latex, representing the head of a raven."
+	icon_state = "raven"
+	item_state = "raven"
+
+/obj/item/clothing/mask/rat/jackal
+	name = "jackal mask"
+	desc = "A mask made of soft vinyl and latex, representing the head of a jackal."
+	icon_state = "jackal"
+	item_state = "jackal"
+
+/obj/item/clothing/mask/rat/tribal
+	name = "tribal mask"
+	desc = "A mask carved out of wood, detailed carefully by hand."
+	icon_state = "bumba"
+	item_state = "bumba"
+
+/obj/item/clothing/mask/bandana
+	name = "botany bandana"
+	desc = "A fine bandana with nanotech lining and a hydroponics pattern."
+	w_class = WEIGHT_CLASS_TINY
+	flags_cover = MASKCOVERSMOUTH
+	flags_inv = HIDEFACE|HIDEFACIALHAIR
+	visor_flags_inv = HIDEFACE|HIDEFACIALHAIR
+	visor_flags_cover = MASKCOVERSMOUTH
+	slot_flags = ITEM_SLOT_MASK
+	adjusted_flags = ITEM_SLOT_HEAD
+	icon_state = "bandbotany"
+
+/obj/item/clothing/mask/bandana/attack_self(mob/user)
+	adjustmask(user)
+
+/obj/item/clothing/mask/bandana/AltClick(mob/user)
+	. = ..()
+	if(iscarbon(user))
+		var/mob/living/carbon/C = user
+		if((C.get_item_by_slot(SLOT_HEAD == src)) || (C.get_item_by_slot(SLOT_WEAR_MASK) == src))
+			to_chat(user, "<span class='warning'>You can't tie [src] while wearing it!</span>")
+			return
+	if(slot_flags & ITEM_SLOT_HEAD)
+		to_chat(user, "<span class='warning'>You must undo [src] before you can tie it into a neckerchief!</span>")
+	else
+		if(user.is_holding(src))
+			var/obj/item/clothing/neck/neckerchief/nk = new(src)
+			nk.name = "[name] neckerchief"
+			nk.desc = "[desc] It's tied up like a neckerchief."
+			nk.icon_state = icon_state
+			nk.sourceBandanaType = src.type
+			var/currentHandIndex = user.get_held_index_of_item(src)
+			user.transferItemToLoc(src, null)
+			user.put_in_hand(nk, currentHandIndex)
+			user.visible_message("<span class='notice'>You tie [src] up like a neckerchief.</span>", "<span class='notice'>[user] ties [src] up like a neckerchief.</span>")
+			qdel(src)
+		else
+			to_chat(user, "<span class='warning'>You must be holding [src] in order to tie it!</span>")
+
+/obj/item/clothing/mask/bandana/red
+	name = "red bandana"
+	desc = "A fine red bandana with nanotech lining."
+	icon_state = "bandred"
+
+/obj/item/clothing/mask/bandana/blue
+	name = "blue bandana"
+	desc = "A fine blue bandana with nanotech lining."
+	icon_state = "bandblue"
+
+/obj/item/clothing/mask/bandana/green
+	name = "green bandana"
+	desc = "A fine green bandana with nanotech lining."
+	icon_state = "bandgreen"
+
+/obj/item/clothing/mask/bandana/gold
+	name = "gold bandana"
+	desc = "A fine gold bandana with nanotech lining."
+	icon_state = "bandgold"
+
+/obj/item/clothing/mask/bandana/black
+	name = "black bandana"
+	desc = "A fine black bandana with nanotech lining."
+	icon_state = "bandblack"
+
+/obj/item/clothing/mask/bandana/skull
+	name = "skull bandana"
+	desc = "A fine black bandana with nanotech lining and a skull emblem."
+	icon_state = "bandskull"
+
+/obj/item/clothing/mask/bandana/durathread
+	name = "durathread bandana"
+	desc =  "A bandana made from durathread, you wish it would provide some protection to its wearer, but it's far too thin..."
+	icon_state = "banddurathread"
+
+/obj/item/clothing/mask/mummy
+	name = "mummy mask"
+	desc = "Ancient bandages."
+	icon_state = "mummy_mask"
+	item_state = "mummy_mask"
+	flags_inv = HIDEFACE|HIDEHAIR|HIDEFACIALHAIR
+
+/obj/item/clothing/mask/scarecrow
+	name = "sack mask"
+	desc = "A burlap sack with eyeholes."
+	icon_state = "scarecrow_sack"
+	item_state = "scarecrow_sack"
+	flags_inv = HIDEFACE|HIDEHAIR|HIDEFACIALHAIR
+
+/obj/item/clothing/mask/gondola
+	name = "gondola mask"
+	desc = "Genuine gondola fur."
+	icon_state = "gondola"
+	item_state = "gondola"
+	flags_inv = HIDEFACE|HIDEHAIR|HIDEFACIALHAIR
+	w_class = WEIGHT_CLASS_SMALL
+
+/obj/item/clothing/mask/gondola/speechModification(M)
+	if(copytext(M, 1, 2) != "*")
+		M = " [M]"
+		var/list/spurdo_words = strings("spurdo_replacement.json", "spurdo")
+		for(var/key in spurdo_words)
+			var/value = spurdo_words[key]
+			if(islist(value))
+				value = pick(value)
+			M = replacetextEx(M,regex(uppertext(key),"g"), "[uppertext(value)]")
+			M = replacetextEx(M,regex(capitalize(key),"g"), "[capitalize(value)]")
+			M = replacetextEx(M,regex(key,"g"), "[value]")
+	return trim(M)