

///////////////////////////////////////////////Alchohol bottles! -Agouri //////////////////////////
//Functionally identical to regular drinks. The only difference is that the default bottle size is 100. - Darem
//Bottles now weaken and break when smashed on people's heads. - Giacom

/obj/item/weapon/reagent_containers/food/drinks/bottle
	amount_per_transfer_from_this = 10
	volume = 100
	item_state = "broken_beer" //Generic held-item sprite until unique ones are made.
	var/const/duration = 13 //Directly relates to the 'weaken' duration. Lowered by armor (i.e. helmets)
	var/isGlass = 1 //Whether the 'bottle' is made of glass or not so that milk cartons dont shatter when someone gets hit by it

/obj/item/weapon/reagent_containers/food/drinks/bottle/proc/smash(mob/living/target as mob, mob/living/user as mob)

	//Creates a shattering noise and replaces the bottle with a broken_bottle
	user.drop_item()
	var/obj/item/weapon/broken_bottle/B = new /obj/item/weapon/broken_bottle(user.loc)
	user.put_in_active_hand(B)
	if(prob(33))
		new/obj/item/weapon/shard(target.loc) // Create a glass shard at the target's location!
	B.icon_state = src.icon_state

	var/icon/I = new('icons/obj/drinks.dmi', src.icon_state)
	I.Blend(B.broken_outline, ICON_OVERLAY, rand(5), 1)
	I.SwapColor(rgb(255, 0, 220, 255), rgb(0, 0, 0, 0))
	B.icon = I

	playsound(src, "shatter", 70, 1)
	user.put_in_active_hand(B)
	src.transfer_fingerprints_to(B)

	qdel(src)

/obj/item/weapon/reagent_containers/food/drinks/bottle/attack(mob/living/target as mob, mob/living/user as mob)

	if(!target)
		return

	if(user.a_intent != "harm" || !isGlass)
		return ..()


	force = 15 //Smashing bottles over someoen's head hurts.

	var/obj/item/organ/limb/affecting = user.zone_sel.selecting //Find what the player is aiming at

	var/armor_block = 0 //Get the target's armor values for normal attack damage.
	var/armor_duration = 0 //The more force the bottle has, the longer the duration.

	//Calculating duration and calculating damage.
	if(ishuman(target))

		var/mob/living/carbon/human/H = target
		var/headarmor = 0 // Target's head armor
		armor_block = H.run_armor_check(affecting, "melee") // For normal attack damage

		//If they have a hat/helmet and the user is targeting their head.
		if(istype(H.head, /obj/item/clothing/head) && affecting == "head")

			// If their head has an armor value, assign headarmor to it, else give it 0.
			if(H.head.armor["melee"])
				headarmor = H.head.armor["melee"]
			else
				headarmor = 0
		else
			headarmor = 0

		//Calculate the weakening duration for the target.
		armor_duration = (duration - headarmor) + force

	else
		//Only humans can have armor, right?
		armor_block = target.run_armor_check(affecting, "melee")
		if(affecting == "head")
			armor_duration = duration + force
	armor_duration /= 10

	//Apply the damage!
	target.apply_damage(force, BRUTE, affecting, armor_block)

	// You are going to knock someone out for longer if they are not wearing a helmet.
	var/head_attack_message = ""
	if(affecting == "head" && istype(target, /mob/living/carbon/))
		head_attack_message = " on the head"
		//Weaken the target for the duration that we calculated and divide it by 5.
		if(armor_duration)
			target.apply_effect(min(armor_duration, 10) , WEAKEN) // Never weaken more than a flash!

	//Display an attack message.
	if(target != user)
		target.visible_message("<span class='danger'>[user] has hit [target][head_attack_message] with a bottle of [src.name]!</span>", \
				"<span class='userdanger'>[user] has hit [target][head_attack_message] with a bottle of [src.name]!</span>")
	else
		user.visible_message("<span class='danger'>[target] hits himself with a bottle of [src.name][head_attack_message]!</span>", \
				"<span class='userdanger'>[target] hits himself with a bottle of [src.name][head_attack_message]!</span>")

	//Attack logs
	add_logs(user, target, "attacked", object="bottle")

	//The reagents in the bottle splash all over the target, thanks for the idea Nodrak
	if(src.reagents)
		for(var/mob/O in viewers(user, null))
			O.show_message(text("<span class='danger'>The contents of \the [src] splashes all over [target]!</span>"), 1)
		src.reagents.reaction(target, TOUCH)

	//Finally, smash the bottle. This kills (del) the bottle.
	src.smash(target, user)

	return

//Keeping this here for now, I'll ask if I should keep it here.
/obj/item/weapon/broken_bottle

	name = "Broken Bottle"
	desc = "A bottle with a sharp broken bottom."
	icon = 'icons/obj/drinks.dmi'
	icon_state = "broken_bottle"
	force = 9.0
	throwforce = 5.0
	throw_speed = 3
	throw_range = 5
	item_state = "beer"
	hitsound = 'sound/weapons/bladeslice.ogg'
	attack_verb = list("stabbed", "slashed", "attacked")
	var/icon/broken_outline = icon('icons/obj/drinks.dmi', "broken")

/obj/item/weapon/reagent_containers/food/drinks/bottle/gin
	name = "Griffeater Gin"
	desc = "A bottle of high quality gin, produced in the New London Space Station."
	icon_state = "ginbottle"
	list_reagents = list("gin" = 100)

/obj/item/weapon/reagent_containers/food/drinks/bottle/whiskey
	name = "Uncle Git's Special Reserve"
	desc = "A premium single-malt whiskey, gently matured inside the tunnels of a nuclear shelter. TUNNEL WHISKEY RULES."
	icon_state = "whiskeybottle"
	list_reagents = list("whiskey" = 100)

/obj/item/weapon/reagent_containers/food/drinks/bottle/vodka
	name = "Tunguska Triple Distilled"
	desc = "Aah, vodka. Prime choice of drink AND fuel by Russians worldwide."
	icon_state = "vodkabottle"
	list_reagents = list("vodka" = 100)

<<<<<<< HEAD
/obj/item/weapon/reagent_containers/food/drinks/bottle/vodka/badminka
	name = "Badminka Vodka"
	desc = "The label's written in Cyrillic. All you can make out is the name and a word that looks vaguely like 'Vodka'."
	icon_state = "badminka"
	list_reagents = list("vodka" = 100)

/obj/item/weapon/reagent_containers/food/drinks/bottle/tequilla
	name = "Caccavo Guaranteed Quality Tequilla"
=======
/obj/item/weapon/reagent_containers/food/drinks/bottle/tequila
	name = "Caccavo Guaranteed Quality tequila"
>>>>>>> c5d4dc7f
	desc = "Made from premium petroleum distillates, pure thalidomide and other fine quality ingredients!"
	icon_state = "tequilabottle"
	list_reagents = list("tequila" = 100)

/obj/item/weapon/reagent_containers/food/drinks/bottle/bottleofnothing
	name = "Bottle of Nothing"
	desc = "A bottle filled with nothing"
	icon_state = "bottleofnothing"
	list_reagents = list("nothing" = 100)

/obj/item/weapon/reagent_containers/food/drinks/bottle/patron
	name = "Wrapp Artiste Patron"
	desc = "Silver laced tequila, served in space night clubs across the galaxy."
	icon_state = "patronbottle"
	list_reagents = list("patron" = 100)

/obj/item/weapon/reagent_containers/food/drinks/bottle/rum
	name = "Captain Pete's Cuban Spiced Rum"
	desc = "This isn't just rum, oh no. It's practically GRIFF in a bottle."
	icon_state = "rumbottle"
	list_reagents = list("rum" = 100)

/obj/item/weapon/reagent_containers/food/drinks/bottle/holywater
	name = "Flask of Holy Water"
	desc = "A flask of the chaplain's holy water."
	icon_state = "holyflask"
	list_reagents = list("holywater" = 100)

/obj/item/weapon/reagent_containers/food/drinks/bottle/vermouth
	name = "Goldeneye Vermouth"
	desc = "Sweet, sweet dryness~"
	icon_state = "vermouthbottle"
	list_reagents = list("vermouth" = 100)

/obj/item/weapon/reagent_containers/food/drinks/bottle/kahlua
	name = "Robert Robust's Coffee Liqueur"
	desc = "A widely known, Mexican coffee-flavoured liqueur. In production since 1936, HONK"
	icon_state = "kahluabottle"
	list_reagents = list("kahlua" = 100)

/obj/item/weapon/reagent_containers/food/drinks/bottle/goldschlager
	name = "College Girl Goldschlager"
	desc = "Because they are the only ones who will drink 100 proof cinnamon schnapps."
	icon_state = "goldschlagerbottle"
	list_reagents = list("goldschlager" = 100)

/obj/item/weapon/reagent_containers/food/drinks/bottle/cognac
	name = "Chateau De Baton Premium Cognac"
	desc = "A sweet and strongly alchoholic drink, made after numerous distillations and years of maturing. You might as well not scream 'SHITCURITY' this time."
	icon_state = "cognacbottle"
	list_reagents = list("cognac" = 100)

/obj/item/weapon/reagent_containers/food/drinks/bottle/wine
	name = "Doublebeard Bearded Special Wine"
	desc = "A faint aura of unease and asspainery surrounds the bottle."
	icon_state = "winebottle"
	list_reagents = list("wine" = 100)

//////////////////////////JUICES AND STUFF ///////////////////////

/obj/item/weapon/reagent_containers/food/drinks/bottle/orangejuice
	name = "Orange Juice"
	desc = "Full of vitamins and deliciousness!"
	icon_state = "orangejuice"
	item_state = "carton"
	isGlass = 0
	list_reagents = list("orangejuice" = 100)

/obj/item/weapon/reagent_containers/food/drinks/bottle/cream
	name = "Milk Cream"
	desc = "It's cream. Made from milk. What else did you think you'd find in there?"
	icon_state = "cream"
	item_state = "carton"
	isGlass = 0
	list_reagents = list("cream" = 100)

/obj/item/weapon/reagent_containers/food/drinks/bottle/tomatojuice
	name = "Tomato Juice"
	desc = "Well, at least it LOOKS like tomato juice. You can't tell with all that redness."
	icon_state = "tomatojuice"
	item_state = "carton"
	isGlass = 0
	list_reagents = list("tomatojuice" = 100)

/obj/item/weapon/reagent_containers/food/drinks/bottle/limejuice
	name = "Lime Juice"
	desc = "Sweet-sour goodness."
	icon_state = "limejuice"
	item_state = "carton"
	isGlass = 0
	list_reagents = list("limejuice" = 100)<|MERGE_RESOLUTION|>--- conflicted
+++ resolved
@@ -143,7 +143,6 @@
 	icon_state = "vodkabottle"
 	list_reagents = list("vodka" = 100)
 
-<<<<<<< HEAD
 /obj/item/weapon/reagent_containers/food/drinks/bottle/vodka/badminka
 	name = "Badminka Vodka"
 	desc = "The label's written in Cyrillic. All you can make out is the name and a word that looks vaguely like 'Vodka'."
@@ -152,10 +151,6 @@
 
 /obj/item/weapon/reagent_containers/food/drinks/bottle/tequilla
 	name = "Caccavo Guaranteed Quality Tequilla"
-=======
-/obj/item/weapon/reagent_containers/food/drinks/bottle/tequila
-	name = "Caccavo Guaranteed Quality tequila"
->>>>>>> c5d4dc7f
 	desc = "Made from premium petroleum distillates, pure thalidomide and other fine quality ingredients!"
 	icon_state = "tequilabottle"
 	list_reagents = list("tequila" = 100)
