<<<<<<< HEAD
/* I am informed this was added by Giacom to reduce mob-stacking in escape pods.
It's sorta problematic atm due to the shuttle changes I am trying to do
Sorry Giacom. Please don't be mad :(
/mob/living/Life()
	..()
	var/area/A = get_area(loc)
	if(A && A.push_dir)
		push_mob_back(src, A.push_dir)
*/

/mob/living/New()
	. = ..()
	generateStaticOverlay()
	if(staticOverlays.len)
		for(var/mob/living/simple_animal/drone/D in player_list)
			if(D && D.seeStatic)
				if(D.staticChoice in staticOverlays)
					D.staticOverlays |= staticOverlays[D.staticChoice]
					D.client.images |= staticOverlays[D.staticChoice]
				else //no choice? force static
					D.staticOverlays |= staticOverlays["static"]
					D.client.images |= staticOverlays["static"]
	if(unique_name)
		name = "[name] ([rand(1, 1000)])"
		real_name = name

	faction |= "\ref[src]"


/mob/living/Destroy()
	..()

	for(var/mob/living/simple_animal/drone/D in player_list)
		for(var/image/I in staticOverlays)
			D.staticOverlays.Remove(I)
			D.client.images.Remove(I)
			qdel(I)
	staticOverlays.len = 0

	return QDEL_HINT_HARDDEL_NOW


/mob/living/proc/generateStaticOverlay()
	staticOverlays.Add(list("static", "blank", "letter"))
	var/image/staticOverlay = image(getStaticIcon(new/icon(icon,icon_state)), loc = src)
	staticOverlay.override = 1
	staticOverlays["static"] = staticOverlay

	staticOverlay = image(getBlankIcon(new/icon(icon, icon_state)), loc = src)
	staticOverlay.override = 1
	staticOverlays["blank"] = staticOverlay

	staticOverlay = getLetterImage(src)
	staticOverlay.override = 1
	staticOverlays["letter"] = staticOverlay


//Generic Bump(). Override MobBump() and ObjBump() instead of this.
/mob/living/Bump(atom/A, yes)
	if(..()) //we are thrown onto something
		return
	if (buckled || !yes || now_pushing)
		return
	if(ismob(A))
		var/mob/M = A
		if(MobBump(M))
			return
	if(isobj(A))
		var/obj/O = A
		if(ObjBump(O))
			return
	if(istype(A, /atom/movable))
		var/atom/movable/AM = A
		if(PushAM(AM))
			return

/mob/living/Bumped(atom/movable/AM)
	..()
	last_bumped = world.time

//Called when we bump onto a mob
/mob/living/proc/MobBump(mob/M)
	//Even if we don't push/swap places, we "touched" them, so spread fire
	spreadFire(M)

	if(now_pushing)
		return 1

	//Should stop you pushing a restrained person out of the way
	if(isliving(M))
		var/mob/living/L = M
		if((L.pulledby && L.restrained()) || L.grabbed_by.len)
			if(!(world.time % 5))
				src << "<span class='warning'>[L] is restrained, you cannot push past.</span>"
			return 1

		if(L.pulling)
			if(ismob(L.pulling))
				var/mob/P = L.pulling
				if(P.restrained())
					if(!(world.time % 5))
						src << "<span class='warning'>[L] is restraining [P], you cannot push past.</span>"
					return 1

	//switch our position with M
	//BubbleWrap: people in handcuffs are always switched around as if they were on 'help' intent to prevent a person being pulled from being seperated from their puller
	if((M.a_intent == "help" || M.restrained()) && (a_intent == "help" || restrained()) && M.canmove && canmove && !M.buckled && !M.buckled_mobs.len) // mutual brohugs all around!
		if(loc && !loc.Adjacent(M.loc))
			return 1
		now_pushing = 1
		var/oldloc = loc
		var/oldMloc = M.loc


		var/M_passmob = (M.pass_flags & PASSMOB) // we give PASSMOB to both mobs to avoid bumping other mobs during swap.
		var/src_passmob = (pass_flags & PASSMOB)
		M.pass_flags |= PASSMOB
		pass_flags |= PASSMOB

		M.Move(oldloc)
		Move(oldMloc)

		if(!src_passmob)
			pass_flags &= ~PASSMOB
		if(!M_passmob)
			M.pass_flags &= ~PASSMOB

		now_pushing = 0
		return 1

	//okay, so we didn't switch. but should we push?
	//not if he's not CANPUSH of course
	if(!(M.status_flags & CANPUSH))
		return 1
	//anti-riot equipment is also anti-push
	if(M.r_hand && (prob(M.r_hand.block_chance * 2)) && !istype(M.r_hand, /obj/item/clothing))
		return 1
	if(M.l_hand && (prob(M.l_hand.block_chance * 2)) && !istype(M.l_hand, /obj/item/clothing))
		return 1

//Called when we bump onto an obj
/mob/living/proc/ObjBump(obj/O)
	return

//Called when we want to push an atom/movable
/mob/living/proc/PushAM(atom/movable/AM)
	if(now_pushing)
		return 1
	if(!client && (mob_size < MOB_SIZE_SMALL))
		return
	if(!AM.anchored)
		now_pushing = 1
		var/t = get_dir(src, AM)
		if (istype(AM, /obj/structure/window))
			var/obj/structure/window/W = AM
			if(W.fulltile)
				for(var/obj/structure/window/win in get_step(W,t))
					now_pushing = 0
					return
		if(pulling == AM)
			stop_pulling()
		step(AM, t)
		now_pushing = 0

//mob verbs are a lot faster than object verbs
//for more info on why this is not atom/pull, see examinate() in mob.dm
/mob/living/verb/pulled(atom/movable/AM as mob|obj in oview(1))
	set name = "Pull"
	set category = "Object"

	if(istype(AM) && AM.Adjacent(src))
		start_pulling(AM)
	else
		stop_pulling()

//same as above
/mob/living/pointed(atom/A as mob|obj|turf in view())
	if(src.stat || !src.canmove || src.restrained())
		return 0
	if(src.status_flags & FAKEDEATH)
		return 0
	if(!..())
		return 0
	visible_message("<b>[src]</b> points to [A]")
	return 1

/mob/living/verb/succumb(whispered as null)
	set hidden = 1
	if (InCritical())
		src.attack_log += "[src] has [whispered ? "whispered his final words" : "succumbed to death"] with [round(health, 0.1)] points of health!"
		src.adjustOxyLoss(src.health - config.health_threshold_dead)
		updatehealth()
		if(!whispered)
			src << "<span class='notice'>You have given up life and succumbed to death.</span>"
		death()

/mob/living/proc/InCritical()
	return (src.health < 0 && src.health > -95 && stat == UNCONSCIOUS)

/mob/living/ex_act(severity, target)
	..()
	flash_eyes()

/mob/living/proc/updatehealth()
	if(status_flags & GODMODE)
		return
	health = maxHealth - getOxyLoss() - getToxLoss() - getFireLoss() - getBruteLoss() - getCloneLoss()
	update_stat()


//This proc is used for mobs which are affected by pressure to calculate the amount of pressure that actually
//affects them once clothing is factored in. ~Errorage
/mob/living/proc/calculate_affecting_pressure(pressure)
	return pressure


/mob/living/proc/adjustBodyTemp(actual, desired, incrementboost)
	var/temperature = actual
	var/difference = abs(actual-desired)	//get difference
	var/increments = difference/10 //find how many increments apart they are
	var/change = increments*incrementboost	// Get the amount to change by (x per increment)

	// Too cold
	if(actual < desired)
		temperature += change
		if(actual > desired)
			temperature = desired
	// Too hot
	if(actual > desired)
		temperature -= change
		if(actual < desired)
			temperature = desired
//	if(istype(src, /mob/living/carbon/human))
//		world << "[src] ~ [src.bodytemperature] ~ [temperature]"
	return temperature


// MOB PROCS
/mob/living/proc/getBruteLoss()
	return bruteloss

/mob/living/proc/adjustBruteLoss(amount, updating_health=1)
	if(status_flags & GODMODE)
		return 0
	bruteloss = Clamp(bruteloss + amount, 0, maxHealth*2)
	if(updating_health)
		updatehealth()

/mob/living/proc/getOxyLoss()
	return oxyloss

/mob/living/proc/adjustOxyLoss(amount, updating_health=1)
	if(status_flags & GODMODE)
		return 0
	oxyloss = Clamp(oxyloss + amount, 0, maxHealth*2)
	if(updating_health)
		updatehealth()

/mob/living/proc/setOxyLoss(amount, updating_health=1)
	if(status_flags & GODMODE)
		return 0
	oxyloss = amount
	if(updating_health)
		updatehealth()

/mob/living/proc/getToxLoss()
	return toxloss

/mob/living/proc/adjustToxLoss(amount, updating_health=1)
	if(status_flags & GODMODE)
		return 0
	toxloss = Clamp(toxloss + amount, 0, maxHealth*2)
	if(updating_health)
		updatehealth()

/mob/living/proc/setToxLoss(amount, updating_health=1)
	if(status_flags & GODMODE)
		return 0
	toxloss = amount
	if(updating_health)
		updatehealth()

/mob/living/proc/getFireLoss()
	return fireloss

/mob/living/proc/adjustFireLoss(amount, updating_health=1)
	if(status_flags & GODMODE)
		return 0
	fireloss = Clamp(fireloss + amount, 0, maxHealth*2)
	if(updating_health)
		updatehealth()

/mob/living/proc/getCloneLoss()
	return cloneloss

/mob/living/proc/adjustCloneLoss(amount, updating_health=1)
	if(status_flags & GODMODE)
		return 0
	cloneloss = Clamp(cloneloss + amount, 0, maxHealth*2)
	if(updating_health)
		updatehealth()

/mob/living/proc/setCloneLoss(amount, updating_health=1)
	if(status_flags & GODMODE)
		return 0
	cloneloss = amount
	if(updating_health)
		updatehealth()

/mob/living/proc/getBrainLoss()
	return brainloss

/mob/living/proc/adjustBrainLoss(amount)
	if(status_flags & GODMODE)
		return 0
	brainloss = Clamp(brainloss + amount, 0, maxHealth*2)

/mob/living/proc/setBrainLoss(amount)
	if(status_flags & GODMODE)
		return 0
	brainloss = amount

/mob/living/proc/getStaminaLoss()
	return staminaloss

/mob/living/proc/adjustStaminaLoss(amount, updating_stamina = 1)
	return

/mob/living/carbon/adjustStaminaLoss(amount, updating_stamina = 1)
	if(status_flags & GODMODE)
		return 0
	staminaloss = Clamp(staminaloss + amount, 0, maxHealth*2)
	if(updating_stamina)
		update_stamina()

/mob/living/carbon/alien/adjustStaminaLoss(amount, updating_stamina = 1)
	return

/mob/living/proc/setStaminaLoss(amount, updating_stamina = 1)
	return

/mob/living/carbon/setStaminaLoss(amount, updating_stamina = 1)
	if(status_flags & GODMODE)
		return 0
	staminaloss = amount
	if(updating_stamina)
		update_stamina()

/mob/living/carbon/alien/setStaminaLoss(amount, updating_stamina = 1)
	return

/mob/living/proc/getMaxHealth()
	return maxHealth

/mob/living/proc/setMaxHealth(newMaxHealth)
	maxHealth = newMaxHealth

// MOB PROCS //END

/mob/living/proc/mob_sleep()
	set name = "Sleep"
	set category = "IC"

	if(sleeping)
		src << "<span class='notice'>You are already sleeping.</span>"
		return
	else
		if(alert(src, "You sure you want to sleep for a while?", "Sleep", "Yes", "No") == "Yes")
			SetSleeping(20) //Short nap
	update_canmove()

/mob/proc/get_contents()

/mob/living/proc/lay_down()
	set name = "Rest"
	set category = "IC"

	resting = !resting
	src << "<span class='notice'>You are now [resting ? "resting" : "getting up"].</span>"
	update_canmove()

//Recursive function to find everything a mob is holding.
/mob/living/get_contents(obj/item/weapon/storage/Storage = null)
	var/list/L = list()

	if(Storage) //If it called itself
		L += Storage.return_inv()
		return L
	else
		L += src.contents
		for(var/obj/item/weapon/storage/S in src.contents)	//Check for storage items
			L += get_contents(S)
		for(var/obj/item/clothing/under/U in src.contents)	//Check for jumpsuit accessories
			L += U.contents
		for(var/obj/item/weapon/folder/F in src.contents)	//Check for folders
			L += F.contents
		return L

/mob/living/proc/check_contents_for(A)
	var/list/L = src.get_contents()

	for(var/obj/B in L)
		if(B.type == A)
			return 1
	return 0


/mob/living/proc/electrocute_act(shock_damage, obj/source, siemens_coeff = 1, safety = 0, tesla_shock = 0)
	  return 0 //only carbon liveforms have this proc

/mob/living/emp_act(severity)
	var/list/L = src.get_contents()
	for(var/obj/O in L)
		O.emp_act(severity)
	..()

/mob/living/proc/can_inject()
	return 1

/mob/living/proc/get_organ_target()
	var/mob/shooter = src
	var/t = shooter.zone_selected
	if ((t in list( "eyes", "mouth" )))
		t = "head"
	var/obj/item/organ/limb/def_zone = ran_zone(t)
	return def_zone

//damage/heal the mob ears and adjust the deaf amount
/mob/living/adjustEarDamage(damage, deaf)
	ear_damage = max(0, ear_damage + damage)
	ear_deaf = max(0, ear_deaf + deaf)

//pass a negative argument to skip one of the variable
/mob/living/setEarDamage(damage, deaf)
	if(damage >= 0)
		ear_damage = damage
	if(deaf >= 0)
		ear_deaf = deaf

// heal ONE external organ, organ gets randomly selected from damaged ones.
/mob/living/proc/heal_organ_damage(brute, burn, updating_health=1)
	adjustBruteLoss(-brute, updating_health)
	adjustFireLoss(-burn, updating_health)
	if(updating_health)
		updatehealth()

// damage ONE external organ, organ gets randomly selected from damaged ones.
/mob/living/proc/take_organ_damage(brute, burn, updating_health=1)
	adjustBruteLoss(brute)
	adjustFireLoss(burn)
	if(updating_health)
		updatehealth()

// heal MANY external organs, in random order
/mob/living/proc/heal_overall_damage(brute, burn, updating_health=1)
	adjustBruteLoss(-brute, updating_health)
	adjustFireLoss(-burn, updating_health)
	if(updating_health)
		updatehealth()

// damage MANY external organs, in random order
/mob/living/proc/take_overall_damage(brute, burn, updating_health=1)
	adjustBruteLoss(brute, updating_health)
	adjustFireLoss(burn, updating_health)
	if(updating_health)
		updatehealth()

//proc used to ressuscitate a mob
/mob/living/proc/revive(full_heal = 0, admin_revive = 0)
	if(full_heal)
		fully_heal(admin_revive)
	if(stat == DEAD && can_be_revived()) //in some cases you can't revive (e.g. no brain)
		dead_mob_list -= src
		living_mob_list += src
		suiciding = 0
		stat = UNCONSCIOUS //the mob starts unconscious,
		blind_eyes(1)
		updatehealth() //then we check if the mob should wake up.
		update_canmove()
		update_sight()
		reload_fullscreen()
		. = 1

//proc used to completely heal a mob.
/mob/living/proc/fully_heal(admin_revive = 0)
	setToxLoss(0, 0)
	setOxyLoss(0, 0)
	setCloneLoss(0, 0)
	setBrainLoss(0)
	setStaminaLoss(0, 0)
	SetParalysis(0, 0)
	SetStunned(0, 0)
	SetWeakened(0, 0)
	SetSleeping(0, 0)
	radiation = 0
	nutrition = NUTRITION_LEVEL_FED + 50
	bodytemperature = 310
	disabilities = 0
	set_blindness(0)
	set_blurriness(0)
	set_eye_damage(0)
	ear_deaf = 0
	ear_damage = 0
	hallucination = 0
	heal_overall_damage(1000, 1000)
	ExtinguishMob()
	fire_stacks = 0
	updatehealth()
	update_canmove()


//proc called by revive(), to check if we can actually ressuscitate the mob (we don't want to revive him and have him instantly die again)
/mob/living/proc/can_be_revived()
	. = 1
	if(health <= config.health_threshold_dead)
		return 0

/mob/living/proc/update_damage_overlays()
	return

/mob/living/proc/Examine_OOC()
	set name = "Examine Meta-Info (OOC)"
	set category = "OOC"
	set src in view()

	if(config.allow_Metadata)
		if(client)
			src << "[src]'s Metainfo:<br>[client.prefs.metadata]"
		else
			src << "[src] does not have any stored infomation!"
	else
		src << "OOC Metadata is not supported by this server!"

	return

/mob/living/Move(atom/newloc, direct)
	if (buckled && buckled.loc != newloc) //not updating position
		if (!buckled.anchored)
			return buckled.Move(newloc, direct)
		else
			return 0

	if (restrained())
		stop_pulling()


	var/cuff_dragged = 0
	if (restrained())
		for(var/mob/living/M in range(1, src))
			if (M.pulling == src && !M.incapacitated())
				cuff_dragged = 1
	if (!cuff_dragged && pulling && !throwing && (get_dist(src, pulling) <= 1 || pulling.loc == loc))
		var/turf/T = loc
		. = ..()

		if (pulling && pulling.loc)
			if(!isturf(pulling.loc))
				stop_pulling()
				return
			else
				if(Debug)
					diary <<"pulling disappeared? at [__LINE__] in mob.dm - pulling = [pulling]"
					diary <<"REPORT THIS"

		/////
		if(pulling && pulling.anchored)
			stop_pulling()
			return

		if (!restrained())
			var/diag = get_dir(src, pulling)
			if ((diag - 1) & diag)
			else
				diag = null
			if ((get_dist(src, pulling) > 1 || diag))
				if (isliving(pulling))
					var/mob/living/M = pulling
					var/pull_ok = 1
					if (M.grabbed_by.len)
						if (prob(75))
							var/obj/item/weapon/grab/G = pick(M.grabbed_by)
							visible_message("<span class='danger'>[src] has pulled [G.affecting] from [G.assailant]'s grip.</span>")
							qdel(G)
						else
							pull_ok = 0
						if (M.grabbed_by.len)
							pull_ok = 0
					if (pull_ok)
						var/atom/movable/t = M.pulling
						M.stop_pulling()

						//this is the gay blood on floor shit -- Added back -- Skie
						if(M.lying && !M.buckled && (prob(M.getBruteLoss() / 2)))
							makeTrail(T, M)
						pulling.Move(T, get_dir(pulling, T))
						if(M)
							M.start_pulling(t)
				else
					if (pulling)
						pulling.Move(T, get_dir(pulling, T))
	else
		stop_pulling()
		. = ..()
	if (s_active && !(s_active in contents) && !(s_active.loc in contents))
		// It's ugly. But everything related to inventory/storage is. -- c0
		s_active.close(src)

/mob/living/movement_delay()
	. = ..()
	if(isturf(loc))
		var/turf/T = loc
		. += T.slowdown
	switch(m_intent)
		if("run")
			if(drowsyness > 0)
				. += 6
			. += config.run_speed
		if("walk")
			. += config.walk_speed

/mob/living/proc/makeTrail(turf/T, mob/living/M)
	if(!has_gravity(M))
		return
	if(ishuman(M))
		var/mob/living/carbon/human/H = M
		if((NOBLOOD in H.dna.species.specflags) || (!H.blood_max) || (H.bleedsuppress))
			return
	var/blood_exists = 0
	var/trail_type = M.getTrail()
	for(var/obj/effect/decal/cleanable/trail_holder/C in M.loc) //checks for blood splatter already on the floor
		blood_exists = 1
	if (istype(M.loc, /turf) && trail_type != null)
		var/newdir = get_dir(T, M.loc)
		if(newdir != M.dir)
			newdir = newdir | M.dir
			if(newdir == 3) //N + S
				newdir = NORTH
			else if(newdir == 12) //E + W
				newdir = EAST
		if((newdir in list(1, 2, 4, 8)) && (prob(50)))
			newdir = turn(get_dir(T, M.loc), 180)
		if(!blood_exists)
			new /obj/effect/decal/cleanable/trail_holder(M.loc)
		for(var/obj/effect/decal/cleanable/trail_holder/H in M.loc)
			if((!(newdir in H.existing_dirs) || trail_type == "trails_1" || trail_type == "trails_2") && H.existing_dirs.len <= 16) //maximum amount of overlays is 16 (all light & heavy directions filled)
				H.existing_dirs += newdir
				H.overlays.Add(image('icons/effects/blood.dmi',trail_type,dir = newdir))
				if(M.has_dna()) //blood DNA
					var/mob/living/carbon/DNA_helper = M
					H.blood_DNA[DNA_helper.dna.unique_enzymes] = DNA_helper.dna.blood_type

/mob/living/proc/getTrail() //silicon and simple_animals don't get blood trails
    return null

/mob/living/verb/resist()
	set name = "Resist"
	set category = "IC"

	if(!isliving(src) || next_move > world.time || stat || weakened || stunned || paralysis)
		return
	changeNext_move(CLICK_CD_RESIST)

	//resisting grabs (as if it helps anyone...)
	if(canmove && !restrained())
		var/resisting = 0
		for(var/obj/O in requests)
			qdel(O)
			resisting++
		for(var/X in grabbed_by)
			var/obj/item/weapon/grab/G = X
			resisting++
			if(G.state == GRAB_PASSIVE)
				qdel(G)
			else
				if(G.state == GRAB_AGGRESSIVE)
					if(prob(25))
						visible_message("<span class='warning'>[src] has broken free of [G.assailant]'s grip!</span>")
						qdel(G)
				else
					if(G.state == GRAB_NECK)
						if(prob(5))
							visible_message("<span class='warning'>[src] has broken free of [G.assailant]'s headlock!</span>")
							qdel(G)
		if(resisting)
			visible_message("<span class='warning'>[src] resists!</span>")
			return

	//unbuckling yourself
	if(buckled && last_special <= world.time)
		resist_buckle()

	//Breaking out of a container (Locker, sleeper, cryo...)
	else if(isobj(loc))
		var/obj/C = loc
		C.container_resist(src)

	else if(canmove)
		if(on_fire)
			resist_fire() //stop, drop, and roll
		else if(last_special <= world.time)
			resist_restraints() //trying to remove cuffs.


/mob/living/proc/resist_buckle()
	buckled.user_unbuckle_mob(src,src)

/mob/living/proc/resist_fire()
	return

/mob/living/proc/resist_restraints()
	return

/mob/living/proc/get_visible_name()
	return name

/mob/living/update_gravity(has_gravity)
	if(!ticker || !ticker.mode)
		return
	if(has_gravity)
		clear_alert("weightless")
	else
		throw_alert("weightless", /obj/screen/alert/weightless)
	float(!has_gravity)

/mob/living/proc/float(on)
	if(throwing)
		return
	var/fixed = 0
	if(anchored || (buckled && buckled.anchored))
		fixed = 1
	if(on && !floating && !fixed)
		animate(src, pixel_y = pixel_y + 2, time = 10, loop = -1)
		floating = 1
	else if(((!on || fixed) && floating))
		animate(src, pixel_y = get_standard_pixel_y_offset(lying), time = 10)
		floating = 0

//called when the mob receives a bright flash
/mob/living/proc/flash_eyes(intensity = 1, override_blindness_check = 0, affect_silicon = 0, visual = 0, type = /obj/screen/fullscreen/flash)
	if(check_eye_prot() < intensity && (override_blindness_check || !(disabilities & BLIND)))
		overlay_fullscreen("flash", type)
		addtimer(src, "clear_fullscreen", 25, FALSE, "flash", 25)
		return 1

//this returns the mob's protection against eye damage (number between -1 and 2)
/mob/living/proc/check_eye_prot()
	return 0

//this returns the mob's protection against ear damage (0 or 1)
/mob/living/proc/check_ear_prot()
	return 0

// The src mob is trying to strip an item from someone
// Override if a certain type of mob should be behave differently when stripping items (can't, for example)
/mob/living/stripPanelUnequip(obj/item/what, mob/who, where)
	if(what.flags & NODROP)
		src << "<span class='warning'>You can't remove \the [what.name], it appears to be stuck!</span>"
		return
	who.visible_message("<span class='danger'>[src] tries to remove [who]'s [what.name].</span>", \
					"<span class='userdanger'>[src] tries to remove [who]'s [what.name].</span>")
	what.add_fingerprint(src)
	if(do_mob(src, who, what.strip_delay))
		if(what && what == who.get_item_by_slot(where) && Adjacent(who))
			who.unEquip(what)
			add_logs(src, who, "stripped", addition="of [what]")

// The src mob is trying to place an item on someone
// Override if a certain mob should be behave differently when placing items (can't, for example)
/mob/living/stripPanelEquip(obj/item/what, mob/who, where)
	what = src.get_active_hand()
	if(what && (what.flags & NODROP))
		src << "<span class='warning'>You can't put \the [what.name] on [who], it's stuck to your hand!</span>"
		return
	if(what)
		if(!what.mob_can_equip(who, where, 1))
			src << "<span class='warning'>\The [what.name] doesn't fit in that place!</span>"
			return
		visible_message("<span class='notice'>[src] tries to put [what] on [who].</span>")
		if(do_mob(src, who, what.put_on_delay))
			if(what && Adjacent(who))
				unEquip(what)
				who.equip_to_slot_if_possible(what, where, 0, 1)
				add_logs(src, who, "equipped", what)

/mob/living/singularity_act()
	var/gain = 20
	investigate_log("([key_name(src)]) has been consumed by the singularity.","singulo") //Oh that's where the clown ended up!
	gib()
	return(gain)

/mob/living/singularity_pull(S, current_size)
	if(current_size >= STAGE_SIX)
		throw_at_fast(S,14,3, spin=1)
	else
		step_towards(src,S)

/mob/living/narsie_act()
	if(client)
		makeNewConstruct(/mob/living/simple_animal/hostile/construct/harvester, src, null, 0)
	spawn_dust()
	gib()
	return


/atom/movable/proc/do_attack_animation(atom/A, end_pixel_y)
	var/pixel_x_diff = 0
	var/pixel_y_diff = 0
	var/final_pixel_y = initial(pixel_y)
	if(end_pixel_y)
		final_pixel_y = end_pixel_y

	var/direction = get_dir(src, A)
	if(direction & NORTH)
		pixel_y_diff = 8
	else if(direction & SOUTH)
		pixel_y_diff = -8

	if(direction & EAST)
		pixel_x_diff = 8
	else if(direction & WEST)
		pixel_x_diff = -8

	animate(src, pixel_x = pixel_x + pixel_x_diff, pixel_y = pixel_y + pixel_y_diff, time = 2)
	animate(pixel_x = initial(pixel_x), pixel_y = final_pixel_y, time = 2)


/mob/living/do_attack_animation(atom/A)
	var/final_pixel_y = get_standard_pixel_y_offset(lying)
	..(A, final_pixel_y)
	floating = 0 // If we were without gravity, the bouncing animation got stopped, so we make sure we restart the bouncing after the next movement.

	// What icon do we use for the attack?
	var/image/I
	if(hand && l_hand) // Attacked with item in left hand.
		I = image(l_hand.icon, A, l_hand.icon_state, A.layer + 1)
	else if(!hand && r_hand) // Attacked with item in right hand.
		I = image(r_hand.icon, A, r_hand.icon_state, A.layer + 1)
	else // Attacked with a fist?
		return

	// Who can see the attack?
	var/list/viewing = list()
	for(var/mob/M in viewers(A))
		if(M.client)
			viewing |= M.client
	flick_overlay(I, viewing, 5) // 5 ticks/half a second

	// Scale the icon.
	I.transform *= 0.75
	// The icon should not rotate.
	I.appearance_flags = APPEARANCE_UI_IGNORE_ALPHA

	// Set the direction of the icon animation.
	var/direction = get_dir(src, A)
	if(direction & NORTH)
		I.pixel_y = -16
	else if(direction & SOUTH)
		I.pixel_y = 16

	if(direction & EAST)
		I.pixel_x = -16
	else if(direction & WEST)
		I.pixel_x = 16

	if(!direction) // Attacked self?!
		I.pixel_z = 16

	// And animate the attack!
	animate(I, alpha = 175, pixel_x = 0, pixel_y = 0, pixel_z = 0, time = 3)

/mob/living/proc/do_jitter_animation(jitteriness)
	var/amplitude = min(4, (jitteriness/100) + 1)
	var/pixel_x_diff = rand(-amplitude, amplitude)
	var/pixel_y_diff = rand(-amplitude/3, amplitude/3)
	var/final_pixel_x = get_standard_pixel_x_offset(lying)
	var/final_pixel_y = get_standard_pixel_y_offset(lying)
	animate(src, pixel_x = pixel_x + pixel_x_diff, pixel_y = pixel_y + pixel_y_diff , time = 2, loop = 6)
	animate(pixel_x = final_pixel_x , pixel_y = final_pixel_y , time = 2)
	floating = 0 // If we were without gravity, the bouncing animation got stopped, so we make sure to restart it in next life().

/mob/living/proc/get_temperature(datum/gas_mixture/environment)
	var/loc_temp = T0C
	if(istype(loc, /obj/mecha))
		var/obj/mecha/M = loc
		loc_temp =  M.return_temperature()

	else if(istype(loc, /obj/structure/transit_tube_pod))
		loc_temp = environment.temperature

	else if(istype(get_turf(src), /turf/space))
		var/turf/heat_turf = get_turf(src)
		loc_temp = heat_turf.temperature

	else if(istype(loc, /obj/machinery/atmospherics/components/unary/cryo_cell))
		var/obj/machinery/atmospherics/components/unary/cryo_cell/C = loc
		var/datum/gas_mixture/G = C.AIR1

		if(G.total_moles() < 10)
			loc_temp = environment.temperature
		else
			loc_temp = G.temperature

	else
		loc_temp = environment.temperature

	return loc_temp

/mob/living/proc/get_standard_pixel_x_offset(lying = 0)
	return initial(pixel_x)

/mob/living/proc/get_standard_pixel_y_offset(lying = 0)
	return initial(pixel_y)

/mob/living/Stat()
	..()
	if(statpanel("Status"))
		if(ticker)
			if(ticker.mode)
				for(var/datum/gang/G in ticker.mode.gangs)
					if(isnum(G.dom_timer))
						stat(null, "[G.name] Gang Takeover: [max(G.dom_timer, 0)]")

/mob/living/cancel_camera()
	..()
	cameraFollow = null

/mob/living/proc/can_track(mob/living/user)
	//basic fast checks go first. When overriding this proc, I recommend calling ..() at the end.
	var/turf/T = get_turf(src)
	if(!T)
		return 0
	if(T.z == ZLEVEL_CENTCOM) //dont detect mobs on centcomm
		return 0
	if(T.z >= ZLEVEL_SPACEMAX)
		return 0
	if(user != null && src == user)
		return 0
	if(invisibility || alpha == 0)//cloaked
		return 0
	if(digitalcamo || digitalinvis)
		return 0

	// Now, are they viewable by a camera? (This is last because it's the most intensive check)
	if(!near_camera(src))
		return 0

	return 1

//used in datum/reagents/reaction() proc
/mob/living/proc/get_permeability_protection()
	return 0

/mob/living/proc/harvest(mob/living/user)
	if(qdeleted(src))
		return
	if(butcher_results)
		for(var/path in butcher_results)
			for(var/i = 1; i <= butcher_results[path];i++)
				new path(src.loc)
			butcher_results.Remove(path) //In case you want to have things like simple_animals drop their butcher results on gib, so it won't double up below.
	visible_message("<span class='notice'>[user] butchers [src].</span>")
	gib()

/mob/living/canUseTopic(atom/movable/M, be_close = 0, no_dextery = 0)
	if(incapacitated())
		return
	if(no_dextery)
		if(be_close && in_range(M, src))
			return 1
	else
		src << "<span class='warning'>You don't have the dexterity to do this!</span>"
	return
/mob/living/proc/can_use_guns(var/obj/item/weapon/gun/G)
	if (G.trigger_guard != TRIGGER_GUARD_ALLOW_ALL && !IsAdvancedToolUser())
		src << "<span class='warning'>You don't have the dexterity to do this!</span>"
		return 0
	return 1

/mob/living/carbon/proc/update_stamina()
	return

/mob/living/carbon/human/update_stamina()
	if(staminaloss)
		var/total_health = (health - staminaloss)
		if(total_health <= config.health_threshold_crit && !stat)
			src << "<span class='notice'>You're too exhausted to keep going...</span>"
			Weaken(5)
			setStaminaLoss(health - 2)
	update_health_hud()

/mob/proc/update_sight()
	return

/mob/proc/blind_eyes(amount)
	if(amount>0)
		var/old_eye_blind = eye_blind
		eye_blind = max(eye_blind, amount)
		if(!old_eye_blind)
			throw_alert("blind", /obj/screen/alert/blind)
			overlay_fullscreen("blind", /obj/screen/fullscreen/blind)

/mob/proc/adjust_blindness(amount)
	if(amount>0)
		var/old_eye_blind = eye_blind
		eye_blind += amount
		if(!old_eye_blind)
			throw_alert("blind", /obj/screen/alert/blind)
			overlay_fullscreen("blind", /obj/screen/fullscreen/blind)
	else if(eye_blind)
		var/blind_minimum = 0
		if(stat != CONSCIOUS || (disabilities & BLIND))
			blind_minimum = 1
		eye_blind = max(eye_blind+amount, blind_minimum)
		if(!eye_blind)
			clear_alert("blind")
			clear_fullscreen("blind")

/mob/proc/set_blindness(amount)
	if(amount>0)
		var/old_eye_blind = eye_blind
		eye_blind = amount
		if(client && !old_eye_blind)
			throw_alert("blind", /obj/screen/alert/blind)
			overlay_fullscreen("blind", /obj/screen/fullscreen/blind)
	else if(eye_blind)
		var/blind_minimum = 0
		if(stat != CONSCIOUS || (disabilities & BLIND))
			blind_minimum = 1
		eye_blind = blind_minimum
		if(!eye_blind)
			clear_alert("blind")
			clear_fullscreen("blind")

/mob/proc/blur_eyes(amount)
	if(amount>0)
		var/old_eye_blurry = eye_blurry
		eye_blurry = max(amount, eye_blurry)
		if(!old_eye_blurry)
			overlay_fullscreen("blurry", /obj/screen/fullscreen/blurry)

/mob/proc/adjust_blurriness(amount)
	var/old_eye_blurry = eye_blurry
	eye_blurry = max(eye_blurry+amount, 0)
	if(amount>0)
		if(!old_eye_blurry)
			overlay_fullscreen("blurry", /obj/screen/fullscreen/blurry)
	else if(old_eye_blurry)
		clear_fullscreen("blurry")

/mob/proc/set_blurriness(amount)
	var/old_eye_blurry = eye_blurry
	eye_blurry = max(amount, 0)
	if(amount>0)
		if(!old_eye_blurry)
			overlay_fullscreen("blurry", /obj/screen/fullscreen/blurry)
	else if(old_eye_blurry)
		clear_fullscreen("blurry")


/mob/proc/damage_eyes(amount)
	return

/mob/living/carbon/damage_eyes(amount)
	if(amount>0)
		eye_damage = amount
		if(eye_damage > 20)
			if(eye_damage > 30)
				overlay_fullscreen("eye_damage", /obj/screen/fullscreen/impaired, 2)
			else
				overlay_fullscreen("eye_damage", /obj/screen/fullscreen/impaired, 1)


/mob/proc/set_eye_damage(amount)
	return

/mob/living/carbon/set_eye_damage(amount)
	eye_damage = max(amount,0)
	if(eye_damage > 20)
		if(eye_damage > 30)
			overlay_fullscreen("eye_damage", /obj/screen/fullscreen/impaired, 2)
		else
			overlay_fullscreen("eye_damage", /obj/screen/fullscreen/impaired, 1)
	else
		clear_fullscreen("eye_damage")

/mob/proc/adjust_eye_damage(amount)
	return

/mob/living/carbon/adjust_eye_damage(amount)
	eye_damage = max(eye_damage+amount, 0)
	if(eye_damage > 20)
		if(eye_damage > 30)
			overlay_fullscreen("eye_damage", /obj/screen/fullscreen/impaired, 2)
		else
			overlay_fullscreen("eye_damage", /obj/screen/fullscreen/impaired, 1)
	else
		clear_fullscreen("eye_damage")

/mob/proc/adjust_drugginess(amount)
	return

/mob/living/carbon/adjust_drugginess(amount)
	var/old_druggy = druggy
	if(amount>0)
		druggy += amount
		if(!old_druggy)
			overlay_fullscreen("high", /obj/screen/fullscreen/high)
			throw_alert("high", /obj/screen/alert/high)
	else if(old_druggy)
		druggy = max(eye_blurry+amount, 0)
		if(!druggy)
			clear_fullscreen("high")
			clear_alert("high")

/mob/proc/set_drugginess(amount)
	return

/mob/living/carbon/set_drugginess(amount)
	var/old_druggy = druggy
	druggy = amount
	if(amount>0)
		if(!old_druggy)
			overlay_fullscreen("high", /obj/screen/fullscreen/high)
			throw_alert("high", /obj/screen/alert/high)
	else if(old_druggy)
		clear_fullscreen("high")
		clear_alert("high")

/mob/proc/cure_blind() //when we want to cure the BLIND disability only.
	return

/mob/living/carbon/cure_blind()
	if(disabilities & BLIND)
		disabilities &= ~BLIND
		adjust_blindness(-1)
		return 1

/mob/proc/cure_nearsighted()
	return

/mob/living/carbon/cure_nearsighted()
	if(disabilities & NEARSIGHT)
		disabilities &= ~NEARSIGHT
		clear_fullscreen("nearsighted")
		return 1

/mob/proc/become_nearsighted()
	return

/mob/living/carbon/become_nearsighted()
	if(!(disabilities & NEARSIGHT))
		disabilities |= NEARSIGHT
		overlay_fullscreen("nearsighted", /obj/screen/fullscreen/impaired, 1)
		return 1

/mob/proc/become_blind()
	return

/mob/living/carbon/become_blind()
	if(!(disabilities & BLIND))
		disabilities |= BLIND
		blind_eyes(1)
		return 1
=======
/* I am informed this was added by Giacom to reduce mob-stacking in escape pods.
It's sorta problematic atm due to the shuttle changes I am trying to do
Sorry Giacom. Please don't be mad :(
/mob/living/Life()
	..()
	var/area/A = get_area(loc)
	if(A && A.push_dir)
		push_mob_back(src, A.push_dir)
*/

/mob/living/New()
	. = ..()
	generateStaticOverlay()
	if(staticOverlays.len)
		for(var/mob/living/simple_animal/drone/D in player_list)
			if(D && D.seeStatic)
				if(D.staticChoice in staticOverlays)
					D.staticOverlays |= staticOverlays[D.staticChoice]
					D.client.images |= staticOverlays[D.staticChoice]
				else //no choice? force static
					D.staticOverlays |= staticOverlays["static"]
					D.client.images |= staticOverlays["static"]
	if(unique_name)
		name = "[name] ([rand(1, 1000)])"
		real_name = name

	faction |= "\ref[src]"


/mob/living/Destroy()
	..()

	for(var/mob/living/simple_animal/drone/D in player_list)
		for(var/image/I in staticOverlays)
			D.staticOverlays.Remove(I)
			D.client.images.Remove(I)
			qdel(I)
	staticOverlays.len = 0

	return QDEL_HINT_HARDDEL_NOW


/mob/living/proc/generateStaticOverlay()
	staticOverlays.Add(list("static", "blank", "letter"))
	var/image/staticOverlay = image(getStaticIcon(new/icon(icon,icon_state)), loc = src)
	staticOverlay.override = 1
	staticOverlays["static"] = staticOverlay

	staticOverlay = image(getBlankIcon(new/icon(icon, icon_state)), loc = src)
	staticOverlay.override = 1
	staticOverlays["blank"] = staticOverlay

	staticOverlay = getLetterImage(src)
	staticOverlay.override = 1
	staticOverlays["letter"] = staticOverlay


//Generic Bump(). Override MobBump() and ObjBump() instead of this.
/mob/living/Bump(atom/A, yes)
	if(..()) //we are thrown onto something
		return
	if (buckled || !yes || now_pushing)
		return
	if(ismob(A))
		var/mob/M = A
		if(MobBump(M))
			return
	if(isobj(A))
		var/obj/O = A
		if(ObjBump(O))
			return
	if(istype(A, /atom/movable))
		var/atom/movable/AM = A
		if(PushAM(AM))
			return

/mob/living/Bumped(atom/movable/AM)
	..()
	last_bumped = world.time

//Called when we bump onto a mob
/mob/living/proc/MobBump(mob/M)
	//Even if we don't push/swap places, we "touched" them, so spread fire
	spreadFire(M)

	if(now_pushing)
		return 1

	//Should stop you pushing a restrained person out of the way
	if(isliving(M))
		var/mob/living/L = M
		if((L.pulledby && L.restrained()) || L.grabbed_by.len)
			if(!(world.time % 5))
				src << "<span class='warning'>[L] is restrained, you cannot push past.</span>"
			return 1

		if(L.pulling)
			if(ismob(L.pulling))
				var/mob/P = L.pulling
				if(P.restrained())
					if(!(world.time % 5))
						src << "<span class='warning'>[L] is restraining [P], you cannot push past.</span>"
					return 1

	//switch our position with M
	//BubbleWrap: people in handcuffs are always switched around as if they were on 'help' intent to prevent a person being pulled from being seperated from their puller
	if((M.a_intent == "help" || M.restrained()) && (a_intent == "help" || restrained()) && M.canmove && canmove && !M.buckled && !M.buckled_mobs.len) // mutual brohugs all around!
		if(loc && !loc.Adjacent(M.loc))
			return 1
		now_pushing = 1
		var/oldloc = loc
		var/oldMloc = M.loc


		var/M_passmob = (M.pass_flags & PASSMOB) // we give PASSMOB to both mobs to avoid bumping other mobs during swap.
		var/src_passmob = (pass_flags & PASSMOB)
		M.pass_flags |= PASSMOB
		pass_flags |= PASSMOB

		M.Move(oldloc)
		Move(oldMloc)

		if(!src_passmob)
			pass_flags &= ~PASSMOB
		if(!M_passmob)
			M.pass_flags &= ~PASSMOB

		now_pushing = 0
		return 1

	//okay, so we didn't switch. but should we push?
	//not if he's not CANPUSH of course
	if(!(M.status_flags & CANPUSH))
		return 1
	//anti-riot equipment is also anti-push
	if(M.r_hand && (prob(M.r_hand.block_chance * 2)) && !istype(M.r_hand, /obj/item/clothing))
		return 1
	if(M.l_hand && (prob(M.l_hand.block_chance * 2)) && !istype(M.l_hand, /obj/item/clothing))
		return 1

//Called when we bump onto an obj
/mob/living/proc/ObjBump(obj/O)
	return

//Called when we want to push an atom/movable
/mob/living/proc/PushAM(atom/movable/AM)
	if(now_pushing)
		return 1
	if(!client && (mob_size < MOB_SIZE_SMALL))
		return
	if(!AM.anchored)
		now_pushing = 1
		var/t = get_dir(src, AM)
		if (istype(AM, /obj/structure/window))
			var/obj/structure/window/W = AM
			if(W.fulltile)
				for(var/obj/structure/window/win in get_step(W,t))
					now_pushing = 0
					return
		if(pulling == AM)
			stop_pulling()
		step(AM, t)
		now_pushing = 0

//mob verbs are a lot faster than object verbs
//for more info on why this is not atom/pull, see examinate() in mob.dm
/mob/living/verb/pulled(atom/movable/AM as mob|obj in oview(1))
	set name = "Pull"
	set category = "Object"

	if(istype(AM) && AM.Adjacent(src))
		start_pulling(AM)
	else
		stop_pulling()

//same as above
/mob/living/pointed(atom/A as mob|obj|turf in view())
	if(src.stat || !src.canmove || src.restrained())
		return 0
	if(src.status_flags & FAKEDEATH)
		return 0
	if(!..())
		return 0
	visible_message("<b>[src]</b> points to [A]")
	return 1

/mob/living/verb/succumb(whispered as null)
	set hidden = 1
	if (InCritical())
		src.attack_log += "[src] has [whispered ? "whispered his final words" : "succumbed to death"] with [round(health, 0.1)] points of health!"
		src.adjustOxyLoss(src.health - config.health_threshold_dead)
		updatehealth()
		if(!whispered)
			src << "<span class='notice'>You have given up life and succumbed to death.</span>"
		death()

/mob/living/proc/InCritical()
	return (src.health < 0 && src.health > -95 && stat == UNCONSCIOUS)

/mob/living/ex_act(severity, target)
	..()
	flash_eyes()

/mob/living/proc/updatehealth()
	if(status_flags & GODMODE)
		return
	health = maxHealth - getOxyLoss() - getToxLoss() - getFireLoss() - getBruteLoss() - getCloneLoss()
	update_stat()


//This proc is used for mobs which are affected by pressure to calculate the amount of pressure that actually
//affects them once clothing is factored in. ~Errorage
/mob/living/proc/calculate_affecting_pressure(pressure)
	return pressure


/mob/living/proc/adjustBodyTemp(actual, desired, incrementboost)
	var/temperature = actual
	var/difference = abs(actual-desired)	//get difference
	var/increments = difference/10 //find how many increments apart they are
	var/change = increments*incrementboost	// Get the amount to change by (x per increment)

	// Too cold
	if(actual < desired)
		temperature += change
		if(actual > desired)
			temperature = desired
	// Too hot
	if(actual > desired)
		temperature -= change
		if(actual < desired)
			temperature = desired
//	if(istype(src, /mob/living/carbon/human))
//		world << "[src] ~ [src.bodytemperature] ~ [temperature]"
	return temperature


// MOB PROCS
/mob/living/proc/getBruteLoss()
	return bruteloss

/mob/living/proc/adjustBruteLoss(amount, updating_health=1)
	if(status_flags & GODMODE)
		return 0
	bruteloss = Clamp(bruteloss + amount, 0, maxHealth*2)
	if(updating_health)
		updatehealth()

/mob/living/proc/getOxyLoss()
	return oxyloss

/mob/living/proc/adjustOxyLoss(amount, updating_health=1)
	if(status_flags & GODMODE)
		return 0
	oxyloss = Clamp(oxyloss + amount, 0, maxHealth*2)
	if(updating_health)
		updatehealth()

/mob/living/proc/setOxyLoss(amount, updating_health=1)
	if(status_flags & GODMODE)
		return 0
	oxyloss = amount
	if(updating_health)
		updatehealth()

/mob/living/proc/getToxLoss()
	return toxloss

/mob/living/proc/adjustToxLoss(amount, updating_health=1)
	if(status_flags & GODMODE)
		return 0
	toxloss = Clamp(toxloss + amount, 0, maxHealth*2)
	if(updating_health)
		updatehealth()

/mob/living/proc/setToxLoss(amount, updating_health=1)
	if(status_flags & GODMODE)
		return 0
	toxloss = amount
	if(updating_health)
		updatehealth()

/mob/living/proc/getFireLoss()
	return fireloss

/mob/living/proc/adjustFireLoss(amount, updating_health=1)
	if(status_flags & GODMODE)
		return 0
	fireloss = Clamp(fireloss + amount, 0, maxHealth*2)
	if(updating_health)
		updatehealth()

/mob/living/proc/getCloneLoss()
	return cloneloss

/mob/living/proc/adjustCloneLoss(amount, updating_health=1)
	if(status_flags & GODMODE)
		return 0
	cloneloss = Clamp(cloneloss + amount, 0, maxHealth*2)
	if(updating_health)
		updatehealth()

/mob/living/proc/setCloneLoss(amount, updating_health=1)
	if(status_flags & GODMODE)
		return 0
	cloneloss = amount
	if(updating_health)
		updatehealth()

/mob/living/proc/getBrainLoss()
	return brainloss

/mob/living/proc/adjustBrainLoss(amount)
	if(status_flags & GODMODE)
		return 0
	brainloss = Clamp(brainloss + amount, 0, maxHealth*2)

/mob/living/proc/setBrainLoss(amount)
	if(status_flags & GODMODE)
		return 0
	brainloss = amount

/mob/living/proc/getStaminaLoss()
	return staminaloss

/mob/living/proc/adjustStaminaLoss(amount, updating_stamina = 1)
	return

/mob/living/carbon/adjustStaminaLoss(amount, updating_stamina = 1)
	if(status_flags & GODMODE)
		return 0
	staminaloss = Clamp(staminaloss + amount, 0, maxHealth*2)
	if(updating_stamina)
		update_stamina()

/mob/living/carbon/alien/adjustStaminaLoss(amount, updating_stamina = 1)
	return

/mob/living/proc/setStaminaLoss(amount, updating_stamina = 1)
	return

/mob/living/carbon/setStaminaLoss(amount, updating_stamina = 1)
	if(status_flags & GODMODE)
		return 0
	staminaloss = amount
	if(updating_stamina)
		update_stamina()

/mob/living/carbon/alien/setStaminaLoss(amount, updating_stamina = 1)
	return

/mob/living/proc/getMaxHealth()
	return maxHealth

/mob/living/proc/setMaxHealth(newMaxHealth)
	maxHealth = newMaxHealth

// MOB PROCS //END

/mob/living/proc/mob_sleep()
	set name = "Sleep"
	set category = "IC"

	if(sleeping)
		src << "<span class='notice'>You are already sleeping.</span>"
		return
	else
		if(alert(src, "You sure you want to sleep for a while?", "Sleep", "Yes", "No") == "Yes")
			SetSleeping(20) //Short nap
	update_canmove()

/mob/proc/get_contents()

/mob/living/proc/lay_down()
	set name = "Rest"
	set category = "IC"

	resting = !resting
	src << "<span class='notice'>You are now [resting ? "resting" : "getting up"].</span>"
	update_canmove()

//Recursive function to find everything a mob is holding.
/mob/living/get_contents(obj/item/weapon/storage/Storage = null)
	var/list/L = list()

	if(Storage) //If it called itself
		L += Storage.return_inv()
		return L
	else
		L += src.contents
		for(var/obj/item/weapon/storage/S in src.contents)	//Check for storage items
			L += get_contents(S)
		for(var/obj/item/clothing/under/U in src.contents)	//Check for jumpsuit accessories
			L += U.contents
		for(var/obj/item/weapon/folder/F in src.contents)	//Check for folders
			L += F.contents
		return L

/mob/living/proc/check_contents_for(A)
	var/list/L = src.get_contents()

	for(var/obj/B in L)
		if(B.type == A)
			return 1
	return 0


/mob/living/proc/electrocute_act(shock_damage, obj/source, siemens_coeff = 1, safety = 0, tesla_shock = 0)
	  return 0 //only carbon liveforms have this proc

/mob/living/emp_act(severity)
	var/list/L = src.get_contents()
	for(var/obj/O in L)
		O.emp_act(severity)
	..()

/mob/living/proc/can_inject()
	return 1

/mob/living/proc/get_organ_target()
	var/mob/shooter = src
	var/t = shooter.zone_selected
	if ((t in list( "eyes", "mouth" )))
		t = "head"
	var/obj/item/organ/limb/def_zone = ran_zone(t)
	return def_zone

//damage/heal the mob ears and adjust the deaf amount
/mob/living/adjustEarDamage(damage, deaf)
	ear_damage = max(0, ear_damage + damage)
	ear_deaf = max(0, ear_deaf + deaf)

//pass a negative argument to skip one of the variable
/mob/living/setEarDamage(damage, deaf)
	if(damage >= 0)
		ear_damage = damage
	if(deaf >= 0)
		ear_deaf = deaf

// heal ONE external organ, organ gets randomly selected from damaged ones.
/mob/living/proc/heal_organ_damage(brute, burn, updating_health=1)
	adjustBruteLoss(-brute, updating_health)
	adjustFireLoss(-burn, updating_health)
	if(updating_health)
		updatehealth()

// damage ONE external organ, organ gets randomly selected from damaged ones.
/mob/living/proc/take_organ_damage(brute, burn, updating_health=1)
	adjustBruteLoss(brute)
	adjustFireLoss(burn)
	if(updating_health)
		updatehealth()

// heal MANY external organs, in random order
/mob/living/proc/heal_overall_damage(brute, burn, updating_health=1)
	adjustBruteLoss(-brute, updating_health)
	adjustFireLoss(-burn, updating_health)
	if(updating_health)
		updatehealth()

// damage MANY external organs, in random order
/mob/living/proc/take_overall_damage(brute, burn, updating_health=1)
	adjustBruteLoss(brute, updating_health)
	adjustFireLoss(burn, updating_health)
	if(updating_health)
		updatehealth()

//proc used to ressuscitate a mob
/mob/living/proc/revive(full_heal = 0, admin_revive = 0)
	if(full_heal)
		fully_heal(admin_revive)
	if(stat == DEAD && can_be_revived()) //in some cases you can't revive (e.g. no brain)
		dead_mob_list -= src
		living_mob_list += src
		suiciding = 0
		stat = UNCONSCIOUS //the mob starts unconscious,
		blind_eyes(1)
		updatehealth() //then we check if the mob should wake up.
		update_canmove()
		update_sight()
		reload_fullscreen()
		. = 1

//proc used to completely heal a mob.
/mob/living/proc/fully_heal(admin_revive = 0)
	setToxLoss(0, 0)
	setOxyLoss(0, 0)
	setCloneLoss(0, 0)
	setBrainLoss(0)
	setStaminaLoss(0, 0)
	SetParalysis(0, 0)
	SetStunned(0, 0)
	SetWeakened(0, 0)
	SetSleeping(0, 0)
	radiation = 0
	nutrition = NUTRITION_LEVEL_FED + 50
	bodytemperature = 310
	disabilities = 0
	set_blindness(0)
	set_blurriness(0)
	set_eye_damage(0)
	ear_deaf = 0
	ear_damage = 0
	hallucination = 0
	heal_overall_damage(1000, 1000)
	ExtinguishMob()
	fire_stacks = 0
	updatehealth()
	update_canmove()


//proc called by revive(), to check if we can actually ressuscitate the mob (we don't want to revive him and have him instantly die again)
/mob/living/proc/can_be_revived()
	. = 1
	if(health <= config.health_threshold_dead)
		return 0

/mob/living/proc/update_damage_overlays()
	return

/mob/living/proc/Examine_OOC()
	set name = "Examine Meta-Info (OOC)"
	set category = "OOC"
	set src in view()

	if(config.allow_Metadata)
		if(client)
			src << "[src]'s Metainfo:<br>[client.prefs.metadata]"
		else
			src << "[src] does not have any stored infomation!"
	else
		src << "OOC Metadata is not supported by this server!"

	return

/mob/living/Move(atom/newloc, direct)
	if (buckled && buckled.loc != newloc) //not updating position
		if (!buckled.anchored)
			return buckled.Move(newloc, direct)
		else
			return 0

	if (restrained())
		stop_pulling()


	var/cuff_dragged = 0
	if (restrained())
		for(var/mob/living/M in range(1, src))
			if (M.pulling == src && !M.incapacitated())
				cuff_dragged = 1
	if (!cuff_dragged && pulling && !throwing && (get_dist(src, pulling) <= 1 || pulling.loc == loc))
		var/turf/T = loc
		. = ..()

		if (pulling && pulling.loc)
			if(!isturf(pulling.loc))
				stop_pulling()
				return
			else
				if(Debug)
					diary <<"pulling disappeared? at [__LINE__] in mob.dm - pulling = [pulling]"
					diary <<"REPORT THIS"

		/////
		if(pulling && pulling.anchored)
			stop_pulling()
			return

		if (!restrained())
			var/diag = get_dir(src, pulling)
			if ((diag - 1) & diag)
			else
				diag = null
			if ((get_dist(src, pulling) > 1 || diag))
				if (isliving(pulling))
					var/mob/living/M = pulling
					var/pull_ok = 1
					if (M.grabbed_by.len)
						if (prob(75))
							var/obj/item/weapon/grab/G = pick(M.grabbed_by)
							visible_message("<span class='danger'>[src] has pulled [G.affecting] from [G.assailant]'s grip.</span>")
							qdel(G)
						else
							pull_ok = 0
						if (M.grabbed_by.len)
							pull_ok = 0
					if (pull_ok)
						var/atom/movable/t = M.pulling
						M.stop_pulling()

						//this is the gay blood on floor shit -- Added back -- Skie
						if(M.lying && !M.buckled && (prob(M.getBruteLoss() / 2)))
							makeTrail(T, M)
						pulling.Move(T, get_dir(pulling, T))
						if(M)
							M.start_pulling(t)
				else
					if (pulling)
						pulling.Move(T, get_dir(pulling, T))
	else
		stop_pulling()
		. = ..()
	if (s_active && !(s_active in contents) && !(s_active.loc in contents))
		// It's ugly. But everything related to inventory/storage is. -- c0
		s_active.close(src)

/mob/living/movement_delay()
	. = ..()
	if(isturf(loc))
		var/turf/T = loc
		. += T.slowdown
	switch(m_intent)
		if("run")
			if(drowsyness > 0)
				. += 6
			. += config.run_speed
		if("walk")
			. += config.walk_speed

/mob/living/proc/makeTrail(turf/T, mob/living/M)
	if(!has_gravity(M))
		return
	if(ishuman(M))
		var/mob/living/carbon/human/H = M
		if((NOBLOOD in H.dna.species.specflags) || (!H.blood_max) || (H.bleedsuppress))
			return
	var/blood_exists = 0
	var/trail_type = M.getTrail()
	for(var/obj/effect/decal/cleanable/trail_holder/C in M.loc) //checks for blood splatter already on the floor
		blood_exists = 1
	if (istype(M.loc, /turf/simulated) && trail_type != null)
		var/newdir = get_dir(T, M.loc)
		if(newdir != M.dir)
			newdir = newdir | M.dir
			if(newdir == 3) //N + S
				newdir = NORTH
			else if(newdir == 12) //E + W
				newdir = EAST
		if((newdir in list(1, 2, 4, 8)) && (prob(50)))
			newdir = turn(get_dir(T, M.loc), 180)
		if(!blood_exists)
			new /obj/effect/decal/cleanable/trail_holder(M.loc)
		for(var/obj/effect/decal/cleanable/trail_holder/H in M.loc)
			if((!(newdir in H.existing_dirs) || trail_type == "trails_1" || trail_type == "trails_2") && H.existing_dirs.len <= 16) //maximum amount of overlays is 16 (all light & heavy directions filled)
				H.existing_dirs += newdir
				H.overlays.Add(image('icons/effects/blood.dmi',trail_type,dir = newdir))
				if(M.has_dna()) //blood DNA
					var/mob/living/carbon/DNA_helper = M
					H.blood_DNA[DNA_helper.dna.unique_enzymes] = DNA_helper.dna.blood_type

/mob/living/proc/getTrail() //silicon and simple_animals don't get blood trails
    return null

/mob/living/verb/resist()
	set name = "Resist"
	set category = "IC"

	if(!isliving(src) || next_move > world.time || stat || weakened || stunned || paralysis)
		return
	changeNext_move(CLICK_CD_RESIST)

	//resisting grabs (as if it helps anyone...)
	if(!restrained())
		var/resisting = 0
		for(var/obj/O in requests)
			qdel(O)
			resisting++
		for(var/X in grabbed_by)
			var/obj/item/weapon/grab/G = X
			resisting++
			if(G.state == GRAB_PASSIVE)
				qdel(G)
			else
				if(G.state == GRAB_AGGRESSIVE)
					if(prob(75))
						visible_message("<span class='danger'>[src] has broken free of [G.assailant]'s grip!</span>")
						qdel(G)
				else
					if(G.state == GRAB_NECK)
						if(prob(50))
							visible_message("<span class='danger'>[src] has broken free of [G.assailant]'s headlock!</span>")
							qdel(G)
		if(resisting)
			visible_message("<span class='danger'>[src] resists!</span>")
			return

	//unbuckling yourself
	if(buckled && last_special <= world.time)
		resist_buckle()

	//Breaking out of a container (Locker, sleeper, cryo...)
	else if(isobj(loc))
		var/obj/C = loc
		C.container_resist(src)

	else if(canmove)
		if(on_fire)
			resist_fire() //stop, drop, and roll
		else if(last_special <= world.time)
			resist_restraints() //trying to remove cuffs.


/mob/living/proc/resist_buckle()
	buckled.user_unbuckle_mob(src,src)

/mob/living/proc/resist_fire()
	return

/mob/living/proc/resist_restraints()
	return

/mob/living/proc/get_visible_name()
	return name

/mob/living/update_gravity(has_gravity)
	if(!ticker || !ticker.mode)
		return
	if(has_gravity)
		clear_alert("weightless")
	else
		throw_alert("weightless", /obj/screen/alert/weightless)
	float(!has_gravity)

/mob/living/proc/float(on)
	if(throwing)
		return
	var/fixed = 0
	if(anchored || (buckled && buckled.anchored))
		fixed = 1
	if(on && !floating && !fixed)
		animate(src, pixel_y = pixel_y + 2, time = 10, loop = -1)
		floating = 1
	else if(((!on || fixed) && floating))
		animate(src, pixel_y = get_standard_pixel_y_offset(lying), time = 10)
		floating = 0

//called when the mob receives a bright flash
/mob/living/proc/flash_eyes(intensity = 1, override_blindness_check = 0, affect_silicon = 0, visual = 0, type = /obj/screen/fullscreen/flash)
	if(check_eye_prot() < intensity && (override_blindness_check || !(disabilities & BLIND)))
		overlay_fullscreen("flash", type)
		addtimer(src, "clear_fullscreen", 25, FALSE, "flash", 25)
		return 1

//this returns the mob's protection against eye damage (number between -1 and 2)
/mob/living/proc/check_eye_prot()
	return 0

//this returns the mob's protection against ear damage (0 or 1)
/mob/living/proc/check_ear_prot()
	return 0

// The src mob is trying to strip an item from someone
// Override if a certain type of mob should be behave differently when stripping items (can't, for example)
/mob/living/stripPanelUnequip(obj/item/what, mob/who, where)
	if(what.flags & NODROP)
		src << "<span class='warning'>You can't remove \the [what.name], it appears to be stuck!</span>"
		return
	who.visible_message("<span class='danger'>[src] tries to remove [who]'s [what.name].</span>", \
					"<span class='userdanger'>[src] tries to remove [who]'s [what.name].</span>")
	what.add_fingerprint(src)
	if(do_mob(src, who, what.strip_delay))
		if(what && what == who.get_item_by_slot(where) && Adjacent(who))
			who.unEquip(what)
			add_logs(src, who, "stripped", addition="of [what]")

// The src mob is trying to place an item on someone
// Override if a certain mob should be behave differently when placing items (can't, for example)
/mob/living/stripPanelEquip(obj/item/what, mob/who, where)
	what = src.get_active_hand()
	if(what && (what.flags & NODROP))
		src << "<span class='warning'>You can't put \the [what.name] on [who], it's stuck to your hand!</span>"
		return
	if(what)
		if(!what.mob_can_equip(who, where, 1))
			src << "<span class='warning'>\The [what.name] doesn't fit in that place!</span>"
			return
		visible_message("<span class='notice'>[src] tries to put [what] on [who].</span>")
		if(do_mob(src, who, what.put_on_delay))
			if(what && Adjacent(who))
				unEquip(what)
				who.equip_to_slot_if_possible(what, where, 0, 1)
				add_logs(src, who, "equipped", what)

/mob/living/singularity_act()
	var/gain = 20
	investigate_log("([key_name(src)]) has been consumed by the singularity.","singulo") //Oh that's where the clown ended up!
	gib()
	return(gain)

/mob/living/singularity_pull(S, current_size)
	if(current_size >= STAGE_SIX)
		throw_at_fast(S,14,3, spin=1)
	else
		step_towards(src,S)

/mob/living/narsie_act()
	if(client)
		makeNewConstruct(/mob/living/simple_animal/hostile/construct/harvester, src, null, 0)
	else
		new /mob/living/simple_animal/hostile/construct/harvester/hostile(get_turf(src))
	spawn_dust()
	gib()
	return


/atom/movable/proc/do_attack_animation(atom/A, end_pixel_y)
	var/pixel_x_diff = 0
	var/pixel_y_diff = 0
	var/final_pixel_y = initial(pixel_y)
	if(end_pixel_y)
		final_pixel_y = end_pixel_y

	var/direction = get_dir(src, A)
	if(direction & NORTH)
		pixel_y_diff = 8
	else if(direction & SOUTH)
		pixel_y_diff = -8

	if(direction & EAST)
		pixel_x_diff = 8
	else if(direction & WEST)
		pixel_x_diff = -8

	animate(src, pixel_x = pixel_x + pixel_x_diff, pixel_y = pixel_y + pixel_y_diff, time = 2)
	animate(pixel_x = initial(pixel_x), pixel_y = final_pixel_y, time = 2)


/mob/living/do_attack_animation(atom/A)
	var/final_pixel_y = get_standard_pixel_y_offset(lying)
	..(A, final_pixel_y)
	floating = 0 // If we were without gravity, the bouncing animation got stopped, so we make sure we restart the bouncing after the next movement.

	// What icon do we use for the attack?
	var/image/I
	if(hand && l_hand) // Attacked with item in left hand.
		I = image(l_hand.icon, A, l_hand.icon_state, A.layer + 1)
	else if(!hand && r_hand) // Attacked with item in right hand.
		I = image(r_hand.icon, A, r_hand.icon_state, A.layer + 1)
	else // Attacked with a fist?
		return

	// Who can see the attack?
	var/list/viewing = list()
	for(var/mob/M in viewers(A))
		if(M.client)
			viewing |= M.client
	flick_overlay(I, viewing, 5) // 5 ticks/half a second

	// Scale the icon.
	I.transform *= 0.75
	// The icon should not rotate.
	I.appearance_flags = APPEARANCE_UI_IGNORE_ALPHA

	// Set the direction of the icon animation.
	var/direction = get_dir(src, A)
	if(direction & NORTH)
		I.pixel_y = -16
	else if(direction & SOUTH)
		I.pixel_y = 16

	if(direction & EAST)
		I.pixel_x = -16
	else if(direction & WEST)
		I.pixel_x = 16

	if(!direction) // Attacked self?!
		I.pixel_z = 16

	// And animate the attack!
	animate(I, alpha = 175, pixel_x = 0, pixel_y = 0, pixel_z = 0, time = 3)

/mob/living/proc/do_jitter_animation(jitteriness)
	var/amplitude = min(4, (jitteriness/100) + 1)
	var/pixel_x_diff = rand(-amplitude, amplitude)
	var/pixel_y_diff = rand(-amplitude/3, amplitude/3)
	var/final_pixel_x = get_standard_pixel_x_offset(lying)
	var/final_pixel_y = get_standard_pixel_y_offset(lying)
	animate(src, pixel_x = pixel_x + pixel_x_diff, pixel_y = pixel_y + pixel_y_diff , time = 2, loop = 6)
	animate(pixel_x = final_pixel_x , pixel_y = final_pixel_y , time = 2)
	floating = 0 // If we were without gravity, the bouncing animation got stopped, so we make sure to restart it in next life().

/mob/living/proc/get_temperature(datum/gas_mixture/environment)
	var/loc_temp = T0C
	if(istype(loc, /obj/mecha))
		var/obj/mecha/M = loc
		loc_temp =  M.return_temperature()

	else if(istype(loc, /obj/structure/transit_tube_pod))
		loc_temp = environment.temperature

	else if(istype(get_turf(src), /turf/space))
		var/turf/heat_turf = get_turf(src)
		loc_temp = heat_turf.temperature

	else if(istype(loc, /obj/machinery/atmospherics/components/unary/cryo_cell))
		var/obj/machinery/atmospherics/components/unary/cryo_cell/C = loc
		var/datum/gas_mixture/G = C.AIR1

		if(G.total_moles() < 10)
			loc_temp = environment.temperature
		else
			loc_temp = G.temperature

	else
		loc_temp = environment.temperature

	return loc_temp

/mob/living/proc/get_standard_pixel_x_offset(lying = 0)
	return initial(pixel_x)

/mob/living/proc/get_standard_pixel_y_offset(lying = 0)
	return initial(pixel_y)

/mob/living/Stat()
	..()
	if(statpanel("Status"))
		if(ticker)
			if(ticker.mode)
				for(var/datum/gang/G in ticker.mode.gangs)
					if(isnum(G.dom_timer))
						stat(null, "[G.name] Gang Takeover: [max(G.dom_timer, 0)]")

/mob/living/cancel_camera()
	..()
	cameraFollow = null

/mob/living/proc/can_track(mob/living/user)
	//basic fast checks go first. When overriding this proc, I recommend calling ..() at the end.
	var/turf/T = get_turf(src)
	if(!T)
		return 0
	if(T.z == ZLEVEL_CENTCOM) //dont detect mobs on centcomm
		return 0
	if(T.z >= ZLEVEL_SPACEMAX)
		return 0
	if(user != null && src == user)
		return 0
	if(invisibility || alpha == 0)//cloaked
		return 0
	if(digitalcamo || digitalinvis)
		return 0

	// Now, are they viewable by a camera? (This is last because it's the most intensive check)
	if(!near_camera(src))
		return 0

	return 1

//used in datum/reagents/reaction() proc
/mob/living/proc/get_permeability_protection()
	return 0

/mob/living/proc/harvest(mob/living/user)
	if(qdeleted(src))
		return
	if(butcher_results)
		for(var/path in butcher_results)
			for(var/i = 1; i <= butcher_results[path];i++)
				new path(src.loc)
			butcher_results.Remove(path) //In case you want to have things like simple_animals drop their butcher results on gib, so it won't double up below.
	visible_message("<span class='notice'>[user] butchers [src].</span>")
	gib()

/mob/living/canUseTopic(atom/movable/M, be_close = 0, no_dextery = 0)
	if(incapacitated())
		return
	if(no_dextery)
		if(be_close && in_range(M, src))
			return 1
	else
		src << "<span class='warning'>You don't have the dexterity to do this!</span>"
	return
/mob/living/proc/can_use_guns(var/obj/item/weapon/gun/G)
	if (G.trigger_guard != TRIGGER_GUARD_ALLOW_ALL && !IsAdvancedToolUser())
		src << "<span class='warning'>You don't have the dexterity to do this!</span>"
		return 0
	return 1

/mob/living/carbon/proc/update_stamina()
	return

/mob/living/carbon/human/update_stamina()
	if(staminaloss)
		var/total_health = (health - staminaloss)
		if(total_health <= config.health_threshold_crit && !stat)
			src << "<span class='notice'>You're too exhausted to keep going...</span>"
			Weaken(5)
			setStaminaLoss(health - 2)
	update_health_hud()

/mob/proc/update_sight()
	return

/mob/proc/blind_eyes(amount)
	if(amount>0)
		var/old_eye_blind = eye_blind
		eye_blind = max(eye_blind, amount)
		if(!old_eye_blind)
			throw_alert("blind", /obj/screen/alert/blind)
			overlay_fullscreen("blind", /obj/screen/fullscreen/blind)

/mob/proc/adjust_blindness(amount)
	if(amount>0)
		var/old_eye_blind = eye_blind
		eye_blind += amount
		if(!old_eye_blind)
			throw_alert("blind", /obj/screen/alert/blind)
			overlay_fullscreen("blind", /obj/screen/fullscreen/blind)
	else if(eye_blind)
		var/blind_minimum = 0
		if(stat != CONSCIOUS || (disabilities & BLIND))
			blind_minimum = 1
		eye_blind = max(eye_blind+amount, blind_minimum)
		if(!eye_blind)
			clear_alert("blind")
			clear_fullscreen("blind")

/mob/proc/set_blindness(amount)
	if(amount>0)
		var/old_eye_blind = eye_blind
		eye_blind = amount
		if(client && !old_eye_blind)
			throw_alert("blind", /obj/screen/alert/blind)
			overlay_fullscreen("blind", /obj/screen/fullscreen/blind)
	else if(eye_blind)
		var/blind_minimum = 0
		if(stat != CONSCIOUS || (disabilities & BLIND))
			blind_minimum = 1
		eye_blind = blind_minimum
		if(!eye_blind)
			clear_alert("blind")
			clear_fullscreen("blind")

/mob/proc/blur_eyes(amount)
	if(amount>0)
		var/old_eye_blurry = eye_blurry
		eye_blurry = max(amount, eye_blurry)
		if(!old_eye_blurry)
			overlay_fullscreen("blurry", /obj/screen/fullscreen/blurry)

/mob/proc/adjust_blurriness(amount)
	var/old_eye_blurry = eye_blurry
	eye_blurry = max(eye_blurry+amount, 0)
	if(amount>0)
		if(!old_eye_blurry)
			overlay_fullscreen("blurry", /obj/screen/fullscreen/blurry)
	else if(old_eye_blurry)
		clear_fullscreen("blurry")

/mob/proc/set_blurriness(amount)
	var/old_eye_blurry = eye_blurry
	eye_blurry = max(amount, 0)
	if(amount>0)
		if(!old_eye_blurry)
			overlay_fullscreen("blurry", /obj/screen/fullscreen/blurry)
	else if(old_eye_blurry)
		clear_fullscreen("blurry")


/mob/proc/damage_eyes(amount)
	return

/mob/living/carbon/damage_eyes(amount)
	if(amount>0)
		eye_damage = amount
		if(eye_damage > 20)
			if(eye_damage > 30)
				overlay_fullscreen("eye_damage", /obj/screen/fullscreen/impaired, 2)
			else
				overlay_fullscreen("eye_damage", /obj/screen/fullscreen/impaired, 1)


/mob/proc/set_eye_damage(amount)
	return

/mob/living/carbon/set_eye_damage(amount)
	eye_damage = max(amount,0)
	if(eye_damage > 20)
		if(eye_damage > 30)
			overlay_fullscreen("eye_damage", /obj/screen/fullscreen/impaired, 2)
		else
			overlay_fullscreen("eye_damage", /obj/screen/fullscreen/impaired, 1)
	else
		clear_fullscreen("eye_damage")

/mob/proc/adjust_eye_damage(amount)
	return

/mob/living/carbon/adjust_eye_damage(amount)
	eye_damage = max(eye_damage+amount, 0)
	if(eye_damage > 20)
		if(eye_damage > 30)
			overlay_fullscreen("eye_damage", /obj/screen/fullscreen/impaired, 2)
		else
			overlay_fullscreen("eye_damage", /obj/screen/fullscreen/impaired, 1)
	else
		clear_fullscreen("eye_damage")

/mob/proc/adjust_drugginess(amount)
	return

/mob/living/carbon/adjust_drugginess(amount)
	var/old_druggy = druggy
	if(amount>0)
		druggy += amount
		if(!old_druggy)
			overlay_fullscreen("high", /obj/screen/fullscreen/high)
			throw_alert("high", /obj/screen/alert/high)
	else if(old_druggy)
		druggy = max(eye_blurry+amount, 0)
		if(!druggy)
			clear_fullscreen("high")
			clear_alert("high")

/mob/proc/set_drugginess(amount)
	return

/mob/living/carbon/set_drugginess(amount)
	var/old_druggy = druggy
	druggy = amount
	if(amount>0)
		if(!old_druggy)
			overlay_fullscreen("high", /obj/screen/fullscreen/high)
			throw_alert("high", /obj/screen/alert/high)
	else if(old_druggy)
		clear_fullscreen("high")
		clear_alert("high")

/mob/proc/cure_blind() //when we want to cure the BLIND disability only.
	return

/mob/living/carbon/cure_blind()
	if(disabilities & BLIND)
		disabilities &= ~BLIND
		adjust_blindness(-1)
		return 1

/mob/proc/cure_nearsighted()
	return

/mob/living/carbon/cure_nearsighted()
	if(disabilities & NEARSIGHT)
		disabilities &= ~NEARSIGHT
		clear_fullscreen("nearsighted")
		return 1

/mob/proc/become_nearsighted()
	return

/mob/living/carbon/become_nearsighted()
	if(!(disabilities & NEARSIGHT))
		disabilities |= NEARSIGHT
		overlay_fullscreen("nearsighted", /obj/screen/fullscreen/impaired, 1)
		return 1

/mob/proc/become_blind()
	return

/mob/living/carbon/become_blind()
	if(!(disabilities & BLIND))
		disabilities |= BLIND
		blind_eyes(1)
		return 1
>>>>>>> c3f72b33
<|MERGE_RESOLUTION|>--- conflicted
+++ resolved
@@ -1,4 +1,3 @@
-<<<<<<< HEAD
 /* I am informed this was added by Giacom to reduce mob-stacking in escape pods.
 It's sorta problematic atm due to the shuttle changes I am trying to do
 Sorry Giacom. Please don't be mad :(
@@ -662,1170 +661,6 @@
 	changeNext_move(CLICK_CD_RESIST)
 
 	//resisting grabs (as if it helps anyone...)
-	if(canmove && !restrained())
-		var/resisting = 0
-		for(var/obj/O in requests)
-			qdel(O)
-			resisting++
-		for(var/X in grabbed_by)
-			var/obj/item/weapon/grab/G = X
-			resisting++
-			if(G.state == GRAB_PASSIVE)
-				qdel(G)
-			else
-				if(G.state == GRAB_AGGRESSIVE)
-					if(prob(25))
-						visible_message("<span class='warning'>[src] has broken free of [G.assailant]'s grip!</span>")
-						qdel(G)
-				else
-					if(G.state == GRAB_NECK)
-						if(prob(5))
-							visible_message("<span class='warning'>[src] has broken free of [G.assailant]'s headlock!</span>")
-							qdel(G)
-		if(resisting)
-			visible_message("<span class='warning'>[src] resists!</span>")
-			return
-
-	//unbuckling yourself
-	if(buckled && last_special <= world.time)
-		resist_buckle()
-
-	//Breaking out of a container (Locker, sleeper, cryo...)
-	else if(isobj(loc))
-		var/obj/C = loc
-		C.container_resist(src)
-
-	else if(canmove)
-		if(on_fire)
-			resist_fire() //stop, drop, and roll
-		else if(last_special <= world.time)
-			resist_restraints() //trying to remove cuffs.
-
-
-/mob/living/proc/resist_buckle()
-	buckled.user_unbuckle_mob(src,src)
-
-/mob/living/proc/resist_fire()
-	return
-
-/mob/living/proc/resist_restraints()
-	return
-
-/mob/living/proc/get_visible_name()
-	return name
-
-/mob/living/update_gravity(has_gravity)
-	if(!ticker || !ticker.mode)
-		return
-	if(has_gravity)
-		clear_alert("weightless")
-	else
-		throw_alert("weightless", /obj/screen/alert/weightless)
-	float(!has_gravity)
-
-/mob/living/proc/float(on)
-	if(throwing)
-		return
-	var/fixed = 0
-	if(anchored || (buckled && buckled.anchored))
-		fixed = 1
-	if(on && !floating && !fixed)
-		animate(src, pixel_y = pixel_y + 2, time = 10, loop = -1)
-		floating = 1
-	else if(((!on || fixed) && floating))
-		animate(src, pixel_y = get_standard_pixel_y_offset(lying), time = 10)
-		floating = 0
-
-//called when the mob receives a bright flash
-/mob/living/proc/flash_eyes(intensity = 1, override_blindness_check = 0, affect_silicon = 0, visual = 0, type = /obj/screen/fullscreen/flash)
-	if(check_eye_prot() < intensity && (override_blindness_check || !(disabilities & BLIND)))
-		overlay_fullscreen("flash", type)
-		addtimer(src, "clear_fullscreen", 25, FALSE, "flash", 25)
-		return 1
-
-//this returns the mob's protection against eye damage (number between -1 and 2)
-/mob/living/proc/check_eye_prot()
-	return 0
-
-//this returns the mob's protection against ear damage (0 or 1)
-/mob/living/proc/check_ear_prot()
-	return 0
-
-// The src mob is trying to strip an item from someone
-// Override if a certain type of mob should be behave differently when stripping items (can't, for example)
-/mob/living/stripPanelUnequip(obj/item/what, mob/who, where)
-	if(what.flags & NODROP)
-		src << "<span class='warning'>You can't remove \the [what.name], it appears to be stuck!</span>"
-		return
-	who.visible_message("<span class='danger'>[src] tries to remove [who]'s [what.name].</span>", \
-					"<span class='userdanger'>[src] tries to remove [who]'s [what.name].</span>")
-	what.add_fingerprint(src)
-	if(do_mob(src, who, what.strip_delay))
-		if(what && what == who.get_item_by_slot(where) && Adjacent(who))
-			who.unEquip(what)
-			add_logs(src, who, "stripped", addition="of [what]")
-
-// The src mob is trying to place an item on someone
-// Override if a certain mob should be behave differently when placing items (can't, for example)
-/mob/living/stripPanelEquip(obj/item/what, mob/who, where)
-	what = src.get_active_hand()
-	if(what && (what.flags & NODROP))
-		src << "<span class='warning'>You can't put \the [what.name] on [who], it's stuck to your hand!</span>"
-		return
-	if(what)
-		if(!what.mob_can_equip(who, where, 1))
-			src << "<span class='warning'>\The [what.name] doesn't fit in that place!</span>"
-			return
-		visible_message("<span class='notice'>[src] tries to put [what] on [who].</span>")
-		if(do_mob(src, who, what.put_on_delay))
-			if(what && Adjacent(who))
-				unEquip(what)
-				who.equip_to_slot_if_possible(what, where, 0, 1)
-				add_logs(src, who, "equipped", what)
-
-/mob/living/singularity_act()
-	var/gain = 20
-	investigate_log("([key_name(src)]) has been consumed by the singularity.","singulo") //Oh that's where the clown ended up!
-	gib()
-	return(gain)
-
-/mob/living/singularity_pull(S, current_size)
-	if(current_size >= STAGE_SIX)
-		throw_at_fast(S,14,3, spin=1)
-	else
-		step_towards(src,S)
-
-/mob/living/narsie_act()
-	if(client)
-		makeNewConstruct(/mob/living/simple_animal/hostile/construct/harvester, src, null, 0)
-	spawn_dust()
-	gib()
-	return
-
-
-/atom/movable/proc/do_attack_animation(atom/A, end_pixel_y)
-	var/pixel_x_diff = 0
-	var/pixel_y_diff = 0
-	var/final_pixel_y = initial(pixel_y)
-	if(end_pixel_y)
-		final_pixel_y = end_pixel_y
-
-	var/direction = get_dir(src, A)
-	if(direction & NORTH)
-		pixel_y_diff = 8
-	else if(direction & SOUTH)
-		pixel_y_diff = -8
-
-	if(direction & EAST)
-		pixel_x_diff = 8
-	else if(direction & WEST)
-		pixel_x_diff = -8
-
-	animate(src, pixel_x = pixel_x + pixel_x_diff, pixel_y = pixel_y + pixel_y_diff, time = 2)
-	animate(pixel_x = initial(pixel_x), pixel_y = final_pixel_y, time = 2)
-
-
-/mob/living/do_attack_animation(atom/A)
-	var/final_pixel_y = get_standard_pixel_y_offset(lying)
-	..(A, final_pixel_y)
-	floating = 0 // If we were without gravity, the bouncing animation got stopped, so we make sure we restart the bouncing after the next movement.
-
-	// What icon do we use for the attack?
-	var/image/I
-	if(hand && l_hand) // Attacked with item in left hand.
-		I = image(l_hand.icon, A, l_hand.icon_state, A.layer + 1)
-	else if(!hand && r_hand) // Attacked with item in right hand.
-		I = image(r_hand.icon, A, r_hand.icon_state, A.layer + 1)
-	else // Attacked with a fist?
-		return
-
-	// Who can see the attack?
-	var/list/viewing = list()
-	for(var/mob/M in viewers(A))
-		if(M.client)
-			viewing |= M.client
-	flick_overlay(I, viewing, 5) // 5 ticks/half a second
-
-	// Scale the icon.
-	I.transform *= 0.75
-	// The icon should not rotate.
-	I.appearance_flags = APPEARANCE_UI_IGNORE_ALPHA
-
-	// Set the direction of the icon animation.
-	var/direction = get_dir(src, A)
-	if(direction & NORTH)
-		I.pixel_y = -16
-	else if(direction & SOUTH)
-		I.pixel_y = 16
-
-	if(direction & EAST)
-		I.pixel_x = -16
-	else if(direction & WEST)
-		I.pixel_x = 16
-
-	if(!direction) // Attacked self?!
-		I.pixel_z = 16
-
-	// And animate the attack!
-	animate(I, alpha = 175, pixel_x = 0, pixel_y = 0, pixel_z = 0, time = 3)
-
-/mob/living/proc/do_jitter_animation(jitteriness)
-	var/amplitude = min(4, (jitteriness/100) + 1)
-	var/pixel_x_diff = rand(-amplitude, amplitude)
-	var/pixel_y_diff = rand(-amplitude/3, amplitude/3)
-	var/final_pixel_x = get_standard_pixel_x_offset(lying)
-	var/final_pixel_y = get_standard_pixel_y_offset(lying)
-	animate(src, pixel_x = pixel_x + pixel_x_diff, pixel_y = pixel_y + pixel_y_diff , time = 2, loop = 6)
-	animate(pixel_x = final_pixel_x , pixel_y = final_pixel_y , time = 2)
-	floating = 0 // If we were without gravity, the bouncing animation got stopped, so we make sure to restart it in next life().
-
-/mob/living/proc/get_temperature(datum/gas_mixture/environment)
-	var/loc_temp = T0C
-	if(istype(loc, /obj/mecha))
-		var/obj/mecha/M = loc
-		loc_temp =  M.return_temperature()
-
-	else if(istype(loc, /obj/structure/transit_tube_pod))
-		loc_temp = environment.temperature
-
-	else if(istype(get_turf(src), /turf/space))
-		var/turf/heat_turf = get_turf(src)
-		loc_temp = heat_turf.temperature
-
-	else if(istype(loc, /obj/machinery/atmospherics/components/unary/cryo_cell))
-		var/obj/machinery/atmospherics/components/unary/cryo_cell/C = loc
-		var/datum/gas_mixture/G = C.AIR1
-
-		if(G.total_moles() < 10)
-			loc_temp = environment.temperature
-		else
-			loc_temp = G.temperature
-
-	else
-		loc_temp = environment.temperature
-
-	return loc_temp
-
-/mob/living/proc/get_standard_pixel_x_offset(lying = 0)
-	return initial(pixel_x)
-
-/mob/living/proc/get_standard_pixel_y_offset(lying = 0)
-	return initial(pixel_y)
-
-/mob/living/Stat()
-	..()
-	if(statpanel("Status"))
-		if(ticker)
-			if(ticker.mode)
-				for(var/datum/gang/G in ticker.mode.gangs)
-					if(isnum(G.dom_timer))
-						stat(null, "[G.name] Gang Takeover: [max(G.dom_timer, 0)]")
-
-/mob/living/cancel_camera()
-	..()
-	cameraFollow = null
-
-/mob/living/proc/can_track(mob/living/user)
-	//basic fast checks go first. When overriding this proc, I recommend calling ..() at the end.
-	var/turf/T = get_turf(src)
-	if(!T)
-		return 0
-	if(T.z == ZLEVEL_CENTCOM) //dont detect mobs on centcomm
-		return 0
-	if(T.z >= ZLEVEL_SPACEMAX)
-		return 0
-	if(user != null && src == user)
-		return 0
-	if(invisibility || alpha == 0)//cloaked
-		return 0
-	if(digitalcamo || digitalinvis)
-		return 0
-
-	// Now, are they viewable by a camera? (This is last because it's the most intensive check)
-	if(!near_camera(src))
-		return 0
-
-	return 1
-
-//used in datum/reagents/reaction() proc
-/mob/living/proc/get_permeability_protection()
-	return 0
-
-/mob/living/proc/harvest(mob/living/user)
-	if(qdeleted(src))
-		return
-	if(butcher_results)
-		for(var/path in butcher_results)
-			for(var/i = 1; i <= butcher_results[path];i++)
-				new path(src.loc)
-			butcher_results.Remove(path) //In case you want to have things like simple_animals drop their butcher results on gib, so it won't double up below.
-	visible_message("<span class='notice'>[user] butchers [src].</span>")
-	gib()
-
-/mob/living/canUseTopic(atom/movable/M, be_close = 0, no_dextery = 0)
-	if(incapacitated())
-		return
-	if(no_dextery)
-		if(be_close && in_range(M, src))
-			return 1
-	else
-		src << "<span class='warning'>You don't have the dexterity to do this!</span>"
-	return
-/mob/living/proc/can_use_guns(var/obj/item/weapon/gun/G)
-	if (G.trigger_guard != TRIGGER_GUARD_ALLOW_ALL && !IsAdvancedToolUser())
-		src << "<span class='warning'>You don't have the dexterity to do this!</span>"
-		return 0
-	return 1
-
-/mob/living/carbon/proc/update_stamina()
-	return
-
-/mob/living/carbon/human/update_stamina()
-	if(staminaloss)
-		var/total_health = (health - staminaloss)
-		if(total_health <= config.health_threshold_crit && !stat)
-			src << "<span class='notice'>You're too exhausted to keep going...</span>"
-			Weaken(5)
-			setStaminaLoss(health - 2)
-	update_health_hud()
-
-/mob/proc/update_sight()
-	return
-
-/mob/proc/blind_eyes(amount)
-	if(amount>0)
-		var/old_eye_blind = eye_blind
-		eye_blind = max(eye_blind, amount)
-		if(!old_eye_blind)
-			throw_alert("blind", /obj/screen/alert/blind)
-			overlay_fullscreen("blind", /obj/screen/fullscreen/blind)
-
-/mob/proc/adjust_blindness(amount)
-	if(amount>0)
-		var/old_eye_blind = eye_blind
-		eye_blind += amount
-		if(!old_eye_blind)
-			throw_alert("blind", /obj/screen/alert/blind)
-			overlay_fullscreen("blind", /obj/screen/fullscreen/blind)
-	else if(eye_blind)
-		var/blind_minimum = 0
-		if(stat != CONSCIOUS || (disabilities & BLIND))
-			blind_minimum = 1
-		eye_blind = max(eye_blind+amount, blind_minimum)
-		if(!eye_blind)
-			clear_alert("blind")
-			clear_fullscreen("blind")
-
-/mob/proc/set_blindness(amount)
-	if(amount>0)
-		var/old_eye_blind = eye_blind
-		eye_blind = amount
-		if(client && !old_eye_blind)
-			throw_alert("blind", /obj/screen/alert/blind)
-			overlay_fullscreen("blind", /obj/screen/fullscreen/blind)
-	else if(eye_blind)
-		var/blind_minimum = 0
-		if(stat != CONSCIOUS || (disabilities & BLIND))
-			blind_minimum = 1
-		eye_blind = blind_minimum
-		if(!eye_blind)
-			clear_alert("blind")
-			clear_fullscreen("blind")
-
-/mob/proc/blur_eyes(amount)
-	if(amount>0)
-		var/old_eye_blurry = eye_blurry
-		eye_blurry = max(amount, eye_blurry)
-		if(!old_eye_blurry)
-			overlay_fullscreen("blurry", /obj/screen/fullscreen/blurry)
-
-/mob/proc/adjust_blurriness(amount)
-	var/old_eye_blurry = eye_blurry
-	eye_blurry = max(eye_blurry+amount, 0)
-	if(amount>0)
-		if(!old_eye_blurry)
-			overlay_fullscreen("blurry", /obj/screen/fullscreen/blurry)
-	else if(old_eye_blurry)
-		clear_fullscreen("blurry")
-
-/mob/proc/set_blurriness(amount)
-	var/old_eye_blurry = eye_blurry
-	eye_blurry = max(amount, 0)
-	if(amount>0)
-		if(!old_eye_blurry)
-			overlay_fullscreen("blurry", /obj/screen/fullscreen/blurry)
-	else if(old_eye_blurry)
-		clear_fullscreen("blurry")
-
-
-/mob/proc/damage_eyes(amount)
-	return
-
-/mob/living/carbon/damage_eyes(amount)
-	if(amount>0)
-		eye_damage = amount
-		if(eye_damage > 20)
-			if(eye_damage > 30)
-				overlay_fullscreen("eye_damage", /obj/screen/fullscreen/impaired, 2)
-			else
-				overlay_fullscreen("eye_damage", /obj/screen/fullscreen/impaired, 1)
-
-
-/mob/proc/set_eye_damage(amount)
-	return
-
-/mob/living/carbon/set_eye_damage(amount)
-	eye_damage = max(amount,0)
-	if(eye_damage > 20)
-		if(eye_damage > 30)
-			overlay_fullscreen("eye_damage", /obj/screen/fullscreen/impaired, 2)
-		else
-			overlay_fullscreen("eye_damage", /obj/screen/fullscreen/impaired, 1)
-	else
-		clear_fullscreen("eye_damage")
-
-/mob/proc/adjust_eye_damage(amount)
-	return
-
-/mob/living/carbon/adjust_eye_damage(amount)
-	eye_damage = max(eye_damage+amount, 0)
-	if(eye_damage > 20)
-		if(eye_damage > 30)
-			overlay_fullscreen("eye_damage", /obj/screen/fullscreen/impaired, 2)
-		else
-			overlay_fullscreen("eye_damage", /obj/screen/fullscreen/impaired, 1)
-	else
-		clear_fullscreen("eye_damage")
-
-/mob/proc/adjust_drugginess(amount)
-	return
-
-/mob/living/carbon/adjust_drugginess(amount)
-	var/old_druggy = druggy
-	if(amount>0)
-		druggy += amount
-		if(!old_druggy)
-			overlay_fullscreen("high", /obj/screen/fullscreen/high)
-			throw_alert("high", /obj/screen/alert/high)
-	else if(old_druggy)
-		druggy = max(eye_blurry+amount, 0)
-		if(!druggy)
-			clear_fullscreen("high")
-			clear_alert("high")
-
-/mob/proc/set_drugginess(amount)
-	return
-
-/mob/living/carbon/set_drugginess(amount)
-	var/old_druggy = druggy
-	druggy = amount
-	if(amount>0)
-		if(!old_druggy)
-			overlay_fullscreen("high", /obj/screen/fullscreen/high)
-			throw_alert("high", /obj/screen/alert/high)
-	else if(old_druggy)
-		clear_fullscreen("high")
-		clear_alert("high")
-
-/mob/proc/cure_blind() //when we want to cure the BLIND disability only.
-	return
-
-/mob/living/carbon/cure_blind()
-	if(disabilities & BLIND)
-		disabilities &= ~BLIND
-		adjust_blindness(-1)
-		return 1
-
-/mob/proc/cure_nearsighted()
-	return
-
-/mob/living/carbon/cure_nearsighted()
-	if(disabilities & NEARSIGHT)
-		disabilities &= ~NEARSIGHT
-		clear_fullscreen("nearsighted")
-		return 1
-
-/mob/proc/become_nearsighted()
-	return
-
-/mob/living/carbon/become_nearsighted()
-	if(!(disabilities & NEARSIGHT))
-		disabilities |= NEARSIGHT
-		overlay_fullscreen("nearsighted", /obj/screen/fullscreen/impaired, 1)
-		return 1
-
-/mob/proc/become_blind()
-	return
-
-/mob/living/carbon/become_blind()
-	if(!(disabilities & BLIND))
-		disabilities |= BLIND
-		blind_eyes(1)
-		return 1
-=======
-/* I am informed this was added by Giacom to reduce mob-stacking in escape pods.
-It's sorta problematic atm due to the shuttle changes I am trying to do
-Sorry Giacom. Please don't be mad :(
-/mob/living/Life()
-	..()
-	var/area/A = get_area(loc)
-	if(A && A.push_dir)
-		push_mob_back(src, A.push_dir)
-*/
-
-/mob/living/New()
-	. = ..()
-	generateStaticOverlay()
-	if(staticOverlays.len)
-		for(var/mob/living/simple_animal/drone/D in player_list)
-			if(D && D.seeStatic)
-				if(D.staticChoice in staticOverlays)
-					D.staticOverlays |= staticOverlays[D.staticChoice]
-					D.client.images |= staticOverlays[D.staticChoice]
-				else //no choice? force static
-					D.staticOverlays |= staticOverlays["static"]
-					D.client.images |= staticOverlays["static"]
-	if(unique_name)
-		name = "[name] ([rand(1, 1000)])"
-		real_name = name
-
-	faction |= "\ref[src]"
-
-
-/mob/living/Destroy()
-	..()
-
-	for(var/mob/living/simple_animal/drone/D in player_list)
-		for(var/image/I in staticOverlays)
-			D.staticOverlays.Remove(I)
-			D.client.images.Remove(I)
-			qdel(I)
-	staticOverlays.len = 0
-
-	return QDEL_HINT_HARDDEL_NOW
-
-
-/mob/living/proc/generateStaticOverlay()
-	staticOverlays.Add(list("static", "blank", "letter"))
-	var/image/staticOverlay = image(getStaticIcon(new/icon(icon,icon_state)), loc = src)
-	staticOverlay.override = 1
-	staticOverlays["static"] = staticOverlay
-
-	staticOverlay = image(getBlankIcon(new/icon(icon, icon_state)), loc = src)
-	staticOverlay.override = 1
-	staticOverlays["blank"] = staticOverlay
-
-	staticOverlay = getLetterImage(src)
-	staticOverlay.override = 1
-	staticOverlays["letter"] = staticOverlay
-
-
-//Generic Bump(). Override MobBump() and ObjBump() instead of this.
-/mob/living/Bump(atom/A, yes)
-	if(..()) //we are thrown onto something
-		return
-	if (buckled || !yes || now_pushing)
-		return
-	if(ismob(A))
-		var/mob/M = A
-		if(MobBump(M))
-			return
-	if(isobj(A))
-		var/obj/O = A
-		if(ObjBump(O))
-			return
-	if(istype(A, /atom/movable))
-		var/atom/movable/AM = A
-		if(PushAM(AM))
-			return
-
-/mob/living/Bumped(atom/movable/AM)
-	..()
-	last_bumped = world.time
-
-//Called when we bump onto a mob
-/mob/living/proc/MobBump(mob/M)
-	//Even if we don't push/swap places, we "touched" them, so spread fire
-	spreadFire(M)
-
-	if(now_pushing)
-		return 1
-
-	//Should stop you pushing a restrained person out of the way
-	if(isliving(M))
-		var/mob/living/L = M
-		if((L.pulledby && L.restrained()) || L.grabbed_by.len)
-			if(!(world.time % 5))
-				src << "<span class='warning'>[L] is restrained, you cannot push past.</span>"
-			return 1
-
-		if(L.pulling)
-			if(ismob(L.pulling))
-				var/mob/P = L.pulling
-				if(P.restrained())
-					if(!(world.time % 5))
-						src << "<span class='warning'>[L] is restraining [P], you cannot push past.</span>"
-					return 1
-
-	//switch our position with M
-	//BubbleWrap: people in handcuffs are always switched around as if they were on 'help' intent to prevent a person being pulled from being seperated from their puller
-	if((M.a_intent == "help" || M.restrained()) && (a_intent == "help" || restrained()) && M.canmove && canmove && !M.buckled && !M.buckled_mobs.len) // mutual brohugs all around!
-		if(loc && !loc.Adjacent(M.loc))
-			return 1
-		now_pushing = 1
-		var/oldloc = loc
-		var/oldMloc = M.loc
-
-
-		var/M_passmob = (M.pass_flags & PASSMOB) // we give PASSMOB to both mobs to avoid bumping other mobs during swap.
-		var/src_passmob = (pass_flags & PASSMOB)
-		M.pass_flags |= PASSMOB
-		pass_flags |= PASSMOB
-
-		M.Move(oldloc)
-		Move(oldMloc)
-
-		if(!src_passmob)
-			pass_flags &= ~PASSMOB
-		if(!M_passmob)
-			M.pass_flags &= ~PASSMOB
-
-		now_pushing = 0
-		return 1
-
-	//okay, so we didn't switch. but should we push?
-	//not if he's not CANPUSH of course
-	if(!(M.status_flags & CANPUSH))
-		return 1
-	//anti-riot equipment is also anti-push
-	if(M.r_hand && (prob(M.r_hand.block_chance * 2)) && !istype(M.r_hand, /obj/item/clothing))
-		return 1
-	if(M.l_hand && (prob(M.l_hand.block_chance * 2)) && !istype(M.l_hand, /obj/item/clothing))
-		return 1
-
-//Called when we bump onto an obj
-/mob/living/proc/ObjBump(obj/O)
-	return
-
-//Called when we want to push an atom/movable
-/mob/living/proc/PushAM(atom/movable/AM)
-	if(now_pushing)
-		return 1
-	if(!client && (mob_size < MOB_SIZE_SMALL))
-		return
-	if(!AM.anchored)
-		now_pushing = 1
-		var/t = get_dir(src, AM)
-		if (istype(AM, /obj/structure/window))
-			var/obj/structure/window/W = AM
-			if(W.fulltile)
-				for(var/obj/structure/window/win in get_step(W,t))
-					now_pushing = 0
-					return
-		if(pulling == AM)
-			stop_pulling()
-		step(AM, t)
-		now_pushing = 0
-
-//mob verbs are a lot faster than object verbs
-//for more info on why this is not atom/pull, see examinate() in mob.dm
-/mob/living/verb/pulled(atom/movable/AM as mob|obj in oview(1))
-	set name = "Pull"
-	set category = "Object"
-
-	if(istype(AM) && AM.Adjacent(src))
-		start_pulling(AM)
-	else
-		stop_pulling()
-
-//same as above
-/mob/living/pointed(atom/A as mob|obj|turf in view())
-	if(src.stat || !src.canmove || src.restrained())
-		return 0
-	if(src.status_flags & FAKEDEATH)
-		return 0
-	if(!..())
-		return 0
-	visible_message("<b>[src]</b> points to [A]")
-	return 1
-
-/mob/living/verb/succumb(whispered as null)
-	set hidden = 1
-	if (InCritical())
-		src.attack_log += "[src] has [whispered ? "whispered his final words" : "succumbed to death"] with [round(health, 0.1)] points of health!"
-		src.adjustOxyLoss(src.health - config.health_threshold_dead)
-		updatehealth()
-		if(!whispered)
-			src << "<span class='notice'>You have given up life and succumbed to death.</span>"
-		death()
-
-/mob/living/proc/InCritical()
-	return (src.health < 0 && src.health > -95 && stat == UNCONSCIOUS)
-
-/mob/living/ex_act(severity, target)
-	..()
-	flash_eyes()
-
-/mob/living/proc/updatehealth()
-	if(status_flags & GODMODE)
-		return
-	health = maxHealth - getOxyLoss() - getToxLoss() - getFireLoss() - getBruteLoss() - getCloneLoss()
-	update_stat()
-
-
-//This proc is used for mobs which are affected by pressure to calculate the amount of pressure that actually
-//affects them once clothing is factored in. ~Errorage
-/mob/living/proc/calculate_affecting_pressure(pressure)
-	return pressure
-
-
-/mob/living/proc/adjustBodyTemp(actual, desired, incrementboost)
-	var/temperature = actual
-	var/difference = abs(actual-desired)	//get difference
-	var/increments = difference/10 //find how many increments apart they are
-	var/change = increments*incrementboost	// Get the amount to change by (x per increment)
-
-	// Too cold
-	if(actual < desired)
-		temperature += change
-		if(actual > desired)
-			temperature = desired
-	// Too hot
-	if(actual > desired)
-		temperature -= change
-		if(actual < desired)
-			temperature = desired
-//	if(istype(src, /mob/living/carbon/human))
-//		world << "[src] ~ [src.bodytemperature] ~ [temperature]"
-	return temperature
-
-
-// MOB PROCS
-/mob/living/proc/getBruteLoss()
-	return bruteloss
-
-/mob/living/proc/adjustBruteLoss(amount, updating_health=1)
-	if(status_flags & GODMODE)
-		return 0
-	bruteloss = Clamp(bruteloss + amount, 0, maxHealth*2)
-	if(updating_health)
-		updatehealth()
-
-/mob/living/proc/getOxyLoss()
-	return oxyloss
-
-/mob/living/proc/adjustOxyLoss(amount, updating_health=1)
-	if(status_flags & GODMODE)
-		return 0
-	oxyloss = Clamp(oxyloss + amount, 0, maxHealth*2)
-	if(updating_health)
-		updatehealth()
-
-/mob/living/proc/setOxyLoss(amount, updating_health=1)
-	if(status_flags & GODMODE)
-		return 0
-	oxyloss = amount
-	if(updating_health)
-		updatehealth()
-
-/mob/living/proc/getToxLoss()
-	return toxloss
-
-/mob/living/proc/adjustToxLoss(amount, updating_health=1)
-	if(status_flags & GODMODE)
-		return 0
-	toxloss = Clamp(toxloss + amount, 0, maxHealth*2)
-	if(updating_health)
-		updatehealth()
-
-/mob/living/proc/setToxLoss(amount, updating_health=1)
-	if(status_flags & GODMODE)
-		return 0
-	toxloss = amount
-	if(updating_health)
-		updatehealth()
-
-/mob/living/proc/getFireLoss()
-	return fireloss
-
-/mob/living/proc/adjustFireLoss(amount, updating_health=1)
-	if(status_flags & GODMODE)
-		return 0
-	fireloss = Clamp(fireloss + amount, 0, maxHealth*2)
-	if(updating_health)
-		updatehealth()
-
-/mob/living/proc/getCloneLoss()
-	return cloneloss
-
-/mob/living/proc/adjustCloneLoss(amount, updating_health=1)
-	if(status_flags & GODMODE)
-		return 0
-	cloneloss = Clamp(cloneloss + amount, 0, maxHealth*2)
-	if(updating_health)
-		updatehealth()
-
-/mob/living/proc/setCloneLoss(amount, updating_health=1)
-	if(status_flags & GODMODE)
-		return 0
-	cloneloss = amount
-	if(updating_health)
-		updatehealth()
-
-/mob/living/proc/getBrainLoss()
-	return brainloss
-
-/mob/living/proc/adjustBrainLoss(amount)
-	if(status_flags & GODMODE)
-		return 0
-	brainloss = Clamp(brainloss + amount, 0, maxHealth*2)
-
-/mob/living/proc/setBrainLoss(amount)
-	if(status_flags & GODMODE)
-		return 0
-	brainloss = amount
-
-/mob/living/proc/getStaminaLoss()
-	return staminaloss
-
-/mob/living/proc/adjustStaminaLoss(amount, updating_stamina = 1)
-	return
-
-/mob/living/carbon/adjustStaminaLoss(amount, updating_stamina = 1)
-	if(status_flags & GODMODE)
-		return 0
-	staminaloss = Clamp(staminaloss + amount, 0, maxHealth*2)
-	if(updating_stamina)
-		update_stamina()
-
-/mob/living/carbon/alien/adjustStaminaLoss(amount, updating_stamina = 1)
-	return
-
-/mob/living/proc/setStaminaLoss(amount, updating_stamina = 1)
-	return
-
-/mob/living/carbon/setStaminaLoss(amount, updating_stamina = 1)
-	if(status_flags & GODMODE)
-		return 0
-	staminaloss = amount
-	if(updating_stamina)
-		update_stamina()
-
-/mob/living/carbon/alien/setStaminaLoss(amount, updating_stamina = 1)
-	return
-
-/mob/living/proc/getMaxHealth()
-	return maxHealth
-
-/mob/living/proc/setMaxHealth(newMaxHealth)
-	maxHealth = newMaxHealth
-
-// MOB PROCS //END
-
-/mob/living/proc/mob_sleep()
-	set name = "Sleep"
-	set category = "IC"
-
-	if(sleeping)
-		src << "<span class='notice'>You are already sleeping.</span>"
-		return
-	else
-		if(alert(src, "You sure you want to sleep for a while?", "Sleep", "Yes", "No") == "Yes")
-			SetSleeping(20) //Short nap
-	update_canmove()
-
-/mob/proc/get_contents()
-
-/mob/living/proc/lay_down()
-	set name = "Rest"
-	set category = "IC"
-
-	resting = !resting
-	src << "<span class='notice'>You are now [resting ? "resting" : "getting up"].</span>"
-	update_canmove()
-
-//Recursive function to find everything a mob is holding.
-/mob/living/get_contents(obj/item/weapon/storage/Storage = null)
-	var/list/L = list()
-
-	if(Storage) //If it called itself
-		L += Storage.return_inv()
-		return L
-	else
-		L += src.contents
-		for(var/obj/item/weapon/storage/S in src.contents)	//Check for storage items
-			L += get_contents(S)
-		for(var/obj/item/clothing/under/U in src.contents)	//Check for jumpsuit accessories
-			L += U.contents
-		for(var/obj/item/weapon/folder/F in src.contents)	//Check for folders
-			L += F.contents
-		return L
-
-/mob/living/proc/check_contents_for(A)
-	var/list/L = src.get_contents()
-
-	for(var/obj/B in L)
-		if(B.type == A)
-			return 1
-	return 0
-
-
-/mob/living/proc/electrocute_act(shock_damage, obj/source, siemens_coeff = 1, safety = 0, tesla_shock = 0)
-	  return 0 //only carbon liveforms have this proc
-
-/mob/living/emp_act(severity)
-	var/list/L = src.get_contents()
-	for(var/obj/O in L)
-		O.emp_act(severity)
-	..()
-
-/mob/living/proc/can_inject()
-	return 1
-
-/mob/living/proc/get_organ_target()
-	var/mob/shooter = src
-	var/t = shooter.zone_selected
-	if ((t in list( "eyes", "mouth" )))
-		t = "head"
-	var/obj/item/organ/limb/def_zone = ran_zone(t)
-	return def_zone
-
-//damage/heal the mob ears and adjust the deaf amount
-/mob/living/adjustEarDamage(damage, deaf)
-	ear_damage = max(0, ear_damage + damage)
-	ear_deaf = max(0, ear_deaf + deaf)
-
-//pass a negative argument to skip one of the variable
-/mob/living/setEarDamage(damage, deaf)
-	if(damage >= 0)
-		ear_damage = damage
-	if(deaf >= 0)
-		ear_deaf = deaf
-
-// heal ONE external organ, organ gets randomly selected from damaged ones.
-/mob/living/proc/heal_organ_damage(brute, burn, updating_health=1)
-	adjustBruteLoss(-brute, updating_health)
-	adjustFireLoss(-burn, updating_health)
-	if(updating_health)
-		updatehealth()
-
-// damage ONE external organ, organ gets randomly selected from damaged ones.
-/mob/living/proc/take_organ_damage(brute, burn, updating_health=1)
-	adjustBruteLoss(brute)
-	adjustFireLoss(burn)
-	if(updating_health)
-		updatehealth()
-
-// heal MANY external organs, in random order
-/mob/living/proc/heal_overall_damage(brute, burn, updating_health=1)
-	adjustBruteLoss(-brute, updating_health)
-	adjustFireLoss(-burn, updating_health)
-	if(updating_health)
-		updatehealth()
-
-// damage MANY external organs, in random order
-/mob/living/proc/take_overall_damage(brute, burn, updating_health=1)
-	adjustBruteLoss(brute, updating_health)
-	adjustFireLoss(burn, updating_health)
-	if(updating_health)
-		updatehealth()
-
-//proc used to ressuscitate a mob
-/mob/living/proc/revive(full_heal = 0, admin_revive = 0)
-	if(full_heal)
-		fully_heal(admin_revive)
-	if(stat == DEAD && can_be_revived()) //in some cases you can't revive (e.g. no brain)
-		dead_mob_list -= src
-		living_mob_list += src
-		suiciding = 0
-		stat = UNCONSCIOUS //the mob starts unconscious,
-		blind_eyes(1)
-		updatehealth() //then we check if the mob should wake up.
-		update_canmove()
-		update_sight()
-		reload_fullscreen()
-		. = 1
-
-//proc used to completely heal a mob.
-/mob/living/proc/fully_heal(admin_revive = 0)
-	setToxLoss(0, 0)
-	setOxyLoss(0, 0)
-	setCloneLoss(0, 0)
-	setBrainLoss(0)
-	setStaminaLoss(0, 0)
-	SetParalysis(0, 0)
-	SetStunned(0, 0)
-	SetWeakened(0, 0)
-	SetSleeping(0, 0)
-	radiation = 0
-	nutrition = NUTRITION_LEVEL_FED + 50
-	bodytemperature = 310
-	disabilities = 0
-	set_blindness(0)
-	set_blurriness(0)
-	set_eye_damage(0)
-	ear_deaf = 0
-	ear_damage = 0
-	hallucination = 0
-	heal_overall_damage(1000, 1000)
-	ExtinguishMob()
-	fire_stacks = 0
-	updatehealth()
-	update_canmove()
-
-
-//proc called by revive(), to check if we can actually ressuscitate the mob (we don't want to revive him and have him instantly die again)
-/mob/living/proc/can_be_revived()
-	. = 1
-	if(health <= config.health_threshold_dead)
-		return 0
-
-/mob/living/proc/update_damage_overlays()
-	return
-
-/mob/living/proc/Examine_OOC()
-	set name = "Examine Meta-Info (OOC)"
-	set category = "OOC"
-	set src in view()
-
-	if(config.allow_Metadata)
-		if(client)
-			src << "[src]'s Metainfo:<br>[client.prefs.metadata]"
-		else
-			src << "[src] does not have any stored infomation!"
-	else
-		src << "OOC Metadata is not supported by this server!"
-
-	return
-
-/mob/living/Move(atom/newloc, direct)
-	if (buckled && buckled.loc != newloc) //not updating position
-		if (!buckled.anchored)
-			return buckled.Move(newloc, direct)
-		else
-			return 0
-
-	if (restrained())
-		stop_pulling()
-
-
-	var/cuff_dragged = 0
-	if (restrained())
-		for(var/mob/living/M in range(1, src))
-			if (M.pulling == src && !M.incapacitated())
-				cuff_dragged = 1
-	if (!cuff_dragged && pulling && !throwing && (get_dist(src, pulling) <= 1 || pulling.loc == loc))
-		var/turf/T = loc
-		. = ..()
-
-		if (pulling && pulling.loc)
-			if(!isturf(pulling.loc))
-				stop_pulling()
-				return
-			else
-				if(Debug)
-					diary <<"pulling disappeared? at [__LINE__] in mob.dm - pulling = [pulling]"
-					diary <<"REPORT THIS"
-
-		/////
-		if(pulling && pulling.anchored)
-			stop_pulling()
-			return
-
-		if (!restrained())
-			var/diag = get_dir(src, pulling)
-			if ((diag - 1) & diag)
-			else
-				diag = null
-			if ((get_dist(src, pulling) > 1 || diag))
-				if (isliving(pulling))
-					var/mob/living/M = pulling
-					var/pull_ok = 1
-					if (M.grabbed_by.len)
-						if (prob(75))
-							var/obj/item/weapon/grab/G = pick(M.grabbed_by)
-							visible_message("<span class='danger'>[src] has pulled [G.affecting] from [G.assailant]'s grip.</span>")
-							qdel(G)
-						else
-							pull_ok = 0
-						if (M.grabbed_by.len)
-							pull_ok = 0
-					if (pull_ok)
-						var/atom/movable/t = M.pulling
-						M.stop_pulling()
-
-						//this is the gay blood on floor shit -- Added back -- Skie
-						if(M.lying && !M.buckled && (prob(M.getBruteLoss() / 2)))
-							makeTrail(T, M)
-						pulling.Move(T, get_dir(pulling, T))
-						if(M)
-							M.start_pulling(t)
-				else
-					if (pulling)
-						pulling.Move(T, get_dir(pulling, T))
-	else
-		stop_pulling()
-		. = ..()
-	if (s_active && !(s_active in contents) && !(s_active.loc in contents))
-		// It's ugly. But everything related to inventory/storage is. -- c0
-		s_active.close(src)
-
-/mob/living/movement_delay()
-	. = ..()
-	if(isturf(loc))
-		var/turf/T = loc
-		. += T.slowdown
-	switch(m_intent)
-		if("run")
-			if(drowsyness > 0)
-				. += 6
-			. += config.run_speed
-		if("walk")
-			. += config.walk_speed
-
-/mob/living/proc/makeTrail(turf/T, mob/living/M)
-	if(!has_gravity(M))
-		return
-	if(ishuman(M))
-		var/mob/living/carbon/human/H = M
-		if((NOBLOOD in H.dna.species.specflags) || (!H.blood_max) || (H.bleedsuppress))
-			return
-	var/blood_exists = 0
-	var/trail_type = M.getTrail()
-	for(var/obj/effect/decal/cleanable/trail_holder/C in M.loc) //checks for blood splatter already on the floor
-		blood_exists = 1
-	if (istype(M.loc, /turf/simulated) && trail_type != null)
-		var/newdir = get_dir(T, M.loc)
-		if(newdir != M.dir)
-			newdir = newdir | M.dir
-			if(newdir == 3) //N + S
-				newdir = NORTH
-			else if(newdir == 12) //E + W
-				newdir = EAST
-		if((newdir in list(1, 2, 4, 8)) && (prob(50)))
-			newdir = turn(get_dir(T, M.loc), 180)
-		if(!blood_exists)
-			new /obj/effect/decal/cleanable/trail_holder(M.loc)
-		for(var/obj/effect/decal/cleanable/trail_holder/H in M.loc)
-			if((!(newdir in H.existing_dirs) || trail_type == "trails_1" || trail_type == "trails_2") && H.existing_dirs.len <= 16) //maximum amount of overlays is 16 (all light & heavy directions filled)
-				H.existing_dirs += newdir
-				H.overlays.Add(image('icons/effects/blood.dmi',trail_type,dir = newdir))
-				if(M.has_dna()) //blood DNA
-					var/mob/living/carbon/DNA_helper = M
-					H.blood_DNA[DNA_helper.dna.unique_enzymes] = DNA_helper.dna.blood_type
-
-/mob/living/proc/getTrail() //silicon and simple_animals don't get blood trails
-    return null
-
-/mob/living/verb/resist()
-	set name = "Resist"
-	set category = "IC"
-
-	if(!isliving(src) || next_move > world.time || stat || weakened || stunned || paralysis)
-		return
-	changeNext_move(CLICK_CD_RESIST)
-
-	//resisting grabs (as if it helps anyone...)
 	if(!restrained())
 		var/resisting = 0
 		for(var/obj/O in requests)
@@ -2327,5 +1162,4 @@
 	if(!(disabilities & BLIND))
 		disabilities |= BLIND
 		blind_eyes(1)
-		return 1
->>>>>>> c3f72b33
+		return 1