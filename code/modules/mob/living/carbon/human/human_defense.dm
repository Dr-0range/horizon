--- conflicted
+++ resolved
@@ -1,384 +1,381 @@
-/mob/living/carbon/human/getarmor(def_zone, type)
-	var/armorval = 0
-	var/organnum = 0
-
-	if(def_zone)
-		if(islimb(def_zone))
-			return checkarmor(def_zone, type)
-		var/obj/item/bodypart/affecting = get_bodypart(ran_zone(def_zone))
-		return checkarmor(affecting, type)
-		//If a specific bodypart is targetted, check how that bodypart is protected and return the value.
-
-	//If you don't specify a bodypart, it checks ALL your bodyparts for protection, and averages out the values
-	for(var/X in bodyparts)
-		var/obj/item/bodypart/BP = X
-		armorval += checkarmor(BP, type)
-		organnum++
-	return (armorval/max(organnum, 1))
-
-
-/mob/living/carbon/human/proc/checkarmor(obj/item/bodypart/def_zone, type)
-	if(!type)
-		return 0
-	var/protection = 0
-	var/list/body_parts = list(head, wear_mask, wear_suit, w_uniform, back, gloves, shoes, belt, s_store, glasses, ears, wear_id) //Everything but pockets. Pockets are l_store and r_store. (if pockets were allowed, putting something armored, gloves or hats for example, would double up on the armor)
-	for(var/bp in body_parts)
-		if(!bp)
-			continue
-		if(bp && istype(bp ,/obj/item/clothing))
-			var/obj/item/clothing/C = bp
-			if(C.body_parts_covered & def_zone.body_part)
-				protection += C.armor[type]
-	return protection
-
-/mob/living/carbon/human/on_hit(proj_type)
-	dna.species.on_hit(proj_type, src)
-
-/mob/living/carbon/human/bullet_act(obj/item/projectile/P, def_zone)
-	if(!(P.original == src && P.firer == src)) //can't block or reflect when shooting yourself
-		if(istype(P, /obj/item/projectile/energy) || istype(P, /obj/item/projectile/beam))
-			if(check_reflect(def_zone)) // Checks if you've passed a reflection% check
-				visible_message("<span class='danger'>The [P.name] gets reflected by [src]!</span>", \
-								"<span class='userdanger'>The [P.name] gets reflected by [src]!</span>")
-				// Find a turf near or on the original location to bounce to
-				if(P.starting)
-					var/new_x = P.starting.x + pick(0, 0, 0, 0, 0, -1, 1, -2, 2)
-					var/new_y = P.starting.y + pick(0, 0, 0, 0, 0, -1, 1, -2, 2)
-					var/turf/curloc = get_turf(src)
-
-					// redirect the projectile
-					P.original = locate(new_x, new_y, P.z)
-					P.starting = curloc
-					P.current = curloc
-					P.firer = src
-					P.yo = new_y - curloc.y
-					P.xo = new_x - curloc.x
-
-				return -1 // complete projectile permutation
-
-		if(check_shields(P.damage, "the [P.name]", P, PROJECTILE_ATTACK, P.armour_penetration))
-			P.on_hit(src, 100, def_zone)
-			return 2
-	return (..(P , def_zone))
-
-/mob/living/carbon/human/proc/check_reflect(def_zone) //Reflection checks for anything in your l_hand, r_hand, or wear_suit based on the reflection chance of the object
-	if(wear_suit)
-		if(wear_suit.IsReflect(def_zone) == 1)
-			return 1
-	if(l_hand)
-		if(l_hand.IsReflect(def_zone) == 1)
-			return 1
-	if(r_hand)
-		if(r_hand.IsReflect(def_zone) == 1)
-			return 1
-	return 0
-
-/mob/living/carbon/human/proc/check_shields(damage = 0, attack_text = "the attack", atom/movable/AM, attack_type = MELEE_ATTACK, armour_penetration = 0)
-	var/block_chance_modifier = round(damage / -3)
-
-	if(l_hand && !istype(l_hand, /obj/item/clothing))
-		var/final_block_chance = l_hand.block_chance - (Clamp((armour_penetration-l_hand.armour_penetration)/2,0,100)) + block_chance_modifier //So armour piercing blades can still be parried by other blades, for example
-		if(l_hand.hit_reaction(src, attack_text, final_block_chance, damage, attack_type))
-			return 1
-	if(r_hand && !istype(r_hand, /obj/item/clothing))
-		var/final_block_chance = r_hand.block_chance - (Clamp((armour_penetration-r_hand.armour_penetration)/2,0,100)) + block_chance_modifier //Need to reset the var so it doesn't carry over modifications between attempts
-		if(r_hand.hit_reaction(src, attack_text, final_block_chance, damage, attack_type))
-			return 1
-	if(wear_suit)
-		var/final_block_chance = wear_suit.block_chance - (Clamp((armour_penetration-wear_suit.armour_penetration)/2,0,100)) + block_chance_modifier
-		if(wear_suit.hit_reaction(src, attack_text, final_block_chance, damage, attack_type))
-			return 1
-	if(w_uniform)
-		var/final_block_chance = w_uniform.block_chance - (Clamp((armour_penetration-w_uniform.armour_penetration)/2,0,100)) + block_chance_modifier
-		if(w_uniform.hit_reaction(src, attack_text, final_block_chance, damage, attack_type))
-			return 1
-	return 0
-
-
-/mob/living/carbon/human/attacked_by(obj/item/I, mob/living/user)
-	if(!I || !user)
-		return 0
-
-	var/obj/item/bodypart/affecting = get_bodypart(ran_zone(user.zone_selected))
-	var/target_area = parse_zone(check_zone(user.zone_selected))
-	feedback_add_details("item_used_for_combat","[I.type]|[I.force]")
-	feedback_add_details("zone_targeted","[target_area]")
-
-	// the attacked_by code varies among species
-	return dna.species.spec_attacked_by(I, user, affecting, a_intent, target_area, src)
-
-/mob/living/carbon/human/emp_act(severity)
-	var/informed = 0
-	for(var/obj/item/bodypart/L in src.bodyparts)
-		if(L.status == ORGAN_ROBOTIC)
-			if(!informed)
-				src << "<span class='userdanger'>You feel a sharp pain as your robotic limbs overload.</span>"
-				informed = 1
-			switch(severity)
-				if(1)
-					L.take_damage(0,10)
-					src.Stun(10)
-				if(2)
-					L.take_damage(0,5)
-					src.Stun(5)
-	..()
-
-/mob/living/carbon/human/acid_act(acidpwr, toxpwr, acid_volume)
-	var/list/damaged = list()
-	var/list/inventory_items_to_kill = list()
-	var/acidity = min(acidpwr*acid_volume/200, toxpwr)
-	var/acid_volume_left = acid_volume
-	var/acid_decay = 100/acidpwr // how much volume we lose per item we try to melt. 5 for fluoro, 10 for sulphuric
-
-	//HEAD//
-	var/obj/item/clothing/head_clothes = null
-	if(glasses)
-		head_clothes = glasses
-	if(wear_mask)
-		head_clothes = wear_mask
-	if(head)
-		head_clothes = head
-	if(head_clothes)
-		if(!head_clothes.unacidable)
-			head_clothes.acid_act(acidpwr, acid_volume_left)
-			acid_volume_left = max(acid_volume_left - acid_decay, 0) //We remove some of the acid volume.
-			update_inv_glasses()
-			update_inv_wear_mask()
-			update_inv_head()
-		else
-			src << "<span class='notice'>Your [head_clothes.name] protects your head and face from the acid!</span>"
-	else
-		. = get_bodypart("head")
-		if(.)
-			damaged += .
-		if(ears)
-			inventory_items_to_kill += ears
-
-	//CHEST//
-	var/obj/item/clothing/chest_clothes = null
-	if(w_uniform)
-		chest_clothes = w_uniform
-	if(wear_suit)
-		chest_clothes = wear_suit
-	if(chest_clothes)
-		if(!chest_clothes.unacidable)
-			chest_clothes.acid_act(acidpwr, acid_volume_left)
-			acid_volume_left = max(acid_volume_left - acid_decay, 0)
-			update_inv_w_uniform()
-			update_inv_wear_suit()
-		else
-			src << "<span class='notice'>Your [chest_clothes.name] protects your body from the acid!</span>"
-	else
-		. = get_bodypart("chest")
-		if(.)
-			damaged += .
-		if(wear_id)
-			inventory_items_to_kill += wear_id
-		if(r_store)
-			inventory_items_to_kill += r_store
-		if(l_store)
-			inventory_items_to_kill += l_store
-		if(s_store)
-			inventory_items_to_kill += s_store
-
-
-	//ARMS & HANDS//
-	var/obj/item/clothing/arm_clothes = null
-	if(gloves)
-		arm_clothes = gloves
-	if(w_uniform && (w_uniform.body_parts_covered & HANDS) || w_uniform && (w_uniform.body_parts_covered & ARMS))
-		arm_clothes = w_uniform
-	if(wear_suit && (wear_suit.body_parts_covered & HANDS) || wear_suit && (wear_suit.body_parts_covered & ARMS))
-		arm_clothes = wear_suit
-	if(arm_clothes)
-		if(!arm_clothes.unacidable)
-			arm_clothes.acid_act(acidpwr, acid_volume_left)
-			acid_volume_left = max(acid_volume_left - acid_decay, 0)
-			update_inv_gloves()
-			update_inv_w_uniform()
-			update_inv_wear_suit()
-		else
-			src << "<span class='notice'>Your [arm_clothes.name] protects your arms and hands from the acid!</span>"
-	else
-		. = get_bodypart("r_arm")
-		if(.)
-			damaged += .
-		. = get_bodypart("l_arm")
-		if(.)
-			damaged += .
-
-
-	//LEGS & FEET//
-	var/obj/item/clothing/leg_clothes = null
-	if(shoes)
-		leg_clothes = shoes
-	if(w_uniform && (w_uniform.body_parts_covered & FEET) || w_uniform && (w_uniform.body_parts_covered & LEGS))
-		leg_clothes = w_uniform
-	if(wear_suit && (wear_suit.body_parts_covered & FEET) || wear_suit && (wear_suit.body_parts_covered & LEGS))
-		leg_clothes = wear_suit
-	if(leg_clothes)
-		if(!leg_clothes.unacidable)
-			leg_clothes.acid_act(acidpwr, acid_volume_left)
-			acid_volume_left = max(acid_volume_left - acid_decay, 0)
-			update_inv_shoes()
-			update_inv_w_uniform()
-			update_inv_wear_suit()
-		else
-			src << "<span class='notice'>Your [leg_clothes.name] protects your legs and feet from the acid!</span>"
-	else
-		. = get_bodypart("r_leg")
-		if(.)
-			damaged += .
-		. = get_bodypart("l_leg")
-		if(.)
-			damaged += .
-
-
-	//DAMAGE//
-	for(var/obj/item/bodypart/affecting in damaged)
-		affecting.take_damage(acidity, 2*acidity)
-
-		if(affecting.name == "head")
-			if(prob(min(acidpwr*acid_volume/10, 90))) //Applies disfigurement
-				affecting.take_damage(acidity, 2*acidity)
-				emote("scream")
-				facial_hair_style = "Shaved"
-				hair_style = "Bald"
-				update_hair()
-				status_flags |= DISFIGURED
-
-		update_damage_overlays()
-
-	//MELTING INVENTORY ITEMS//
-	//these items are all outside of armour visually, so melt regardless.
-	if(back)
-		inventory_items_to_kill += back
-	if(belt)
-		inventory_items_to_kill += belt
-	if(r_hand)
-		inventory_items_to_kill += r_hand
-	if(l_hand)
-		inventory_items_to_kill += l_hand
-
-	for(var/obj/item/I in inventory_items_to_kill)
-		I.acid_act(acidpwr, acid_volume_left)
-		acid_volume_left = max(acid_volume_left - acid_decay, 0)
-
-
-/mob/living/carbon/human/attack_animal(mob/living/simple_animal/M)
-	if(..())
-		var/damage = rand(M.melee_damage_lower, M.melee_damage_upper)
-		if(check_shields(damage, "the [M.name]", null, MELEE_ATTACK, M.armour_penetration))
-			return 0
-		var/dam_zone = pick("chest", "l_hand", "r_hand", "l_leg", "r_leg")
-		var/obj/item/bodypart/affecting = get_bodypart(ran_zone(dam_zone))
-		var/armor = run_armor_check(affecting, "melee")
-		apply_damage(damage, M.melee_damage_type, affecting, armor, "", "", M.armour_penetration)
-		updatehealth()
-
-
-/mob/living/carbon/human/attack_larva(mob/living/carbon/alien/larva/L)
-
-	if(..()) //successful larva bite.
-		var/damage = rand(1, 3)
-		if(check_shields(damage, "the [L.name]"))
-			return 0
-		if(stat != DEAD)
-			L.amount_grown = min(L.amount_grown + damage, L.max_grown)
-			var/obj/item/bodypart/affecting = get_bodypart(ran_zone(L.zone_selected))
-			var/armor_block = run_armor_check(affecting, "melee")
-			apply_damage(damage, BRUTE, affecting, armor_block)
-			updatehealth()
-
-
-/mob/living/carbon/human/attack_slime(mob/living/simple_animal/slime/M)
-	if(..()) //successful slime attack
-		var/damage = rand(5, 25)
-		if(M.is_adult)
-			damage = rand(10, 35)
-
-		if(check_shields(damage, "the [M.name]"))
-			return 0
-
-		var/dam_zone = pick("head", "chest", "l_arm", "r_arm", "l_leg", "r_leg", "groin")
-
-		var/obj/item/bodypart/affecting = get_bodypart(ran_zone(dam_zone))
-		var/armor_block = run_armor_check(affecting, "melee")
-		apply_damage(damage, BRUTE, affecting, armor_block)
-
-/mob/living/carbon/human/mech_melee_attack(obj/mecha/M)
-
-	if(M.occupant.a_intent == "harm")
-		M.do_attack_animation(src)
-		if(M.damtype == "brute")
-			step_away(src,M,15)
-		var/obj/item/bodypart/temp = get_bodypart(pick("chest", "chest", "chest", "head"))
-		if(temp)
-			var/update = 0
-			switch(M.damtype)
-				if("brute")
-					if(M.force > 20)
-						Paralyse(1)
-					update |= temp.take_damage(rand(M.force/2, M.force), 0)
-					playsound(src, 'sound/weapons/punch4.ogg', 50, 1)
-				if("fire")
-					update |= temp.take_damage(0, rand(M.force/2, M.force))
-					playsound(src, 'sound/items/Welder.ogg', 50, 1)
-				if("tox")
-					M.mech_toxin_damage(src)
-				else
-					return
-			if(update)
-				update_damage_overlays(0)
-			updatehealth()
-
-		visible_message("<span class='danger'>[M.name] has hit [src]!</span>", \
-								"<span class='userdanger'>[M.name] has hit [src]!</span>")
-		add_logs(M.occupant, src, "attacked", M, "(INTENT: [uppertext(M.occupant.a_intent)]) (DAMTYPE: [uppertext(M.damtype)])")
-
-	else
-		..()
-
-/mob/living/carbon/human/hitby(atom/movable/AM, skipcatch = 0, hitpush = 1, blocked = 0)
-	var/obj/item/I
-	var/throwpower = 30
-	if(istype(AM, /obj/item))
-		I = AM
-		throwpower = I.throwforce
-	if(I.thrownby != src && check_shields(throwpower, "\the [AM.name]", AM, THROWN_PROJECTILE_ATTACK))
-		hitpush = 0
-		skipcatch = 1
-		blocked = 1
-	else if(I)
-		if(I.throw_speed >= EMBED_THROWSPEED_THRESHOLD)
-			if(can_embed(I))
-				if(prob(I.embed_chance) && !(dna && (PIERCEIMMUNE in dna.species.specflags)))
-					throw_alert("embeddedobject", /obj/screen/alert/embeddedobject)
-					var/obj/item/bodypart/L = pick(bodyparts)
-					L.embedded_objects |= I
-					I.add_blood(src)//it embedded itself in you, of course it's bloody!
-					I.loc = src
-					L.take_damage(I.w_class*I.embedded_impact_pain_multiplier)
-					visible_message("<span class='danger'>\the [I.name] embeds itself in [src]'s [L.name]!</span>","<span class='userdanger'>\the [I.name] embeds itself in your [L.name]!</span>")
-					hitpush = 0
-					skipcatch = 1 //can't catch the now embedded item
-
-	return ..()
-
-<<<<<<< HEAD
-/mob/living/carbon/human/Stun(amount, updating_canmove = 1)
-	amount = dna.species.spec_stun(src,amount)
-	..()
-=======
-/mob/living/carbon/human/grabbedby(mob/living/carbon/user, supress_message = 0)
-	if(user == src && pulling && !pulling.anchored && grab_state >= GRAB_AGGRESSIVE && (disabilities & FAT) && ismonkey(pulling))
-		devour_mob(pulling)
-	else
-		..()
-
-/mob/living/carbon/human/grippedby(mob/living/user)
-	if(w_uniform)
-		w_uniform.add_fingerprint(user)
-	..()
-
->>>>>>> 2cfb2d8e
+/mob/living/carbon/human/getarmor(def_zone, type)
+	var/armorval = 0
+	var/organnum = 0
+
+	if(def_zone)
+		if(islimb(def_zone))
+			return checkarmor(def_zone, type)
+		var/obj/item/bodypart/affecting = get_bodypart(ran_zone(def_zone))
+		return checkarmor(affecting, type)
+		//If a specific bodypart is targetted, check how that bodypart is protected and return the value.
+
+	//If you don't specify a bodypart, it checks ALL your bodyparts for protection, and averages out the values
+	for(var/X in bodyparts)
+		var/obj/item/bodypart/BP = X
+		armorval += checkarmor(BP, type)
+		organnum++
+	return (armorval/max(organnum, 1))
+
+
+/mob/living/carbon/human/proc/checkarmor(obj/item/bodypart/def_zone, type)
+	if(!type)
+		return 0
+	var/protection = 0
+	var/list/body_parts = list(head, wear_mask, wear_suit, w_uniform, back, gloves, shoes, belt, s_store, glasses, ears, wear_id) //Everything but pockets. Pockets are l_store and r_store. (if pockets were allowed, putting something armored, gloves or hats for example, would double up on the armor)
+	for(var/bp in body_parts)
+		if(!bp)
+			continue
+		if(bp && istype(bp ,/obj/item/clothing))
+			var/obj/item/clothing/C = bp
+			if(C.body_parts_covered & def_zone.body_part)
+				protection += C.armor[type]
+	return protection
+
+/mob/living/carbon/human/on_hit(proj_type)
+	dna.species.on_hit(proj_type, src)
+
+/mob/living/carbon/human/bullet_act(obj/item/projectile/P, def_zone)
+	if(!(P.original == src && P.firer == src)) //can't block or reflect when shooting yourself
+		if(istype(P, /obj/item/projectile/energy) || istype(P, /obj/item/projectile/beam))
+			if(check_reflect(def_zone)) // Checks if you've passed a reflection% check
+				visible_message("<span class='danger'>The [P.name] gets reflected by [src]!</span>", \
+								"<span class='userdanger'>The [P.name] gets reflected by [src]!</span>")
+				// Find a turf near or on the original location to bounce to
+				if(P.starting)
+					var/new_x = P.starting.x + pick(0, 0, 0, 0, 0, -1, 1, -2, 2)
+					var/new_y = P.starting.y + pick(0, 0, 0, 0, 0, -1, 1, -2, 2)
+					var/turf/curloc = get_turf(src)
+
+					// redirect the projectile
+					P.original = locate(new_x, new_y, P.z)
+					P.starting = curloc
+					P.current = curloc
+					P.firer = src
+					P.yo = new_y - curloc.y
+					P.xo = new_x - curloc.x
+
+				return -1 // complete projectile permutation
+
+		if(check_shields(P.damage, "the [P.name]", P, PROJECTILE_ATTACK, P.armour_penetration))
+			P.on_hit(src, 100, def_zone)
+			return 2
+	return (..(P , def_zone))
+
+/mob/living/carbon/human/proc/check_reflect(def_zone) //Reflection checks for anything in your l_hand, r_hand, or wear_suit based on the reflection chance of the object
+	if(wear_suit)
+		if(wear_suit.IsReflect(def_zone) == 1)
+			return 1
+	if(l_hand)
+		if(l_hand.IsReflect(def_zone) == 1)
+			return 1
+	if(r_hand)
+		if(r_hand.IsReflect(def_zone) == 1)
+			return 1
+	return 0
+
+/mob/living/carbon/human/proc/check_shields(damage = 0, attack_text = "the attack", atom/movable/AM, attack_type = MELEE_ATTACK, armour_penetration = 0)
+	var/block_chance_modifier = round(damage / -3)
+
+	if(l_hand && !istype(l_hand, /obj/item/clothing))
+		var/final_block_chance = l_hand.block_chance - (Clamp((armour_penetration-l_hand.armour_penetration)/2,0,100)) + block_chance_modifier //So armour piercing blades can still be parried by other blades, for example
+		if(l_hand.hit_reaction(src, attack_text, final_block_chance, damage, attack_type))
+			return 1
+	if(r_hand && !istype(r_hand, /obj/item/clothing))
+		var/final_block_chance = r_hand.block_chance - (Clamp((armour_penetration-r_hand.armour_penetration)/2,0,100)) + block_chance_modifier //Need to reset the var so it doesn't carry over modifications between attempts
+		if(r_hand.hit_reaction(src, attack_text, final_block_chance, damage, attack_type))
+			return 1
+	if(wear_suit)
+		var/final_block_chance = wear_suit.block_chance - (Clamp((armour_penetration-wear_suit.armour_penetration)/2,0,100)) + block_chance_modifier
+		if(wear_suit.hit_reaction(src, attack_text, final_block_chance, damage, attack_type))
+			return 1
+	if(w_uniform)
+		var/final_block_chance = w_uniform.block_chance - (Clamp((armour_penetration-w_uniform.armour_penetration)/2,0,100)) + block_chance_modifier
+		if(w_uniform.hit_reaction(src, attack_text, final_block_chance, damage, attack_type))
+			return 1
+	return 0
+
+
+/mob/living/carbon/human/attacked_by(obj/item/I, mob/living/user)
+	if(!I || !user)
+		return 0
+
+	var/obj/item/bodypart/affecting = get_bodypart(ran_zone(user.zone_selected))
+	var/target_area = parse_zone(check_zone(user.zone_selected))
+	feedback_add_details("item_used_for_combat","[I.type]|[I.force]")
+	feedback_add_details("zone_targeted","[target_area]")
+
+	// the attacked_by code varies among species
+	return dna.species.spec_attacked_by(I, user, affecting, a_intent, target_area, src)
+
+/mob/living/carbon/human/emp_act(severity)
+	var/informed = 0
+	for(var/obj/item/bodypart/L in src.bodyparts)
+		if(L.status == ORGAN_ROBOTIC)
+			if(!informed)
+				src << "<span class='userdanger'>You feel a sharp pain as your robotic limbs overload.</span>"
+				informed = 1
+			switch(severity)
+				if(1)
+					L.take_damage(0,10)
+					src.Stun(10)
+				if(2)
+					L.take_damage(0,5)
+					src.Stun(5)
+	..()
+
+/mob/living/carbon/human/acid_act(acidpwr, toxpwr, acid_volume)
+	var/list/damaged = list()
+	var/list/inventory_items_to_kill = list()
+	var/acidity = min(acidpwr*acid_volume/200, toxpwr)
+	var/acid_volume_left = acid_volume
+	var/acid_decay = 100/acidpwr // how much volume we lose per item we try to melt. 5 for fluoro, 10 for sulphuric
+
+	//HEAD//
+	var/obj/item/clothing/head_clothes = null
+	if(glasses)
+		head_clothes = glasses
+	if(wear_mask)
+		head_clothes = wear_mask
+	if(head)
+		head_clothes = head
+	if(head_clothes)
+		if(!head_clothes.unacidable)
+			head_clothes.acid_act(acidpwr, acid_volume_left)
+			acid_volume_left = max(acid_volume_left - acid_decay, 0) //We remove some of the acid volume.
+			update_inv_glasses()
+			update_inv_wear_mask()
+			update_inv_head()
+		else
+			src << "<span class='notice'>Your [head_clothes.name] protects your head and face from the acid!</span>"
+	else
+		. = get_bodypart("head")
+		if(.)
+			damaged += .
+		if(ears)
+			inventory_items_to_kill += ears
+
+	//CHEST//
+	var/obj/item/clothing/chest_clothes = null
+	if(w_uniform)
+		chest_clothes = w_uniform
+	if(wear_suit)
+		chest_clothes = wear_suit
+	if(chest_clothes)
+		if(!chest_clothes.unacidable)
+			chest_clothes.acid_act(acidpwr, acid_volume_left)
+			acid_volume_left = max(acid_volume_left - acid_decay, 0)
+			update_inv_w_uniform()
+			update_inv_wear_suit()
+		else
+			src << "<span class='notice'>Your [chest_clothes.name] protects your body from the acid!</span>"
+	else
+		. = get_bodypart("chest")
+		if(.)
+			damaged += .
+		if(wear_id)
+			inventory_items_to_kill += wear_id
+		if(r_store)
+			inventory_items_to_kill += r_store
+		if(l_store)
+			inventory_items_to_kill += l_store
+		if(s_store)
+			inventory_items_to_kill += s_store
+
+
+	//ARMS & HANDS//
+	var/obj/item/clothing/arm_clothes = null
+	if(gloves)
+		arm_clothes = gloves
+	if(w_uniform && (w_uniform.body_parts_covered & HANDS) || w_uniform && (w_uniform.body_parts_covered & ARMS))
+		arm_clothes = w_uniform
+	if(wear_suit && (wear_suit.body_parts_covered & HANDS) || wear_suit && (wear_suit.body_parts_covered & ARMS))
+		arm_clothes = wear_suit
+	if(arm_clothes)
+		if(!arm_clothes.unacidable)
+			arm_clothes.acid_act(acidpwr, acid_volume_left)
+			acid_volume_left = max(acid_volume_left - acid_decay, 0)
+			update_inv_gloves()
+			update_inv_w_uniform()
+			update_inv_wear_suit()
+		else
+			src << "<span class='notice'>Your [arm_clothes.name] protects your arms and hands from the acid!</span>"
+	else
+		. = get_bodypart("r_arm")
+		if(.)
+			damaged += .
+		. = get_bodypart("l_arm")
+		if(.)
+			damaged += .
+
+
+	//LEGS & FEET//
+	var/obj/item/clothing/leg_clothes = null
+	if(shoes)
+		leg_clothes = shoes
+	if(w_uniform && (w_uniform.body_parts_covered & FEET) || w_uniform && (w_uniform.body_parts_covered & LEGS))
+		leg_clothes = w_uniform
+	if(wear_suit && (wear_suit.body_parts_covered & FEET) || wear_suit && (wear_suit.body_parts_covered & LEGS))
+		leg_clothes = wear_suit
+	if(leg_clothes)
+		if(!leg_clothes.unacidable)
+			leg_clothes.acid_act(acidpwr, acid_volume_left)
+			acid_volume_left = max(acid_volume_left - acid_decay, 0)
+			update_inv_shoes()
+			update_inv_w_uniform()
+			update_inv_wear_suit()
+		else
+			src << "<span class='notice'>Your [leg_clothes.name] protects your legs and feet from the acid!</span>"
+	else
+		. = get_bodypart("r_leg")
+		if(.)
+			damaged += .
+		. = get_bodypart("l_leg")
+		if(.)
+			damaged += .
+
+
+	//DAMAGE//
+	for(var/obj/item/bodypart/affecting in damaged)
+		affecting.take_damage(acidity, 2*acidity)
+
+		if(affecting.name == "head")
+			if(prob(min(acidpwr*acid_volume/10, 90))) //Applies disfigurement
+				affecting.take_damage(acidity, 2*acidity)
+				emote("scream")
+				facial_hair_style = "Shaved"
+				hair_style = "Bald"
+				update_hair()
+				status_flags |= DISFIGURED
+
+		update_damage_overlays()
+
+	//MELTING INVENTORY ITEMS//
+	//these items are all outside of armour visually, so melt regardless.
+	if(back)
+		inventory_items_to_kill += back
+	if(belt)
+		inventory_items_to_kill += belt
+	if(r_hand)
+		inventory_items_to_kill += r_hand
+	if(l_hand)
+		inventory_items_to_kill += l_hand
+
+	for(var/obj/item/I in inventory_items_to_kill)
+		I.acid_act(acidpwr, acid_volume_left)
+		acid_volume_left = max(acid_volume_left - acid_decay, 0)
+
+
+/mob/living/carbon/human/attack_animal(mob/living/simple_animal/M)
+	if(..())
+		var/damage = rand(M.melee_damage_lower, M.melee_damage_upper)
+		if(check_shields(damage, "the [M.name]", null, MELEE_ATTACK, M.armour_penetration))
+			return 0
+		var/dam_zone = pick("chest", "l_hand", "r_hand", "l_leg", "r_leg")
+		var/obj/item/bodypart/affecting = get_bodypart(ran_zone(dam_zone))
+		var/armor = run_armor_check(affecting, "melee")
+		apply_damage(damage, M.melee_damage_type, affecting, armor, "", "", M.armour_penetration)
+		updatehealth()
+
+
+/mob/living/carbon/human/attack_larva(mob/living/carbon/alien/larva/L)
+
+	if(..()) //successful larva bite.
+		var/damage = rand(1, 3)
+		if(check_shields(damage, "the [L.name]"))
+			return 0
+		if(stat != DEAD)
+			L.amount_grown = min(L.amount_grown + damage, L.max_grown)
+			var/obj/item/bodypart/affecting = get_bodypart(ran_zone(L.zone_selected))
+			var/armor_block = run_armor_check(affecting, "melee")
+			apply_damage(damage, BRUTE, affecting, armor_block)
+			updatehealth()
+
+
+/mob/living/carbon/human/attack_slime(mob/living/simple_animal/slime/M)
+	if(..()) //successful slime attack
+		var/damage = rand(5, 25)
+		if(M.is_adult)
+			damage = rand(10, 35)
+
+		if(check_shields(damage, "the [M.name]"))
+			return 0
+
+		var/dam_zone = pick("head", "chest", "l_arm", "r_arm", "l_leg", "r_leg", "groin")
+
+		var/obj/item/bodypart/affecting = get_bodypart(ran_zone(dam_zone))
+		var/armor_block = run_armor_check(affecting, "melee")
+		apply_damage(damage, BRUTE, affecting, armor_block)
+
+/mob/living/carbon/human/mech_melee_attack(obj/mecha/M)
+
+	if(M.occupant.a_intent == "harm")
+		M.do_attack_animation(src)
+		if(M.damtype == "brute")
+			step_away(src,M,15)
+		var/obj/item/bodypart/temp = get_bodypart(pick("chest", "chest", "chest", "head"))
+		if(temp)
+			var/update = 0
+			switch(M.damtype)
+				if("brute")
+					if(M.force > 20)
+						Paralyse(1)
+					update |= temp.take_damage(rand(M.force/2, M.force), 0)
+					playsound(src, 'sound/weapons/punch4.ogg', 50, 1)
+				if("fire")
+					update |= temp.take_damage(0, rand(M.force/2, M.force))
+					playsound(src, 'sound/items/Welder.ogg', 50, 1)
+				if("tox")
+					M.mech_toxin_damage(src)
+				else
+					return
+			if(update)
+				update_damage_overlays(0)
+			updatehealth()
+
+		visible_message("<span class='danger'>[M.name] has hit [src]!</span>", \
+								"<span class='userdanger'>[M.name] has hit [src]!</span>")
+		add_logs(M.occupant, src, "attacked", M, "(INTENT: [uppertext(M.occupant.a_intent)]) (DAMTYPE: [uppertext(M.damtype)])")
+
+	else
+		..()
+
+/mob/living/carbon/human/hitby(atom/movable/AM, skipcatch = 0, hitpush = 1, blocked = 0)
+	var/obj/item/I
+	var/throwpower = 30
+	if(istype(AM, /obj/item))
+		I = AM
+		throwpower = I.throwforce
+	if(I.thrownby != src && check_shields(throwpower, "\the [AM.name]", AM, THROWN_PROJECTILE_ATTACK))
+		hitpush = 0
+		skipcatch = 1
+		blocked = 1
+	else if(I)
+		if(I.throw_speed >= EMBED_THROWSPEED_THRESHOLD)
+			if(can_embed(I))
+				if(prob(I.embed_chance) && !(dna && (PIERCEIMMUNE in dna.species.specflags)))
+					throw_alert("embeddedobject", /obj/screen/alert/embeddedobject)
+					var/obj/item/bodypart/L = pick(bodyparts)
+					L.embedded_objects |= I
+					I.add_blood(src)//it embedded itself in you, of course it's bloody!
+					I.loc = src
+					L.take_damage(I.w_class*I.embedded_impact_pain_multiplier)
+					visible_message("<span class='danger'>\the [I.name] embeds itself in [src]'s [L.name]!</span>","<span class='userdanger'>\the [I.name] embeds itself in your [L.name]!</span>")
+					hitpush = 0
+					skipcatch = 1 //can't catch the now embedded item
+
+	return ..()
+
+/mob/living/carbon/human/grabbedby(mob/living/carbon/user, supress_message = 0)
+	if(user == src && pulling && !pulling.anchored && grab_state >= GRAB_AGGRESSIVE && (disabilities & FAT) && ismonkey(pulling))
+		devour_mob(pulling)
+	else
+		..()
+
+/mob/living/carbon/human/grippedby(mob/living/user)
+	if(w_uniform)
+		w_uniform.add_fingerprint(user)
+	..()
+
+/mob/living/carbon/human/Stun(amount, updating_canmove = 1)
+	amount = dna.species.spec_stun(src,amount)
+	..()