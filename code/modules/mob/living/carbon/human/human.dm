--- conflicted
+++ resolved
@@ -1,2564 +1,1273 @@
-<<<<<<< HEAD
-/mob/living/carbon/human/Initialize()
-	verbs += /mob/living/proc/mob_sleep
-	verbs += /mob/living/proc/lay_down
-
-	icon_state = ""		//Remove the inherent human icon that is visible on the map editor. We're rendering ourselves limb by limb, having it still be there results in a bug where the basic human icon appears below as south in all directions and generally looks nasty.
-
-	//initialize limbs first
-	create_bodyparts()
-
-	setup_human_dna()
-
-	if(dna.species)
-		set_species(dna.species.type)
-
-	//initialise organs
-	create_internal_organs() //most of it is done in set_species now, this is only for parent call
-	physiology = new()
-
-	. = ..()
-
-	RegisterSignal(src, COMSIG_COMPONENT_CLEAN_ACT, .proc/clean_blood)
-	AddComponent(/datum/component/personal_crafting)
-	AddComponent(/datum/component/footstep, FOOTSTEP_MOB_HUMAN, 1, 2)
-	GLOB.human_list += src
-
-/mob/living/carbon/human/proc/setup_human_dna()
-	//initialize dna. for spawned humans; overwritten by other code
-	create_dna(src)
-	randomize_human(src)
-	dna.initialize_dna()
-
-/mob/living/carbon/human/ComponentInitialize()
-	. = ..()
-	if(!CONFIG_GET(flag/disable_human_mood))
-		AddComponent(/datum/component/mood)
-
-/mob/living/carbon/human/Destroy()
-	QDEL_NULL(physiology)
-	GLOB.human_list -= src
-	return ..()
-
-
-/mob/living/carbon/human/prepare_data_huds()
-	//Update med hud images...
-	..()
-	//...sec hud images...
-	sec_hud_set_ID()
-	sec_hud_set_implants()
-	sec_hud_set_security_status()
-	//...and display them.
-	add_to_all_human_data_huds()
-
-/mob/living/carbon/human/Stat()
-	..()
-
-	if(statpanel("Status"))
-		stat(null, "Intent: [a_intent]")
-		stat(null, "Move Mode: [m_intent]")
-		if (internal)
-			if (!internal.air_contents)
-				qdel(internal)
-			else
-				stat(null, "Internal Atmosphere Info: [internal.name]")
-				stat(null, "Tank Pressure: [internal.air_contents.return_pressure()]")
-				stat(null, "Distribution Pressure: [internal.distribute_pressure]")
-
-		if(mind)
-			var/datum/antagonist/changeling/changeling = mind.has_antag_datum(/datum/antagonist/changeling)
-			if(changeling)
-				stat(null, "Chemical Storage: [changeling.chem_charges]/[changeling.chem_storage]")
-				stat(null, "Absorbed DNA: [changeling.absorbedcount]")
-
-	//NINJACODE
-	if(istype(wear_suit, /obj/item/clothing/suit/space/space_ninja)) //Only display if actually a ninja.
-		var/obj/item/clothing/suit/space/space_ninja/SN = wear_suit
-		if(statpanel("SpiderOS"))
-			stat("SpiderOS Status:","[SN.s_initialized ? "Initialized" : "Disabled"]")
-			stat("Current Time:", "[station_time_timestamp()]")
-			if(SN.s_initialized)
-				//Suit gear
-				stat("Energy Charge:", "[round(SN.cell.charge/100)]%")
-				stat("Smoke Bombs:", "\Roman [SN.s_bombs]")
-				//Ninja status
-				stat("Fingerprints:", "[md5(dna.uni_identity)]")
-				stat("Unique Identity:", "[dna.unique_enzymes]")
-				stat("Overall Status:", "[stat > 1 ? "dead" : "[health]% healthy"]")
-				stat("Nutrition Status:", "[nutrition]")
-				stat("Oxygen Loss:", "[getOxyLoss()]")
-				stat("Toxin Levels:", "[getToxLoss()]")
-				stat("Burn Severity:", "[getFireLoss()]")
-				stat("Brute Trauma:", "[getBruteLoss()]")
-				stat("Radiation Levels:","[radiation] rad")
-				stat("Body Temperature:","[bodytemperature-T0C] degrees C ([bodytemperature*1.8-459.67] degrees F)")
-
-				//Diseases
-				if(diseases.len)
-					stat("Viruses:", null)
-					for(var/thing in diseases)
-						var/datum/disease/D = thing
-						stat("*", "[D.name], Type: [D.spread_text], Stage: [D.stage]/[D.max_stages], Possible Cure: [D.cure_text]")
-
-
-/mob/living/carbon/human/show_inv(mob/user)
-	user.set_machine(src)
-	var/has_breathable_mask = istype(wear_mask, /obj/item/clothing/mask)
-	var/list/obscured = check_obscured_slots()
-	var/list/dat = list()
-
-	dat += "<table>"
-	for(var/i in 1 to held_items.len)
-		var/obj/item/I = get_item_for_held_index(i)
-		dat += "<tr><td><B>[get_held_index_name(i)]:</B></td><td><A href='?src=[REF(src)];item=[ITEM_SLOT_HANDS];hand_index=[i]'>[(I && !(I.item_flags & ABSTRACT)) ? I : "<font color=grey>Empty</font>"]</a></td></tr>"
-	dat += "<tr><td>&nbsp;</td></tr>"
-
-	dat += "<tr><td><B>Back:</B></td><td><A href='?src=[REF(src)];item=[ITEM_SLOT_BACK]'>[(back && !(back.item_flags & ABSTRACT)) ? back : "<font color=grey>Empty</font>"]</A>"
-	if(has_breathable_mask && istype(back, /obj/item/tank))
-		dat += "&nbsp;<A href='?src=[REF(src)];internal=[ITEM_SLOT_BACK]'>[internal ? "Disable Internals" : "Set Internals"]</A>"
-
-	dat += "</td></tr><tr><td>&nbsp;</td></tr>"
-
-	dat += "<tr><td><B>Head:</B></td><td><A href='?src=[REF(src)];item=[ITEM_SLOT_HEAD]'>[(head && !(head.item_flags & ABSTRACT)) ? head : "<font color=grey>Empty</font>"]</A></td></tr>"
-
-	if(ITEM_SLOT_MASK in obscured)
-		dat += "<tr><td><font color=grey><B>Mask:</B></font></td><td><font color=grey>Obscured</font></td></tr>"
-	else
-		dat += "<tr><td><B>Mask:</B></td><td><A href='?src=[REF(src)];item=[ITEM_SLOT_MASK]'>[(wear_mask && !(wear_mask.item_flags & ABSTRACT)) ? wear_mask : "<font color=grey>Empty</font>"]</A></td></tr>"
-
-	if(ITEM_SLOT_NECK in obscured)
-		dat += "<tr><td><font color=grey><B>Neck:</B></font></td><td><font color=grey>Obscured</font></td></tr>"
-	else
-		dat += "<tr><td><B>Neck:</B></td><td><A href='?src=[REF(src)];item=[ITEM_SLOT_NECK]'>[(wear_neck && !(wear_neck.item_flags & ABSTRACT)) ? wear_neck : "<font color=grey>Empty</font>"]</A></td></tr>"
-
-	if(ITEM_SLOT_EYES in obscured)
-		dat += "<tr><td><font color=grey><B>Eyes:</B></font></td><td><font color=grey>Obscured</font></td></tr>"
-	else
-		dat += "<tr><td><B>Eyes:</B></td><td><A href='?src=[REF(src)];item=[ITEM_SLOT_EYES]'>[(glasses && !(glasses.item_flags & ABSTRACT))	? glasses : "<font color=grey>Empty</font>"]</A></td></tr>"
-
-	if(ITEM_SLOT_EARS in obscured)
-		dat += "<tr><td><font color=grey><B>Ears:</B></font></td><td><font color=grey>Obscured</font></td></tr>"
-	else
-		dat += "<tr><td><B>Ears:</B></td><td><A href='?src=[REF(src)];item=[ITEM_SLOT_EARS]'>[(ears && !(ears.item_flags & ABSTRACT))		? ears		: "<font color=grey>Empty</font>"]</A></td></tr>"
-
-	dat += "<tr><td>&nbsp;</td></tr>"
-
-	dat += "<tr><td><B>Exosuit:</B></td><td><A href='?src=[REF(src)];item=[ITEM_SLOT_OCLOTHING]'>[(wear_suit && !(wear_suit.item_flags & ABSTRACT)) ? wear_suit : "<font color=grey>Empty</font>"]</A></td></tr>"
-	if(wear_suit)
-		if(ITEM_SLOT_SUITSTORE in obscured)
-			dat += "<tr><td><font color=grey>&nbsp;&#8627;<B>Suit Storage:</B></font></td></tr>"
-		else
-			dat += "<tr><td>&nbsp;&#8627;<B>Suit Storage:</B></td><td><A href='?src=[REF(src)];item=[ITEM_SLOT_SUITSTORE]'>[(s_store && !(s_store.item_flags & ABSTRACT)) ? s_store : "<font color=grey>Empty</font>"]</A>"
-			if(has_breathable_mask && istype(s_store, /obj/item/tank))
-				dat += "&nbsp;<A href='?src=[REF(src)];internal=[ITEM_SLOT_SUITSTORE]'>[internal ? "Disable Internals" : "Set Internals"]</A>"
-			dat += "</td></tr>"
-	else
-		dat += "<tr><td><font color=grey>&nbsp;&#8627;<B>Suit Storage:</B></font></td></tr>"
-
-	if(ITEM_SLOT_FEET in obscured)
-		dat += "<tr><td><font color=grey><B>Shoes:</B></font></td><td><font color=grey>Obscured</font></td></tr>"
-	else
-		dat += "<tr><td><B>Shoes:</B></td><td><A href='?src=[REF(src)];item=[ITEM_SLOT_FEET]'>[(shoes && !(shoes.item_flags & ABSTRACT))		? shoes		: "<font color=grey>Empty</font>"]</A></td></tr>"
-
-	if(ITEM_SLOT_GLOVES in obscured)
-		dat += "<tr><td><font color=grey><B>Gloves:</B></font></td><td><font color=grey>Obscured</font></td></tr>"
-	else
-		dat += "<tr><td><B>Gloves:</B></td><td><A href='?src=[REF(src)];item=[ITEM_SLOT_GLOVES]'>[(gloves && !(gloves.item_flags & ABSTRACT))		? gloves	: "<font color=grey>Empty</font>"]</A></td></tr>"
-
-	if(ITEM_SLOT_ICLOTHING in obscured)
-		dat += "<tr><td><font color=grey><B>Uniform:</B></font></td><td><font color=grey>Obscured</font></td></tr>"
-	else
-		dat += "<tr><td><B>Uniform:</B></td><td><A href='?src=[REF(src)];item=[ITEM_SLOT_ICLOTHING]'>[(w_uniform && !(w_uniform.item_flags & ABSTRACT)) ? w_uniform : "<font color=grey>Empty</font>"]</A></td></tr>"
-
-	if((w_uniform == null && !(dna && dna.species.nojumpsuit)) || (ITEM_SLOT_ICLOTHING in obscured))
-		dat += "<tr><td><font color=grey>&nbsp;&#8627;<B>Pockets:</B></font></td></tr>"
-		dat += "<tr><td><font color=grey>&nbsp;&#8627;<B>ID:</B></font></td></tr>"
-		dat += "<tr><td><font color=grey>&nbsp;&#8627;<B>Belt:</B></font></td></tr>"
-	else
-		dat += "<tr><td>&nbsp;&#8627;<B>Belt:</B></td><td><A href='?src=[REF(src)];item=[ITEM_SLOT_BELT]'>[(belt && !(belt.item_flags & ABSTRACT)) ? belt : "<font color=grey>Empty</font>"]</A>"
-		if(has_breathable_mask && istype(belt, /obj/item/tank))
-			dat += "&nbsp;<A href='?src=[REF(src)];internal=[ITEM_SLOT_BELT]'>[internal ? "Disable Internals" : "Set Internals"]</A>"
-		dat += "</td></tr>"
-		dat += "<tr><td>&nbsp;&#8627;<B>Pockets:</B></td><td><A href='?src=[REF(src)];pockets=left'>[(l_store && !(l_store.item_flags & ABSTRACT)) ? "Left (Full)" : "<font color=grey>Left (Empty)</font>"]</A>"
-		dat += "&nbsp;<A href='?src=[REF(src)];pockets=right'>[(r_store && !(r_store.item_flags & ABSTRACT)) ? "Right (Full)" : "<font color=grey>Right (Empty)</font>"]</A></td></tr>"
-		dat += "<tr><td>&nbsp;&#8627;<B>ID:</B></td><td><A href='?src=[REF(src)];item=[ITEM_SLOT_ID]'>[(wear_id && !(wear_id.item_flags & ABSTRACT)) ? wear_id : "<font color=grey>Empty</font>"]</A></td></tr>"
-
-	if(handcuffed)
-		dat += "<tr><td><B>Handcuffed:</B> <A href='?src=[REF(src)];item=[ITEM_SLOT_HANDCUFFED]'>Remove</A></td></tr>"
-	if(legcuffed)
-		dat += "<tr><td><A href='?src=[REF(src)];item=[ITEM_SLOT_LEGCUFFED]'>Legcuffed</A></td></tr>"
-
-	dat += {"</table>
-	<A href='?src=[REF(user)];mach_close=mob[REF(src)]'>Close</A>
-	"}
-
-	var/datum/browser/popup = new(user, "mob[REF(src)]", "[src]", 440, 510)
-	popup.set_content(dat.Join())
-	popup.open()
-
-// called when something steps onto a human
-// this could be made more general, but for now just handle mulebot
-/mob/living/carbon/human/Crossed(atom/movable/AM)
-	var/mob/living/simple_animal/bot/mulebot/MB = AM
-	if(istype(MB))
-		MB.RunOver(src)
-
-	. = ..()
-	spreadFire(AM)
-
-/mob/living/carbon/human/Topic(href, href_list)
-	if(href_list["embedded_object"] && usr.canUseTopic(src, BE_CLOSE, NO_DEXTERITY))
-		var/obj/item/bodypart/L = locate(href_list["embedded_limb"]) in bodyparts
-		if(!L)
-			return
-		var/obj/item/I = locate(href_list["embedded_object"]) in L.embedded_objects
-		if(!I || I.loc != src) //no item, no limb, or item is not in limb or in the person anymore
-			return
-		var/time_taken = I.embedding.embedded_unsafe_removal_time*I.w_class
-		usr.visible_message("<span class='warning'>[usr] attempts to remove [I] from [usr.p_their()] [L.name].</span>","<span class='notice'>You attempt to remove [I] from your [L.name]... (It will take [DisplayTimeText(time_taken)].)</span>")
-		if(do_after(usr, time_taken, needhand = 1, target = src))
-			if(!I || !L || I.loc != src || !(I in L.embedded_objects))
-				return
-			L.embedded_objects -= I
-			L.receive_damage(I.embedding.embedded_unsafe_removal_pain_multiplier*I.w_class)//It hurts to rip it out, get surgery you dingus.
-			I.forceMove(get_turf(src))
-			I.unembedded()
-			usr.put_in_hands(I)
-			usr.emote("scream")
-			usr.visible_message("<span class='notice'>[usr] successfully rips [I] out of [usr.p_their()] [L.name]!</span>", "<span class='notice'>You successfully remove [I] from your [L.name].</span>")
-			if(!has_embedded_objects())
-				clear_alert("embeddedobject")
-				SEND_SIGNAL(usr, COMSIG_CLEAR_MOOD_EVENT, "embedded")
-		return
-
-	if(href_list["item"]) //canUseTopic check for this is handled by mob/Topic()
-		var/slot = text2num(href_list["item"])
-		if(slot in check_obscured_slots(TRUE))
-			to_chat(usr, "<span class='warning'>You can't reach that! Something is covering it.</span>")
-			return
-
-	if(href_list["pockets"] && usr.canUseTopic(src, BE_CLOSE, NO_DEXTERITY)) //TODO: Make it match (or intergrate it into) strippanel so you get 'item cannot fit here' warnings if mob_can_equip fails
-		var/pocket_side = href_list["pockets"] != "right" ? "left" : "right"
-		var/pocket_id = (pocket_side == "right" ? ITEM_SLOT_RPOCKET : ITEM_SLOT_LPOCKET)
-		var/obj/item/pocket_item = (pocket_id == ITEM_SLOT_RPOCKET ? r_store : l_store)
-		var/obj/item/place_item = usr.get_active_held_item() // Item to place in the pocket, if it's empty
-
-		var/delay_denominator = 1
-		if(pocket_item && !(pocket_item.item_flags & ABSTRACT))
-			if(HAS_TRAIT(pocket_item, TRAIT_NODROP))
-				to_chat(usr, "<span class='warning'>You try to empty [src]'s [pocket_side] pocket, it seems to be stuck!</span>")
-			to_chat(usr, "<span class='notice'>You try to empty [src]'s [pocket_side] pocket.</span>")
-		else if(place_item && place_item.mob_can_equip(src, usr, pocket_id, 1) && !(place_item.item_flags & ABSTRACT))
-			to_chat(usr, "<span class='notice'>You try to place [place_item] into [src]'s [pocket_side] pocket.</span>")
-			delay_denominator = 4
-		else
-			return
-
-		if(do_mob(usr, src, POCKET_STRIP_DELAY/delay_denominator)) //placing an item into the pocket is 4 times faster
-			if(pocket_item)
-				if(pocket_item == (pocket_id == ITEM_SLOT_RPOCKET ? r_store : l_store)) //item still in the pocket we search
-					dropItemToGround(pocket_item)
-			else
-				if(place_item)
-					if(place_item.mob_can_equip(src, usr, pocket_id, FALSE, TRUE))
-						usr.temporarilyRemoveItemFromInventory(place_item, TRUE)
-						equip_to_slot(place_item, pocket_id, TRUE)
-					//do nothing otherwise
-				//updating inv screen after handled by living/Topic()
-		else
-			// Display a warning if the user mocks up
-			to_chat(src, "<span class='warning'>You feel your [pocket_side] pocket being fumbled with!</span>")
-
-///////HUDs///////
-	if(href_list["hud"])
-		if(!ishuman(usr))
-			return
-		var/mob/living/carbon/human/H = usr
-		var/perpname = get_face_name(get_id_name(""))
-		if(!HAS_TRAIT(H, TRAIT_SECURITY_HUD) && !HAS_TRAIT(H, TRAIT_MEDICAL_HUD))
-			return
-		var/datum/data/record/R = find_record("name", perpname, GLOB.data_core.general)
-		if(href_list["photo_front"] || href_list["photo_side"])
-			if(!R)
-				return
-			if(!H.canUseHUD())
-				return
-			if(!HAS_TRAIT(H, TRAIT_SECURITY_HUD) && !HAS_TRAIT(H, TRAIT_MEDICAL_HUD))
-				return
-			var/obj/item/photo/P = null
-			if(href_list["photo_front"])
-				P = R.fields["photo_front"]
-			else if(href_list["photo_side"])
-				P = R.fields["photo_side"]
-			if(P)
-				P.show(H)
-			return
-
-		if(href_list["hud"] == "m")
-			if(!HAS_TRAIT(H, TRAIT_MEDICAL_HUD))
-				return
-			if(href_list["evaluation"])
-				if(!getBruteLoss() && !getFireLoss() && !getOxyLoss() && getToxLoss() < 20)
-					to_chat(usr, "<span class='notice'>No external injuries detected.</span><br>")
-					return
-				var/span = "notice"
-				var/status = ""
-				if(getBruteLoss())
-					to_chat(usr, "<b>Physical trauma analysis:</b>")
-					for(var/X in bodyparts)
-						var/obj/item/bodypart/BP = X
-						var/brutedamage = BP.brute_dam
-						if(brutedamage > 0)
-							status = "received minor physical injuries."
-							span = "notice"
-						if(brutedamage > 20)
-							status = "been seriously damaged."
-							span = "danger"
-						if(brutedamage > 40)
-							status = "sustained major trauma!"
-							span = "userdanger"
-						if(brutedamage)
-							to_chat(usr, "<span class='[span]'>[BP] appears to have [status]</span>")
-				if(getFireLoss())
-					to_chat(usr, "<b>Analysis of skin burns:</b>")
-					for(var/X in bodyparts)
-						var/obj/item/bodypart/BP = X
-						var/burndamage = BP.burn_dam
-						if(burndamage > 0)
-							status = "signs of minor burns."
-							span = "notice"
-						if(burndamage > 20)
-							status = "serious burns."
-							span = "danger"
-						if(burndamage > 40)
-							status = "major burns!"
-							span = "userdanger"
-						if(burndamage)
-							to_chat(usr, "<span class='[span]'>[BP] appears to have [status]</span>")
-				if(getOxyLoss())
-					to_chat(usr, "<span class='danger'>Patient has signs of suffocation, emergency treatment may be required!</span>")
-				if(getToxLoss() > 20)
-					to_chat(usr, "<span class='danger'>Gathered data is inconsistent with the analysis, possible cause: poisoning.</span>")
-			if(!H.wear_id) //You require access from here on out.
-				to_chat(H, "<span class='warning'>ERROR: Invalid access</span>")
-				return
-			var/list/access = H.wear_id.GetAccess()
-			if(!(ACCESS_MEDICAL in access))
-				to_chat(H, "<span class='warning'>ERROR: Invalid access</span>")
-				return
-			if(href_list["p_stat"])
-				var/health_status = input(usr, "Specify a new physical status for this person.", "Medical HUD", R.fields["p_stat"]) in list("Active", "Physically Unfit", "*Unconscious*", "*Deceased*", "Cancel")
-				if(!R)
-					return
-				if(!H.canUseHUD())
-					return
-				if(!HAS_TRAIT(H, TRAIT_MEDICAL_HUD))
-					return
-				if(health_status && health_status != "Cancel")
-					R.fields["p_stat"] = health_status
-				return
-			if(href_list["m_stat"])
-				var/health_status = input(usr, "Specify a new mental status for this person.", "Medical HUD", R.fields["m_stat"]) in list("Stable", "*Watch*", "*Unstable*", "*Insane*", "Cancel")
-				if(!R)
-					return
-				if(!H.canUseHUD())
-					return
-				if(!HAS_TRAIT(H, TRAIT_MEDICAL_HUD))
-					return
-				if(health_status && health_status != "Cancel")
-					R.fields["m_stat"] = health_status
-				return
-			return //Medical HUD ends here.
-
-		if(href_list["hud"] == "s")
-			if(!HAS_TRAIT(H, TRAIT_SECURITY_HUD))
-				return
-			if(usr.stat || usr == src) //|| !usr.canmove || usr.restrained()) Fluff: Sechuds have eye-tracking technology and sets 'arrest' to people that the wearer looks and blinks at.
-				return													  //Non-fluff: This allows sec to set people to arrest as they get disarmed or beaten
-			// Checks the user has security clearence before allowing them to change arrest status via hud, comment out to enable all access
-			var/allowed_access = null
-			var/obj/item/clothing/glasses/hud/security/G = H.glasses
-			if(istype(G) && (G.obj_flags & EMAGGED))
-				allowed_access = "@%&ERROR_%$*"
-			else //Implant and standard glasses check access
-				if(H.wear_id)
-					var/list/access = H.wear_id.GetAccess()
-					if(ACCESS_SEC_DOORS in access)
-						allowed_access = H.get_authentification_name()
-
-			if(!allowed_access)
-				to_chat(H, "<span class='warning'>ERROR: Invalid access.</span>")
-				return
-
-			if(!perpname)
-				to_chat(H, "<span class='warning'>ERROR: Can not identify target.</span>")
-				return
-			R = find_record("name", perpname, GLOB.data_core.security)
-			if(!R)
-				to_chat(usr, "<span class='warning'>ERROR: Unable to locate data core entry for target.</span>")
-				return
-			if(href_list["status"])
-				var/setcriminal = input(usr, "Specify a new criminal status for this person.", "Security HUD", R.fields["criminal"]) in list("None", "*Arrest*", "Incarcerated", "Paroled", "Discharged", "Cancel")
-				if(setcriminal != "Cancel")
-					if(!R)
-						return
-					if(!H.canUseHUD())
-						return
-					if(!HAS_TRAIT(H, TRAIT_SECURITY_HUD))
-						return
-					investigate_log("[key_name(src)] has been set from [R.fields["criminal"]] to [setcriminal] by [key_name(usr)].", INVESTIGATE_RECORDS)
-					R.fields["criminal"] = setcriminal
-					sec_hud_set_security_status()
-				return
-
-			if(href_list["view"])
-				if(!H.canUseHUD())
-					return
-				if(!HAS_TRAIT(H, TRAIT_SECURITY_HUD))
-					return
-				to_chat(usr, "<b>Name:</b> [R.fields["name"]]	<b>Criminal Status:</b> [R.fields["criminal"]]")
-				to_chat(usr, "<b>Minor Crimes:</b>")
-				for(var/datum/data/crime/c in R.fields["mi_crim"])
-					to_chat(usr, "<b>Crime:</b> [c.crimeName]")
-					to_chat(usr, "<b>Details:</b> [c.crimeDetails]")
-					to_chat(usr, "Added by [c.author] at [c.time]")
-					to_chat(usr, "----------")
-					to_chat(usr, "<b>Major Crimes:</b>")
-				for(var/datum/data/crime/c in R.fields["ma_crim"])
-					to_chat(usr, "<b>Crime:</b> [c.crimeName]")
-					to_chat(usr, "<b>Details:</b> [c.crimeDetails]")
-					to_chat(usr, "Added by [c.author] at [c.time]")
-					to_chat(usr, "----------")
-				to_chat(usr, "<b>Notes:</b> [R.fields["notes"]]")
-				return
-
-			if(href_list["add_citation"])
-				var/maxFine = CONFIG_GET(number/maxfine)
-				var/t1 = stripped_input("Please input citation crime:", "Security HUD", "", null)
-				var/fine = FLOOR(input("Please input citation fine, up to [maxFine]:", "Security HUD", 50) as num|null, 1)
-				if(!R || !t1 || !fine || !allowed_access)
-					return
-				if(!H.canUseHUD())
-					return
-				if(!HAS_TRAIT(H, TRAIT_SECURITY_HUD))
-					return
-				if(fine < 0)
-					to_chat(usr, "<span class='warning'>You're pretty sure that's not how money works.</span>")
-					return
-				fine = min(fine, maxFine)
-
-				var/crime = GLOB.data_core.createCrimeEntry(t1, "", allowed_access, station_time_timestamp(), fine)
-				for (var/obj/item/pda/P in GLOB.PDAs)
-					if(P.owner == R.fields["name"])
-						var/message = "You have been fined [fine] credits for '[t1]'. Fines may be paid at security."
-						var/datum/signal/subspace/messaging/pda/signal = new(src, list(
-							"name" = "Security Citation",
-							"job" = "Citation Server",
-							"message" = message,
-							"targets" = list("[P.owner] ([P.ownjob])"),
-							"automated" = 1
-						))
-						signal.send_to_receivers()
-						usr.log_message("(PDA: Citation Server) sent \"[message]\" to [signal.format_target()]", LOG_PDA)
-				GLOB.data_core.addCitation(R.fields["id"], crime)
-				investigate_log("New Citation: <strong>[t1]</strong> Fine: [fine] | Added to [R.fields["name"]] by [key_name(usr)]", INVESTIGATE_RECORDS)
-				return
-
-			if(href_list["add_crime"])
-				switch(alert("What crime would you like to add?","Security HUD","Minor Crime","Major Crime","Cancel"))
-					if("Minor Crime")
-						var/t1 = stripped_input("Please input minor crime names:", "Security HUD", "", null)
-						var/t2 = stripped_multiline_input("Please input minor crime details:", "Security HUD", "", null)
-						if(!R || !t1 || !t2 || !allowed_access)
-							return
-						if(!H.canUseHUD())
-							return
-						if(!HAS_TRAIT(H, TRAIT_SECURITY_HUD))
-							return
-						var/crime = GLOB.data_core.createCrimeEntry(t1, t2, allowed_access, station_time_timestamp())
-						GLOB.data_core.addMinorCrime(R.fields["id"], crime)
-						investigate_log("New Minor Crime: <strong>[t1]</strong>: [t2] | Added to [R.fields["name"]] by [key_name(usr)]", INVESTIGATE_RECORDS)
-						to_chat(usr, "<span class='notice'>Successfully added a minor crime.</span>")
-						return
-					if("Major Crime")
-						var/t1 = stripped_input("Please input major crime names:", "Security HUD", "", null)
-						var/t2 = stripped_multiline_input("Please input major crime details:", "Security HUD", "", null)
-						if(!R || !t1 || !t2 || !allowed_access)
-							return
-						if(!H.canUseHUD())
-							return
-						if(!HAS_TRAIT(H, TRAIT_SECURITY_HUD))
-							return
-						var/crime = GLOB.data_core.createCrimeEntry(t1, t2, allowed_access, station_time_timestamp())
-						GLOB.data_core.addMajorCrime(R.fields["id"], crime)
-						investigate_log("New Major Crime: <strong>[t1]</strong>: [t2] | Added to [R.fields["name"]] by [key_name(usr)]", INVESTIGATE_RECORDS)
-						to_chat(usr, "<span class='notice'>Successfully added a major crime.</span>")
-				return
-
-			if(href_list["view_comment"])
-				if(!H.canUseHUD())
-					return
-				if(!HAS_TRAIT(H, TRAIT_SECURITY_HUD))
-					return
-				to_chat(usr, "<b>Comments/Log:</b>")
-				var/counter = 1
-				while(R.fields[text("com_[]", counter)])
-					to_chat(usr, R.fields[text("com_[]", counter)])
-					to_chat(usr, "----------")
-					counter++
-				return
-
-			if(href_list["add_comment"])
-				var/t1 = stripped_multiline_input("Add Comment:", "Secure. records", null, null)
-				if (!R || !t1 || !allowed_access)
-					return
-				if(!H.canUseHUD())
-					return
-				if(!HAS_TRAIT(H, TRAIT_SECURITY_HUD))
-					return
-				var/counter = 1
-				while(R.fields[text("com_[]", counter)])
-					counter++
-				R.fields[text("com_[]", counter)] = text("Made by [] on [] [], []<BR>[]", allowed_access, station_time_timestamp(), time2text(world.realtime, "MMM DD"), GLOB.year_integer+540, t1)
-				to_chat(usr, "<span class='notice'>Successfully added comment.</span>")
-				return
-
-	..() //end of this massive fucking chain. TODO: make the hud chain not spooky. - Yeah, great job doing that.
-
-
-/mob/living/carbon/human/proc/canUseHUD()
-	return (mobility_flags & MOBILITY_USE)
-
-/mob/living/carbon/human/can_inject(mob/user, error_msg, target_zone, penetrate_thick = 0)
-	. = 1 // Default to returning true.
-	if(user && !target_zone)
-		target_zone = user.zone_selected
-	if(HAS_TRAIT(src, TRAIT_PIERCEIMMUNE))
-		. = 0
-	// If targeting the head, see if the head item is thin enough.
-	// If targeting anything else, see if the wear suit is thin enough.
-	if (!penetrate_thick)
-		if(above_neck(target_zone))
-			if(head && istype(head, /obj/item/clothing))
-				var/obj/item/clothing/CH = head
-				if (CH.clothing_flags & THICKMATERIAL)
-					. = 0
-		else
-			if(wear_suit && istype(wear_suit, /obj/item/clothing))
-				var/obj/item/clothing/CS = wear_suit
-				if (CS.clothing_flags & THICKMATERIAL)
-					. = 0
-	if(!. && error_msg && user)
-		// Might need re-wording.
-		to_chat(user, "<span class='alert'>There is no exposed flesh or thin material [above_neck(target_zone) ? "on [p_their()] head" : "on [p_their()] body"].</span>")
-
-/mob/living/carbon/human/assess_threat(judgement_criteria, lasercolor = "", datum/callback/weaponcheck=null)
-	if(judgement_criteria & JUDGE_EMAGGED)
-		return 10 //Everyone is a criminal!
-
-	var/threatcount = 0
-
-	//Lasertag bullshit
-	if(lasercolor)
-		if(lasercolor == "b")//Lasertag turrets target the opposing team, how great is that? -Sieve
-			if(istype(wear_suit, /obj/item/clothing/suit/redtag))
-				threatcount += 4
-			if(is_holding_item_of_type(/obj/item/gun/energy/laser/redtag))
-				threatcount += 4
-			if(istype(belt, /obj/item/gun/energy/laser/redtag))
-				threatcount += 2
-
-		if(lasercolor == "r")
-			if(istype(wear_suit, /obj/item/clothing/suit/bluetag))
-				threatcount += 4
-			if(is_holding_item_of_type(/obj/item/gun/energy/laser/bluetag))
-				threatcount += 4
-			if(istype(belt, /obj/item/gun/energy/laser/bluetag))
-				threatcount += 2
-
-		return threatcount
-
-	//Check for ID
-	var/obj/item/card/id/idcard = get_idcard(FALSE)
-	if( (judgement_criteria & JUDGE_IDCHECK) && !idcard && name=="Unknown")
-		threatcount += 4
-
-	//Check for weapons
-	if( (judgement_criteria & JUDGE_WEAPONCHECK) && weaponcheck)
-		if(!idcard || !(ACCESS_WEAPONS in idcard.access))
-			for(var/obj/item/I in held_items) //if they're holding a gun
-				if(weaponcheck.Invoke(I))
-					threatcount += 4
-			if(weaponcheck.Invoke(belt) || weaponcheck.Invoke(back)) //if a weapon is present in the belt or back slot
-				threatcount += 2 //not enough to trigger look_for_perp() on it's own unless they also have criminal status.
-
-	//Check for arrest warrant
-	if(judgement_criteria & JUDGE_RECORDCHECK)
-		var/perpname = get_face_name(get_id_name())
-		var/datum/data/record/R = find_record("name", perpname, GLOB.data_core.security)
-		if(R && R.fields["criminal"])
-			switch(R.fields["criminal"])
-				if("*Arrest*")
-					threatcount += 5
-				if("Incarcerated")
-					threatcount += 2
-				if("Paroled")
-					threatcount += 2
-
-	//Check for dresscode violations
-	if(istype(head, /obj/item/clothing/head/wizard) || istype(head, /obj/item/clothing/head/helmet/space/hardsuit/wizard))
-		threatcount += 2
-
-	//Check for nonhuman scum
-	if(dna && dna.species.id && dna.species.id != "human")
-		threatcount += 1
-
-	//mindshield implants imply trustworthyness
-	if(HAS_TRAIT(src, TRAIT_MINDSHIELD))
-		threatcount -= 1
-
-	//Agent cards lower threatlevel.
-	if(istype(idcard, /obj/item/card/id/syndicate))
-		threatcount -= 5
-
-	return threatcount
-
-
-//Used for new human mobs created by cloning/goleming/podding
-/mob/living/carbon/human/proc/set_cloned_appearance()
-	if(gender == MALE)
-		facial_hairstyle = "Full Beard"
-	else
-		facial_hairstyle = "Shaved"
-	hairstyle = pick("Bedhead", "Bedhead 2", "Bedhead 3")
-	underwear = "Nude"
-	update_body()
-	update_hair()
-
-/mob/living/carbon/human/singularity_pull(S, current_size)
-	..()
-	if(current_size >= STAGE_THREE)
-		for(var/obj/item/hand in held_items)
-			if(prob(current_size * 5) && hand.w_class >= ((11-current_size)/2)  && dropItemToGround(hand))
-				step_towards(hand, src)
-				to_chat(src, "<span class='warning'>\The [S] pulls \the [hand] from your grip!</span>")
-	rad_act(current_size * 3)
-
-/mob/living/carbon/human/proc/do_cpr(mob/living/carbon/C)
-	CHECK_DNA_AND_SPECIES(C)
-
-	if(C.stat == DEAD || (HAS_TRAIT(C, TRAIT_FAKEDEATH)))
-		to_chat(src, "<span class='warning'>[C.name] is dead!</span>")
-		return
-	if(is_mouth_covered())
-		to_chat(src, "<span class='warning'>Remove your mask first!</span>")
-		return 0
-	if(C.is_mouth_covered())
-		to_chat(src, "<span class='warning'>Remove [p_their()] mask first!</span>")
-		return 0
-
-	if(C.cpr_time < world.time + 30)
-		visible_message("<span class='notice'>[src] is trying to perform CPR on [C.name]!</span>", \
-						"<span class='notice'>You try to perform CPR on [C.name]... Hold still!</span>")
-		if(!do_mob(src, C))
-			to_chat(src, "<span class='warning'>You fail to perform CPR on [C]!</span>")
-			return 0
-
-		var/they_breathe = !HAS_TRAIT(C, TRAIT_NOBREATH)
-		var/they_lung = C.getorganslot(ORGAN_SLOT_LUNGS)
-
-		if(C.health > C.crit_threshold)
-			return
-
-		src.visible_message("<span class='notice'>[src] performs CPR on [C.name]!</span>", "<span class='notice'>You perform CPR on [C.name].</span>")
-		SEND_SIGNAL(src, COMSIG_ADD_MOOD_EVENT, "perform_cpr", /datum/mood_event/perform_cpr)
-		C.cpr_time = world.time
-		log_combat(src, C, "CPRed")
-
-		if(they_breathe && they_lung)
-			var/suff = min(C.getOxyLoss(), 7)
-			C.adjustOxyLoss(-suff)
-			C.updatehealth()
-			to_chat(C, "<span class='unconscious'>You feel a breath of fresh air enter your lungs... It feels good...</span>")
-		else if(they_breathe && !they_lung)
-			to_chat(C, "<span class='unconscious'>You feel a breath of fresh air... but you don't feel any better...</span>")
-		else
-			to_chat(C, "<span class='unconscious'>You feel a breath of fresh air... which is a sensation you don't recognise...</span>")
-
-/mob/living/carbon/human/cuff_resist(obj/item/I)
-	if(dna && dna.check_mutation(HULK))
-		say(pick(";RAAAAAAAARGH!", ";HNNNNNNNNNGGGGGGH!", ";GWAAAAAAAARRRHHH!", "NNNNNNNNGGGGGGGGHH!", ";AAAAAAARRRGH!" ), forced = "hulk")
-		if(..(I, cuff_break = FAST_CUFFBREAK))
-			dropItemToGround(I)
-	else
-		if(..())
-			dropItemToGround(I)
-
-/mob/living/carbon/human/proc/clean_blood(datum/source, strength)
-	if(strength < CLEAN_STRENGTH_BLOOD)
-		return
-	if(gloves)
-		if(SEND_SIGNAL(gloves, COMSIG_COMPONENT_CLEAN_ACT, CLEAN_STRENGTH_BLOOD))
-			update_inv_gloves()
-	else
-		if(bloody_hands)
-			bloody_hands = 0
-			update_inv_gloves()
-
-//Turns a mob black, flashes a skeleton overlay
-//Just like a cartoon!
-/mob/living/carbon/human/proc/electrocution_animation(anim_duration)
-	//Handle mutant parts if possible
-	if(dna && dna.species)
-		add_atom_colour("#000000", TEMPORARY_COLOUR_PRIORITY)
-		var/static/mutable_appearance/electrocution_skeleton_anim
-		if(!electrocution_skeleton_anim)
-			electrocution_skeleton_anim = mutable_appearance(icon, "electrocuted_base")
-			electrocution_skeleton_anim.appearance_flags |= RESET_COLOR|KEEP_APART
-		add_overlay(electrocution_skeleton_anim)
-		addtimer(CALLBACK(src, .proc/end_electrocution_animation, electrocution_skeleton_anim), anim_duration)
-
-	else //or just do a generic animation
-		flick_overlay_view(image(icon,src,"electrocuted_generic",ABOVE_MOB_LAYER), src, anim_duration)
-
-/mob/living/carbon/human/proc/end_electrocution_animation(mutable_appearance/MA)
-	remove_atom_colour(TEMPORARY_COLOUR_PRIORITY, "#000000")
-	cut_overlay(MA)
-
-/mob/living/carbon/human/canUseTopic(atom/movable/M, be_close=FALSE, no_dexterity=FALSE, no_tk=FALSE)
-	if(!(mobility_flags & MOBILITY_UI))
-		to_chat(src, "<span class='warning'>You can't do that right now!</span>")
-		return FALSE
-	if(!Adjacent(M) && (M.loc != src))
-		if((be_close == FALSE) || (!no_tk && (dna.check_mutation(TK) && tkMaxRangeCheck(src, M))))
-			return TRUE
-		to_chat(src, "<span class='warning'>You are too far away!</span>")
-		return FALSE
-	return TRUE
-
-/mob/living/carbon/human/resist_restraints()
-	if(wear_suit && wear_suit.breakouttime)
-		changeNext_move(CLICK_CD_BREAKOUT)
-		last_special = world.time + CLICK_CD_BREAKOUT
-		cuff_resist(wear_suit)
-	else
-		..()
-
-/mob/living/carbon/human/clear_cuffs(obj/item/I, cuff_break)
-	. = ..()
-	if(.)
-		return
-	if(!I.loc || buckled)
-		return FALSE
-	if(I == wear_suit)
-		visible_message("<span class='danger'>[src] manages to [cuff_break ? "break" : "remove"] [I]!</span>")
-		to_chat(src, "<span class='notice'>You successfully [cuff_break ? "break" : "remove"] [I].</span>")
-		return TRUE
-
-/mob/living/carbon/human/replace_records_name(oldname,newname) // Only humans have records right now, move this up if changed.
-	for(var/list/L in list(GLOB.data_core.general,GLOB.data_core.medical,GLOB.data_core.security,GLOB.data_core.locked))
-		var/datum/data/record/R = find_record("name", oldname, L)
-		if(R)
-			R.fields["name"] = newname
-
-/mob/living/carbon/human/get_total_tint()
-	. = ..()
-	if(glasses)
-		. += glasses.tint
-
-/mob/living/carbon/human/update_health_hud()
-	if(!client || !hud_used)
-		return
-	if(dna.species.update_health_hud())
-		return
-	else
-		if(hud_used.healths)
-			var/health_amount = min(health, maxHealth - getStaminaLoss())
-			if(..(health_amount)) //not dead
-				switch(hal_screwyhud)
-					if(SCREWYHUD_CRIT)
-						hud_used.healths.icon_state = "health6"
-					if(SCREWYHUD_DEAD)
-						hud_used.healths.icon_state = "health7"
-					if(SCREWYHUD_HEALTHY)
-						hud_used.healths.icon_state = "health0"
-		if(hud_used.healthdoll)
-			hud_used.healthdoll.cut_overlays()
-			if(stat != DEAD)
-				hud_used.healthdoll.icon_state = "healthdoll_OVERLAY"
-				for(var/X in bodyparts)
-					var/obj/item/bodypart/BP = X
-					var/damage = BP.burn_dam + BP.brute_dam
-					var/comparison = (BP.max_damage/5)
-					var/icon_num = 0
-					if(damage)
-						icon_num = 1
-					if(damage > (comparison))
-						icon_num = 2
-					if(damage > (comparison*2))
-						icon_num = 3
-					if(damage > (comparison*3))
-						icon_num = 4
-					if(damage > (comparison*4))
-						icon_num = 5
-					if(hal_screwyhud == SCREWYHUD_HEALTHY)
-						icon_num = 0
-					if(icon_num)
-						hud_used.healthdoll.add_overlay(mutable_appearance('icons/mob/screen_gen.dmi', "[BP.body_zone][icon_num]"))
-				for(var/t in get_missing_limbs()) //Missing limbs
-					hud_used.healthdoll.add_overlay(mutable_appearance('icons/mob/screen_gen.dmi', "[t]6"))
-				for(var/t in get_disabled_limbs()) //Disabled limbs
-					hud_used.healthdoll.add_overlay(mutable_appearance('icons/mob/screen_gen.dmi', "[t]7"))
-			else
-				hud_used.healthdoll.icon_state = "healthdoll_DEAD"
-
-/mob/living/carbon/human/fully_heal(admin_revive = FALSE)
-	dna?.species.spec_fully_heal(src)
-	if(admin_revive)
-		regenerate_limbs()
-		regenerate_organs()
-	remove_all_embedded_objects()
-	set_heartattack(FALSE)
-	drunkenness = 0
-	for(var/datum/mutation/human/HM in dna.mutations)
-		if(HM.quality != POSITIVE)
-			dna.remove_mutation(HM.name)
-	..()
-
-/mob/living/carbon/human/check_weakness(obj/item/weapon, mob/living/attacker)
-	. = ..()
-	if (dna && dna.species)
-		. += dna.species.check_species_weakness(weapon, attacker)
-
-/mob/living/carbon/human/is_literate()
-	return TRUE
-
-/mob/living/carbon/human/can_hold_items()
-	return TRUE
-
-/mob/living/carbon/human/update_gravity(has_gravity,override = 0)
-	if(dna && dna.species) //prevents a runtime while a human is being monkeyfied
-		override = dna.species.override_float
-	..()
-
-/mob/living/carbon/human/vomit(lost_nutrition = 10, blood = FALSE, stun = TRUE, distance = 1, message = TRUE, toxic = FALSE, harm = TRUE, force = FALSE, purge = FALSE)
-	if(blood && (NOBLOOD in dna.species.species_traits) && !HAS_TRAIT(src, TRAIT_TOXINLOVER))
-		if(message)
-			visible_message("<span class='warning'>[src] dry heaves!</span>", \
-							"<span class='userdanger'>You try to throw up, but there's nothing in your stomach!</span>")
-		if(stun)
-			Paralyze(200)
-		return 1
-	..()
-
-/mob/living/carbon/human/vv_get_dropdown()
-	. = ..()
-	VV_DROPDOWN_OPTION("", "---------")
-	VV_DROPDOWN_OPTION(VV_HK_COPY_OUTFIT, "Copy Outfit")
-	VV_DROPDOWN_OPTION(VV_HK_MOD_MUTATIONS, "Add/Remove Mutation")
-	VV_DROPDOWN_OPTION(VV_HK_MOD_QUIRKS, "Add/Remove Quirks")
-	VV_DROPDOWN_OPTION(VV_HK_MAKE_MONKEY, "Make Monkey")
-	VV_DROPDOWN_OPTION(VV_HK_MAKE_CYBORG, "Make Cyborg")
-	VV_DROPDOWN_OPTION(VV_HK_MAKE_SLIME, "Make Slime")
-	VV_DROPDOWN_OPTION(VV_HK_MAKE_ALIEN, "Make Alien")
-	VV_DROPDOWN_OPTION(VV_HK_SET_SPECIES, "Set Species")
-	VV_DROPDOWN_OPTION(VV_HK_PURRBATION, "Toggle Purrbation")
-
-/mob/living/carbon/human/vv_do_topic(list/href_list)
-	. = ..()
-	if(href_list[VV_HK_COPY_OUTFIT])
-		if(!check_rights(R_SPAWN))
-			return
-		copy_outfit()
-	if(href_list[VV_HK_MOD_MUTATIONS])
-		if(!check_rights(R_SPAWN))
-			return
-
-		var/list/options = list("Clear"="Clear")
-		for(var/x in subtypesof(/datum/mutation/human))
-			var/datum/mutation/human/mut = x
-			var/name = initial(mut.name)
-			options[dna.check_mutation(mut) ? "[name] (Remove)" : "[name] (Add)"] = mut
-
-		var/result = input(usr, "Choose mutation to add/remove","Mutation Mod") as null|anything in sortList(options)
-		if(result)
-			if(result == "Clear")
-				dna.remove_all_mutations()
-			else
-				var/mut = options[result]
-				if(dna.check_mutation(mut))
-					dna.remove_mutation(mut)
-				else
-					dna.add_mutation(mut)
-	if(href_list[VV_HK_MOD_QUIRKS])
-		if(!check_rights(R_SPAWN))
-			return
-
-		var/list/options = list("Clear"="Clear")
-		for(var/x in subtypesof(/datum/quirk))
-			var/datum/quirk/T = x
-			var/qname = initial(T.name)
-			options[has_quirk(T) ? "[qname] (Remove)" : "[qname] (Add)"] = T
-
-		var/result = input(usr, "Choose quirk to add/remove","Quirk Mod") as null|anything in sortList(options)
-		if(result)
-			if(result == "Clear")
-				for(var/datum/quirk/q in roundstart_quirks)
-					remove_quirk(q.type)
-			else
-				var/T = options[result]
-				if(has_quirk(T))
-					remove_quirk(T)
-				else
-					add_quirk(T,TRUE)
-	if(href_list[VV_HK_MAKE_MONKEY])
-		if(!check_rights(R_SPAWN))
-			return
-		if(alert("Confirm mob type change?",,"Transform","Cancel") != "Transform")
-			return
-		usr.client.holder.Topic("vv_override", list("monkeyone"=href_list[VV_HK_TARGET]))
-	if(href_list[VV_HK_MAKE_CYBORG])
-		if(!check_rights(R_SPAWN))
-			return
-		if(alert("Confirm mob type change?",,"Transform","Cancel") != "Transform")
-			return
-		usr.client.holder.Topic("vv_override", list("makerobot"=href_list[VV_HK_TARGET]))
-	if(href_list[VV_HK_MAKE_ALIEN])
-		if(!check_rights(R_SPAWN))
-			return
-		if(alert("Confirm mob type change?",,"Transform","Cancel") != "Transform")
-			return
-		usr.client.holder.Topic("vv_override", list("makealien"=href_list[VV_HK_TARGET]))
-	if(href_list[VV_HK_MAKE_SLIME])
-		if(!check_rights(R_SPAWN))
-			return
-		if(alert("Confirm mob type change?",,"Transform","Cancel") != "Transform")
-			return
-		usr.client.holder.Topic("vv_override", list("makeslime"=href_list[VV_HK_TARGET]))
-	if(href_list[VV_HK_SET_SPECIES])
-		if(!check_rights(R_SPAWN))
-			return
-		var/result = input(usr, "Please choose a new species","Species") as null|anything in GLOB.species_list
-		if(result)
-			var/newtype = GLOB.species_list[result]
-			admin_ticket_log("[key_name_admin(usr)] has modified the bodyparts of [src] to [result]")
-			set_species(newtype)
-	if(href_list[VV_HK_PURRBATION])
-		if(!check_rights(R_SPAWN))
-			return
-		if(!ishumanbasic(src))
-			to_chat(usr, "This can only be done to the basic human species at the moment.")
-			return
-		var/success = purrbation_toggle(src)
-		if(success)
-			to_chat(usr, "Put [src] on purrbation.")
-			log_admin("[key_name(usr)] has put [key_name(src)] on purrbation.")
-			var/msg = "<span class='notice'>[key_name_admin(usr)] has put [key_name(src)] on purrbation.</span>"
-			message_admins(msg)
-			admin_ticket_log(src, msg)
-
-		else
-			to_chat(usr, "Removed [src] from purrbation.")
-			log_admin("[key_name(usr)] has removed [key_name(src)] from purrbation.")
-			var/msg = "<span class='notice'>[key_name_admin(usr)] has removed [key_name(src)] from purrbation.</span>"
-			message_admins(msg)
-			admin_ticket_log(src, msg)
-
-/mob/living/carbon/human/MouseDrop_T(mob/living/target, mob/living/user)
-	if(pulling == target && grab_state >= GRAB_AGGRESSIVE && stat == CONSCIOUS)
-		//If they dragged themselves and we're currently aggressively grabbing them try to piggyback
-		if(user == target && can_piggyback(target))
-			piggyback(target)
-			return
-		//If you dragged them to you and you're aggressively grabbing try to fireman carry them
-		else if(user != target && can_be_firemanned(target))
-			fireman_carry(target)
-			return
-	. = ..()
-
-//src is the user that will be carrying, target is the mob to be carried
-/mob/living/carbon/human/proc/can_piggyback(mob/living/carbon/target)
-	return (istype(target) && target.stat == CONSCIOUS)
-
-/mob/living/carbon/human/proc/can_be_firemanned(mob/living/carbon/target)
-	return (ishuman(target) && !(target.mobility_flags & MOBILITY_STAND))
-
-/mob/living/carbon/human/proc/fireman_carry(mob/living/carbon/target)
-	var/carrydelay = 50 //if you have latex you are faster at grabbing
-	var/skills_space = "" //cobby told me to do this
-	if(HAS_TRAIT(src, TRAIT_QUICKER_CARRY))
-		carrydelay = 30
-		skills_space = "expertly"
-	else if(HAS_TRAIT(src, TRAIT_QUICK_CARRY))
-		carrydelay = 40
-		skills_space = "quickly"
-	if(can_be_firemanned(target) && !incapacitated(FALSE, TRUE))
-		visible_message("<span class='notice'>[src] starts [skills_space] lifting [target] onto their back..</span>",
-		//Joe Medic starts quickly/expertly lifting Grey Tider onto their back..
-		"<span class='notice'>[carrydelay < 35 ? "Using your gloves' nanochips, you" : "You"] [skills_space] start to lift [target] onto your back[carrydelay == 40 ? ", while assisted by the nanochips in your gloves.." : "..."]</span>")
-		//(Using your gloves' nanochips, you/You) ( /quickly/expertly) start to lift Grey Tider onto your back(, while assisted by the nanochips in your gloves../...)
-		if(do_after(src, carrydelay, TRUE, target))
-			//Second check to make sure they're still valid to be carried
-			if(can_be_firemanned(target) && !incapacitated(FALSE, TRUE))
-				buckle_mob(target, TRUE, TRUE, 90, 1, 0)
-				return
-		visible_message("<span class='warning'>[src] fails to fireman carry [target]!</span>")
-	else
-		to_chat(src, "<span class='warning'>You can't fireman carry [target] while they're standing!</span>")
-
-/mob/living/carbon/human/proc/piggyback(mob/living/carbon/target)
-	if(can_piggyback(target))
-		visible_message("<span class='notice'>[target] starts to climb onto [src]...</span>")
-		if(do_after(target, 15, target = src))
-			if(can_piggyback(target))
-				if(target.incapacitated(FALSE, TRUE) || incapacitated(FALSE, TRUE))
-					target.visible_message("<span class='warning'>[target] can't hang onto [src]!</span>")
-					return
-				buckle_mob(target, TRUE, TRUE, FALSE, 0, 2)
-		else
-			visible_message("<span class='warning'>[target] fails to climb onto [src]!</span>")
-	else
-		to_chat(target, "<span class='warning'>You can't piggyback ride [src] right now!</span>")
-
-/mob/living/carbon/human/buckle_mob(mob/living/target, force = FALSE, check_loc = TRUE, lying_buckle = FALSE, hands_needed = 0, target_hands_needed = 0)
-	if(!force)//humans are only meant to be ridden through piggybacking and special cases
-		return
-	if(!is_type_in_typecache(target, can_ride_typecache))
-		target.visible_message("<span class='warning'>[target] really can't seem to mount [src]...</span>")
-		return
-	buckle_lying = lying_buckle
-	var/datum/component/riding/human/riding_datum = LoadComponent(/datum/component/riding/human)
-	if(target_hands_needed)
-		riding_datum.ride_check_rider_restrained = TRUE
-	if(buckled_mobs && ((target in buckled_mobs) || (buckled_mobs.len >= max_buckled_mobs)) || buckled)
-		return
-	var/equipped_hands_self
-	var/equipped_hands_target
-	if(hands_needed)
-		equipped_hands_self = riding_datum.equip_buckle_inhands(src, hands_needed, target)
-	if(target_hands_needed)
-		equipped_hands_target = riding_datum.equip_buckle_inhands(target, target_hands_needed)
-
-	if(hands_needed || target_hands_needed)
-		if(hands_needed && !equipped_hands_self)
-			src.visible_message("<span class='warning'>[src] can't get a grip on [target] because their hands are full!</span>",
-				"<span class='warning'>You can't get a grip on [target] because your hands are full!</span>")
-			return
-		else if(target_hands_needed && !equipped_hands_target)
-			target.visible_message("<span class='warning'>[target] can't get a grip on [src] because their hands are full!</span>",
-				"<span class='warning'>You can't get a grip on [src] because your hands are full!</span>")
-			return
-
-	stop_pulling()
-	riding_datum.handle_vehicle_layer()
-	. = ..(target, force, check_loc)
-
-/mob/living/carbon/human/proc/is_shove_knockdown_blocked() //If you want to add more things that block shove knockdown, extend this
-	var/list/body_parts = list(head, wear_mask, wear_suit, w_uniform, back, gloves, shoes, belt, s_store, glasses, ears, wear_id) //Everything but pockets. Pockets are l_store and r_store. (if pockets were allowed, putting something armored, gloves or hats for example, would double up on the armor)
-	for(var/bp in body_parts)
-		if(istype(bp, /obj/item/clothing))
-			var/obj/item/clothing/C = bp
-			if(C.clothing_flags & BLOCKS_SHOVE_KNOCKDOWN)
-				return TRUE
-	return FALSE
-
-/mob/living/carbon/human/proc/clear_shove_slowdown()
-	remove_movespeed_modifier(/datum/movespeed_modifier/shove)
-	var/active_item = get_active_held_item()
-	if(is_type_in_typecache(active_item, GLOB.shove_disarming_types))
-		visible_message("<span class='warning'>[src.name] regains their grip on \the [active_item]!</span>", "<span class='warning'>You regain your grip on \the [active_item]</span>", null, COMBAT_MESSAGE_RANGE)
-
-/mob/living/carbon/human/do_after_coefficent()
-	. = ..()
-	. *= physiology.do_after_speed
-
-/mob/living/carbon/human/updatehealth()
-	. = ..()
-	dna?.species.spec_updatehealth(src)
-	if(HAS_TRAIT(src, TRAIT_IGNOREDAMAGESLOWDOWN))
-		remove_movespeed_modifier(/datum/movespeed_modifier/damage_slowdown)
-		remove_movespeed_modifier(/datum/movespeed_modifier/damage_slowdown_flying)
-		return
-	var/health_deficiency = max((maxHealth - health), staminaloss)
-	if(health_deficiency >= 40)
-		add_or_update_variable_movespeed_modifier(/datum/movespeed_modifier/damage_slowdown, TRUE, multiplicative_slowdown = health_deficiency / 75)
-		add_or_update_variable_movespeed_modifier(/datum/movespeed_modifier/damage_slowdown_flying, TRUE, multiplicative_slowdown = health_deficiency / 25)
-	else
-		remove_movespeed_modifier(/datum/movespeed_modifier/damage_slowdown)
-		remove_movespeed_modifier(/datum/movespeed_modifier/damage_slowdown_flying)
-
-/mob/living/carbon/human/washed(var/atom/washer)
-	. = ..()
-	if(wear_suit)
-		update_inv_wear_suit()
-	else if(w_uniform && w_uniform.washed(washer))
-		update_inv_w_uniform()
-
-	if(!is_mouth_covered())
-		lip_style = null
-		update_body()
-	if(belt && belt.washed(washer))
-		update_inv_belt()
-
-	var/list/obscured = check_obscured_slots()
-
-	if(gloves && !(HIDEGLOVES in obscured) && gloves.washed(washer))
-		SEND_SIGNAL(src, COMSIG_COMPONENT_CLEAN_ACT, CLEAN_STRENGTH_BLOOD)
-
-/mob/living/carbon/human/adjust_nutrition(change) //Honestly FUCK the oldcoders for putting nutrition on /mob someone else can move it up because holy hell I'd have to fix SO many typechecks
-	if(HAS_TRAIT(src, TRAIT_NOHUNGER))
-		return FALSE
-	return ..()
-
-/mob/living/carbon/human/set_nutrition(change) //Seriously fuck you oldcoders.
-	if(HAS_TRAIT(src, TRAIT_NOHUNGER))
-		return FALSE
-	return ..()
-
-/mob/living/carbon/human/species
-	var/race = null
-
-/mob/living/carbon/human/species/Initialize()
-	. = ..()
-	set_species(race)
-
-/mob/living/carbon/human/species/abductor
-	race = /datum/species/abductor
-
-/mob/living/carbon/human/species/android
-	race = /datum/species/android
-
-/mob/living/carbon/human/species/corporate
-	race = /datum/species/corporate
-
-/mob/living/carbon/human/species/dullahan
-	race = /datum/species/dullahan
-
-/mob/living/carbon/human/species/felinid
-	race = /datum/species/human/felinid
-
-/mob/living/carbon/human/species/fly
-	race = /datum/species/fly
-
-/mob/living/carbon/human/species/golem
-	race = /datum/species/golem
-
-/mob/living/carbon/human/species/golem/random
-	race = /datum/species/golem/random
-
-/mob/living/carbon/human/species/golem/adamantine
-	race = /datum/species/golem/adamantine
-
-/mob/living/carbon/human/species/golem/plasma
-	race = /datum/species/golem/plasma
-
-/mob/living/carbon/human/species/golem/diamond
-	race = /datum/species/golem/diamond
-
-/mob/living/carbon/human/species/golem/gold
-	race = /datum/species/golem/gold
-
-/mob/living/carbon/human/species/golem/silver
-	race = /datum/species/golem/silver
-
-/mob/living/carbon/human/species/golem/plasteel
-	race = /datum/species/golem/plasteel
-
-/mob/living/carbon/human/species/golem/titanium
-	race = /datum/species/golem/titanium
-
-/mob/living/carbon/human/species/golem/plastitanium
-	race = /datum/species/golem/plastitanium
-
-/mob/living/carbon/human/species/golem/alien_alloy
-	race = /datum/species/golem/alloy
-
-/mob/living/carbon/human/species/golem/wood
-	race = /datum/species/golem/wood
-
-/mob/living/carbon/human/species/golem/uranium
-	race = /datum/species/golem/uranium
-
-/mob/living/carbon/human/species/golem/sand
-	race = /datum/species/golem/sand
-
-/mob/living/carbon/human/species/golem/glass
-	race = /datum/species/golem/glass
-
-/mob/living/carbon/human/species/golem/bluespace
-	race = /datum/species/golem/bluespace
-
-/mob/living/carbon/human/species/golem/bananium
-	race = /datum/species/golem/bananium
-
-/mob/living/carbon/human/species/golem/blood_cult
-	race = /datum/species/golem/runic
-
-/mob/living/carbon/human/species/golem/cloth
-	race = /datum/species/golem/cloth
-
-/mob/living/carbon/human/species/golem/plastic
-	race = /datum/species/golem/plastic
-
-/mob/living/carbon/human/species/golem/bronze
-	race = /datum/species/golem/bronze
-
-/mob/living/carbon/human/species/golem/cardboard
-	race = /datum/species/golem/cardboard
-
-/mob/living/carbon/human/species/golem/leather
-	race = /datum/species/golem/leather
-
-/mob/living/carbon/human/species/golem/bone
-	race = /datum/species/golem/bone
-
-/mob/living/carbon/human/species/golem/durathread
-	race = /datum/species/golem/durathread
-
-/mob/living/carbon/human/species/golem/snow
-	race = /datum/species/golem/snow
-
-/mob/living/carbon/human/species/golem/capitalist
-	race = /datum/species/golem/capitalist
-
-/mob/living/carbon/human/species/golem/soviet
-	race = /datum/species/golem/soviet
-
-/mob/living/carbon/human/species/jelly
-	race = /datum/species/jelly
-
-/mob/living/carbon/human/species/jelly/slime
-	race = /datum/species/jelly/slime
-
-/mob/living/carbon/human/species/jelly/stargazer
-	race = /datum/species/jelly/stargazer
-
-/mob/living/carbon/human/species/jelly/luminescent
-	race = /datum/species/jelly/luminescent
-
-/mob/living/carbon/human/species/lizard
-	race = /datum/species/lizard
-
-/mob/living/carbon/human/species/ethereal
-	race = /datum/species/ethereal
-
-/mob/living/carbon/human/species/lizard/ashwalker
-	race = /datum/species/lizard/ashwalker
-
-/mob/living/carbon/human/species/moth
-	race = /datum/species/moth
-
-/mob/living/carbon/human/species/mush
-	race = /datum/species/mush
-
-/mob/living/carbon/human/species/plasma
-	race = /datum/species/plasmaman
-
-/mob/living/carbon/human/species/pod
-	race = /datum/species/pod
-
-/mob/living/carbon/human/species/shadow
-	race = /datum/species/shadow
-
-/mob/living/carbon/human/species/shadow/nightmare
-	race = /datum/species/shadow/nightmare
-
-/mob/living/carbon/human/species/skeleton
-	race = /datum/species/skeleton
-
-/mob/living/carbon/human/species/snail
-	race = /datum/species/snail
-
-/mob/living/carbon/human/species/synth
-	race = /datum/species/synth
-
-/mob/living/carbon/human/species/synth/military
-	race = /datum/species/synth/military
-
-/mob/living/carbon/human/species/vampire
-	race = /datum/species/vampire
-
-/mob/living/carbon/human/species/zombie
-	race = /datum/species/zombie
-
-/mob/living/carbon/human/species/zombie/infectious
-	race = /datum/species/zombie/infectious
-
-/mob/living/carbon/human/species/zombie/krokodil_addict
-	race = /datum/species/krokodil_addict
-=======
-/mob/living/carbon/human/Initialize()
-	verbs += /mob/living/proc/mob_sleep
-	verbs += /mob/living/proc/lay_down
-
-	icon_state = ""		//Remove the inherent human icon that is visible on the map editor. We're rendering ourselves limb by limb, having it still be there results in a bug where the basic human icon appears below as south in all directions and generally looks nasty.
-
-	//initialize limbs first
-	create_bodyparts()
-
-	setup_human_dna()
-
-	if(dna.species)
-		set_species(dna.species.type)
-
-	//initialise organs
-	create_internal_organs() //most of it is done in set_species now, this is only for parent call
-	physiology = new()
-
-	. = ..()
-
-	RegisterSignal(src, COMSIG_COMPONENT_CLEAN_ACT, .proc/clean_blood)
-	AddComponent(/datum/component/personal_crafting)
-	AddComponent(/datum/component/footstep, FOOTSTEP_MOB_HUMAN, 1, 2)
-	GLOB.human_list += src
-
-/mob/living/carbon/human/proc/setup_human_dna()
-	//initialize dna. for spawned humans; overwritten by other code
-	create_dna(src)
-	randomize_human(src)
-	dna.initialize_dna()
-
-/mob/living/carbon/human/ComponentInitialize()
-	. = ..()
-	if(!CONFIG_GET(flag/disable_human_mood))
-		AddComponent(/datum/component/mood)
-
-/mob/living/carbon/human/Destroy()
-	QDEL_NULL(physiology)
-	GLOB.human_list -= src
-	return ..()
-
-
-/mob/living/carbon/human/prepare_data_huds()
-	//Update med hud images...
-	..()
-	//...sec hud images...
-	sec_hud_set_ID()
-	sec_hud_set_implants()
-	sec_hud_set_security_status()
-	//...and display them.
-	add_to_all_human_data_huds()
-
-/mob/living/carbon/human/Stat()
-	..()
-
-	if(statpanel("Status"))
-		stat(null, "Intent: [a_intent]")
-		stat(null, "Move Mode: [m_intent]")
-		if (internal)
-			if (!internal.air_contents)
-				qdel(internal)
-			else
-				stat(null, "Internal Atmosphere Info: [internal.name]")
-				stat(null, "Tank Pressure: [internal.air_contents.return_pressure()]")
-				stat(null, "Distribution Pressure: [internal.distribute_pressure]")
-
-		if(mind)
-			var/datum/antagonist/changeling/changeling = mind.has_antag_datum(/datum/antagonist/changeling)
-			if(changeling)
-				stat(null, "Chemical Storage: [changeling.chem_charges]/[changeling.chem_storage]")
-				stat(null, "Absorbed DNA: [changeling.absorbedcount]")
-
-	//NINJACODE
-	if(istype(wear_suit, /obj/item/clothing/suit/space/space_ninja)) //Only display if actually a ninja.
-		var/obj/item/clothing/suit/space/space_ninja/SN = wear_suit
-		if(statpanel("SpiderOS"))
-			stat("SpiderOS Status:","[SN.s_initialized ? "Initialized" : "Disabled"]")
-			stat("Current Time:", "[station_time_timestamp()]")
-			if(SN.s_initialized)
-				//Suit gear
-				stat("Energy Charge:", "[round(SN.cell.charge/100)]%")
-				stat("Smoke Bombs:", "\Roman [SN.s_bombs]")
-				//Ninja status
-				stat("Fingerprints:", "[md5(dna.uni_identity)]")
-				stat("Unique Identity:", "[dna.unique_enzymes]")
-				stat("Overall Status:", "[stat > 1 ? "dead" : "[health]% healthy"]")
-				stat("Nutrition Status:", "[nutrition]")
-				stat("Oxygen Loss:", "[getOxyLoss()]")
-				stat("Toxin Levels:", "[getToxLoss()]")
-				stat("Burn Severity:", "[getFireLoss()]")
-				stat("Brute Trauma:", "[getBruteLoss()]")
-				stat("Radiation Levels:","[radiation] rad")
-				stat("Body Temperature:","[bodytemperature-T0C] degrees C ([bodytemperature*1.8-459.67] degrees F)")
-
-				//Diseases
-				if(diseases.len)
-					stat("Viruses:", null)
-					for(var/thing in diseases)
-						var/datum/disease/D = thing
-						stat("*", "[D.name], Type: [D.spread_text], Stage: [D.stage]/[D.max_stages], Possible Cure: [D.cure_text]")
-
-
-/mob/living/carbon/human/show_inv(mob/user)
-	user.set_machine(src)
-	var/has_breathable_mask = istype(wear_mask, /obj/item/clothing/mask)
-	var/list/obscured = check_obscured_slots()
-	var/list/dat = list()
-
-	dat += "<table>"
-	for(var/i in 1 to held_items.len)
-		var/obj/item/I = get_item_for_held_index(i)
-		dat += "<tr><td><B>[get_held_index_name(i)]:</B></td><td><A href='?src=[REF(src)];item=[ITEM_SLOT_HANDS];hand_index=[i]'>[(I && !(I.item_flags & ABSTRACT)) ? I : "<font color=grey>Empty</font>"]</a></td></tr>"
-	dat += "<tr><td>&nbsp;</td></tr>"
-
-	dat += "<tr><td><B>Back:</B></td><td><A href='?src=[REF(src)];item=[ITEM_SLOT_BACK]'>[(back && !(back.item_flags & ABSTRACT)) ? back : "<font color=grey>Empty</font>"]</A>"
-	if(has_breathable_mask && istype(back, /obj/item/tank))
-		dat += "&nbsp;<A href='?src=[REF(src)];internal=[ITEM_SLOT_BACK]'>[internal ? "Disable Internals" : "Set Internals"]</A>"
-
-	dat += "</td></tr><tr><td>&nbsp;</td></tr>"
-
-	dat += "<tr><td><B>Head:</B></td><td><A href='?src=[REF(src)];item=[ITEM_SLOT_HEAD]'>[(head && !(head.item_flags & ABSTRACT)) ? head : "<font color=grey>Empty</font>"]</A></td></tr>"
-
-	if(ITEM_SLOT_MASK in obscured)
-		dat += "<tr><td><font color=grey><B>Mask:</B></font></td><td><font color=grey>Obscured</font></td></tr>"
-	else
-		dat += "<tr><td><B>Mask:</B></td><td><A href='?src=[REF(src)];item=[ITEM_SLOT_MASK]'>[(wear_mask && !(wear_mask.item_flags & ABSTRACT)) ? wear_mask : "<font color=grey>Empty</font>"]</A></td></tr>"
-
-	if(ITEM_SLOT_NECK in obscured)
-		dat += "<tr><td><font color=grey><B>Neck:</B></font></td><td><font color=grey>Obscured</font></td></tr>"
-	else
-		dat += "<tr><td><B>Neck:</B></td><td><A href='?src=[REF(src)];item=[ITEM_SLOT_NECK]'>[(wear_neck && !(wear_neck.item_flags & ABSTRACT)) ? wear_neck : "<font color=grey>Empty</font>"]</A></td></tr>"
-
-	if(ITEM_SLOT_EYES in obscured)
-		dat += "<tr><td><font color=grey><B>Eyes:</B></font></td><td><font color=grey>Obscured</font></td></tr>"
-	else
-		dat += "<tr><td><B>Eyes:</B></td><td><A href='?src=[REF(src)];item=[ITEM_SLOT_EYES]'>[(glasses && !(glasses.item_flags & ABSTRACT))	? glasses : "<font color=grey>Empty</font>"]</A></td></tr>"
-
-	if(ITEM_SLOT_EARS in obscured)
-		dat += "<tr><td><font color=grey><B>Ears:</B></font></td><td><font color=grey>Obscured</font></td></tr>"
-	else
-		dat += "<tr><td><B>Ears:</B></td><td><A href='?src=[REF(src)];item=[ITEM_SLOT_EARS]'>[(ears && !(ears.item_flags & ABSTRACT))		? ears		: "<font color=grey>Empty</font>"]</A></td></tr>"
-
-	dat += "<tr><td>&nbsp;</td></tr>"
-
-	dat += "<tr><td><B>Exosuit:</B></td><td><A href='?src=[REF(src)];item=[ITEM_SLOT_OCLOTHING]'>[(wear_suit && !(wear_suit.item_flags & ABSTRACT)) ? wear_suit : "<font color=grey>Empty</font>"]</A></td></tr>"
-	if(wear_suit)
-		if(ITEM_SLOT_SUITSTORE in obscured)
-			dat += "<tr><td><font color=grey>&nbsp;&#8627;<B>Suit Storage:</B></font></td></tr>"
-		else
-			dat += "<tr><td>&nbsp;&#8627;<B>Suit Storage:</B></td><td><A href='?src=[REF(src)];item=[ITEM_SLOT_SUITSTORE]'>[(s_store && !(s_store.item_flags & ABSTRACT)) ? s_store : "<font color=grey>Empty</font>"]</A>"
-			if(has_breathable_mask && istype(s_store, /obj/item/tank))
-				dat += "&nbsp;<A href='?src=[REF(src)];internal=[ITEM_SLOT_SUITSTORE]'>[internal ? "Disable Internals" : "Set Internals"]</A>"
-			dat += "</td></tr>"
-	else
-		dat += "<tr><td><font color=grey>&nbsp;&#8627;<B>Suit Storage:</B></font></td></tr>"
-
-	if(ITEM_SLOT_FEET in obscured)
-		dat += "<tr><td><font color=grey><B>Shoes:</B></font></td><td><font color=grey>Obscured</font></td></tr>"
-	else
-		dat += "<tr><td><B>Shoes:</B></td><td><A href='?src=[REF(src)];item=[ITEM_SLOT_FEET]'>[(shoes && !(shoes.item_flags & ABSTRACT))		? shoes		: "<font color=grey>Empty</font>"]</A></td></tr>"
-
-	if(ITEM_SLOT_GLOVES in obscured)
-		dat += "<tr><td><font color=grey><B>Gloves:</B></font></td><td><font color=grey>Obscured</font></td></tr>"
-	else
-		dat += "<tr><td><B>Gloves:</B></td><td><A href='?src=[REF(src)];item=[ITEM_SLOT_GLOVES]'>[(gloves && !(gloves.item_flags & ABSTRACT))		? gloves	: "<font color=grey>Empty</font>"]</A></td></tr>"
-
-	if(ITEM_SLOT_ICLOTHING in obscured)
-		dat += "<tr><td><font color=grey><B>Uniform:</B></font></td><td><font color=grey>Obscured</font></td></tr>"
-	else
-		dat += "<tr><td><B>Uniform:</B></td><td><A href='?src=[REF(src)];item=[ITEM_SLOT_ICLOTHING]'>[(w_uniform && !(w_uniform.item_flags & ABSTRACT)) ? w_uniform : "<font color=grey>Empty</font>"]</A></td></tr>"
-
-	if((w_uniform == null && !(dna && dna.species.nojumpsuit)) || (ITEM_SLOT_ICLOTHING in obscured))
-		dat += "<tr><td><font color=grey>&nbsp;&#8627;<B>Pockets:</B></font></td></tr>"
-		dat += "<tr><td><font color=grey>&nbsp;&#8627;<B>ID:</B></font></td></tr>"
-		dat += "<tr><td><font color=grey>&nbsp;&#8627;<B>Belt:</B></font></td></tr>"
-	else
-		dat += "<tr><td>&nbsp;&#8627;<B>Belt:</B></td><td><A href='?src=[REF(src)];item=[ITEM_SLOT_BELT]'>[(belt && !(belt.item_flags & ABSTRACT)) ? belt : "<font color=grey>Empty</font>"]</A>"
-		if(has_breathable_mask && istype(belt, /obj/item/tank))
-			dat += "&nbsp;<A href='?src=[REF(src)];internal=[ITEM_SLOT_BELT]'>[internal ? "Disable Internals" : "Set Internals"]</A>"
-		dat += "</td></tr>"
-		dat += "<tr><td>&nbsp;&#8627;<B>Pockets:</B></td><td><A href='?src=[REF(src)];pockets=left'>[(l_store && !(l_store.item_flags & ABSTRACT)) ? "Left (Full)" : "<font color=grey>Left (Empty)</font>"]</A>"
-		dat += "&nbsp;<A href='?src=[REF(src)];pockets=right'>[(r_store && !(r_store.item_flags & ABSTRACT)) ? "Right (Full)" : "<font color=grey>Right (Empty)</font>"]</A></td></tr>"
-		dat += "<tr><td>&nbsp;&#8627;<B>ID:</B></td><td><A href='?src=[REF(src)];item=[ITEM_SLOT_ID]'>[(wear_id && !(wear_id.item_flags & ABSTRACT)) ? wear_id : "<font color=grey>Empty</font>"]</A></td></tr>"
-
-	if(handcuffed)
-		dat += "<tr><td><B>Handcuffed:</B> <A href='?src=[REF(src)];item=[ITEM_SLOT_HANDCUFFED]'>Remove</A></td></tr>"
-	if(legcuffed)
-		dat += "<tr><td><A href='?src=[REF(src)];item=[ITEM_SLOT_LEGCUFFED]'>Legcuffed</A></td></tr>"
-
-	dat += {"</table>
-	<A href='?src=[REF(user)];mach_close=mob[REF(src)]'>Close</A>
-	"}
-
-	var/datum/browser/popup = new(user, "mob[REF(src)]", "[src]", 440, 510)
-	popup.set_content(dat.Join())
-	popup.open()
-
-// called when something steps onto a human
-// this could be made more general, but for now just handle mulebot
-/mob/living/carbon/human/Crossed(atom/movable/AM)
-	var/mob/living/simple_animal/bot/mulebot/MB = AM
-	if(istype(MB))
-		MB.RunOver(src)
-
-	. = ..()
-	spreadFire(AM)
-
-/mob/living/carbon/human/Topic(href, href_list)
-	if(href_list["embedded_object"] && usr.canUseTopic(src, BE_CLOSE, NO_DEXTERITY))
-		var/obj/item/bodypart/L = locate(href_list["embedded_limb"]) in bodyparts
-		if(!L)
-			return
-		var/obj/item/I = locate(href_list["embedded_object"]) in L.embedded_objects
-		if(!I || I.loc != src) //no item, no limb, or item is not in limb or in the person anymore
-			return
-		SEND_SIGNAL(src, COMSIG_HUMAN_EMBED_RIP, I, L)
-		return
-
-	if(href_list["item"]) //canUseTopic check for this is handled by mob/Topic()
-		var/slot = text2num(href_list["item"])
-		if(slot in check_obscured_slots(TRUE))
-			to_chat(usr, "<span class='warning'>You can't reach that! Something is covering it.</span>")
-			return
-
-	if(href_list["pockets"] && usr.canUseTopic(src, BE_CLOSE, NO_DEXTERITY)) //TODO: Make it match (or intergrate it into) strippanel so you get 'item cannot fit here' warnings if mob_can_equip fails
-		var/pocket_side = href_list["pockets"] != "right" ? "left" : "right"
-		var/pocket_id = (pocket_side == "right" ? ITEM_SLOT_RPOCKET : ITEM_SLOT_LPOCKET)
-		var/obj/item/pocket_item = (pocket_id == ITEM_SLOT_RPOCKET ? r_store : l_store)
-		var/obj/item/place_item = usr.get_active_held_item() // Item to place in the pocket, if it's empty
-
-		var/delay_denominator = 1
-		if(pocket_item && !(pocket_item.item_flags & ABSTRACT))
-			if(HAS_TRAIT(pocket_item, TRAIT_NODROP))
-				to_chat(usr, "<span class='warning'>You try to empty [src]'s [pocket_side] pocket, it seems to be stuck!</span>")
-			to_chat(usr, "<span class='notice'>You try to empty [src]'s [pocket_side] pocket.</span>")
-		else if(place_item && place_item.mob_can_equip(src, usr, pocket_id, 1) && !(place_item.item_flags & ABSTRACT))
-			to_chat(usr, "<span class='notice'>You try to place [place_item] into [src]'s [pocket_side] pocket.</span>")
-			delay_denominator = 4
-		else
-			return
-
-		if(do_mob(usr, src, POCKET_STRIP_DELAY/delay_denominator)) //placing an item into the pocket is 4 times faster
-			if(pocket_item)
-				if(pocket_item == (pocket_id == ITEM_SLOT_RPOCKET ? r_store : l_store)) //item still in the pocket we search
-					dropItemToGround(pocket_item)
-			else
-				if(place_item)
-					if(place_item.mob_can_equip(src, usr, pocket_id, FALSE, TRUE))
-						usr.temporarilyRemoveItemFromInventory(place_item, TRUE)
-						equip_to_slot(place_item, pocket_id, TRUE)
-					//do nothing otherwise
-				//updating inv screen after handled by living/Topic()
-		else
-			// Display a warning if the user mocks up
-			to_chat(src, "<span class='warning'>You feel your [pocket_side] pocket being fumbled with!</span>")
-
-///////HUDs///////
-	if(href_list["hud"])
-		if(!ishuman(usr))
-			return
-		var/mob/living/carbon/human/H = usr
-		var/perpname = get_face_name(get_id_name(""))
-		if(!HAS_TRAIT(H, TRAIT_SECURITY_HUD) && !HAS_TRAIT(H, TRAIT_MEDICAL_HUD))
-			return
-		var/datum/data/record/R = find_record("name", perpname, GLOB.data_core.general)
-		if(href_list["photo_front"] || href_list["photo_side"])
-			if(!R)
-				return
-			if(!H.canUseHUD())
-				return
-			if(!HAS_TRAIT(H, TRAIT_SECURITY_HUD) && !HAS_TRAIT(H, TRAIT_MEDICAL_HUD))
-				return
-			var/obj/item/photo/P = null
-			if(href_list["photo_front"])
-				P = R.fields["photo_front"]
-			else if(href_list["photo_side"])
-				P = R.fields["photo_side"]
-			if(P)
-				P.show(H)
-			return
-
-		if(href_list["hud"] == "m")
-			if(!HAS_TRAIT(H, TRAIT_MEDICAL_HUD))
-				return
-			if(href_list["evaluation"])
-				if(!getBruteLoss() && !getFireLoss() && !getOxyLoss() && getToxLoss() < 20)
-					to_chat(usr, "<span class='notice'>No external injuries detected.</span><br>")
-					return
-				var/span = "notice"
-				var/status = ""
-				if(getBruteLoss())
-					to_chat(usr, "<b>Physical trauma analysis:</b>")
-					for(var/X in bodyparts)
-						var/obj/item/bodypart/BP = X
-						var/brutedamage = BP.brute_dam
-						if(brutedamage > 0)
-							status = "received minor physical injuries."
-							span = "notice"
-						if(brutedamage > 20)
-							status = "been seriously damaged."
-							span = "danger"
-						if(brutedamage > 40)
-							status = "sustained major trauma!"
-							span = "userdanger"
-						if(brutedamage)
-							to_chat(usr, "<span class='[span]'>[BP] appears to have [status]</span>")
-				if(getFireLoss())
-					to_chat(usr, "<b>Analysis of skin burns:</b>")
-					for(var/X in bodyparts)
-						var/obj/item/bodypart/BP = X
-						var/burndamage = BP.burn_dam
-						if(burndamage > 0)
-							status = "signs of minor burns."
-							span = "notice"
-						if(burndamage > 20)
-							status = "serious burns."
-							span = "danger"
-						if(burndamage > 40)
-							status = "major burns!"
-							span = "userdanger"
-						if(burndamage)
-							to_chat(usr, "<span class='[span]'>[BP] appears to have [status]</span>")
-				if(getOxyLoss())
-					to_chat(usr, "<span class='danger'>Patient has signs of suffocation, emergency treatment may be required!</span>")
-				if(getToxLoss() > 20)
-					to_chat(usr, "<span class='danger'>Gathered data is inconsistent with the analysis, possible cause: poisoning.</span>")
-			if(!H.wear_id) //You require access from here on out.
-				to_chat(H, "<span class='warning'>ERROR: Invalid access</span>")
-				return
-			var/list/access = H.wear_id.GetAccess()
-			if(!(ACCESS_MEDICAL in access))
-				to_chat(H, "<span class='warning'>ERROR: Invalid access</span>")
-				return
-			if(href_list["p_stat"])
-				var/health_status = input(usr, "Specify a new physical status for this person.", "Medical HUD", R.fields["p_stat"]) in list("Active", "Physically Unfit", "*Unconscious*", "*Deceased*", "Cancel")
-				if(!R)
-					return
-				if(!H.canUseHUD())
-					return
-				if(!HAS_TRAIT(H, TRAIT_MEDICAL_HUD))
-					return
-				if(health_status && health_status != "Cancel")
-					R.fields["p_stat"] = health_status
-				return
-			if(href_list["m_stat"])
-				var/health_status = input(usr, "Specify a new mental status for this person.", "Medical HUD", R.fields["m_stat"]) in list("Stable", "*Watch*", "*Unstable*", "*Insane*", "Cancel")
-				if(!R)
-					return
-				if(!H.canUseHUD())
-					return
-				if(!HAS_TRAIT(H, TRAIT_MEDICAL_HUD))
-					return
-				if(health_status && health_status != "Cancel")
-					R.fields["m_stat"] = health_status
-				return
-			return //Medical HUD ends here.
-
-		if(href_list["hud"] == "s")
-			if(!HAS_TRAIT(H, TRAIT_SECURITY_HUD))
-				return
-			if(usr.stat || usr == src) //|| !usr.canmove || usr.restrained()) Fluff: Sechuds have eye-tracking technology and sets 'arrest' to people that the wearer looks and blinks at.
-				return													  //Non-fluff: This allows sec to set people to arrest as they get disarmed or beaten
-			// Checks the user has security clearence before allowing them to change arrest status via hud, comment out to enable all access
-			var/allowed_access = null
-			var/obj/item/clothing/glasses/hud/security/G = H.glasses
-			if(istype(G) && (G.obj_flags & EMAGGED))
-				allowed_access = "@%&ERROR_%$*"
-			else //Implant and standard glasses check access
-				if(H.wear_id)
-					var/list/access = H.wear_id.GetAccess()
-					if(ACCESS_SEC_DOORS in access)
-						allowed_access = H.get_authentification_name()
-
-			if(!allowed_access)
-				to_chat(H, "<span class='warning'>ERROR: Invalid access.</span>")
-				return
-
-			if(!perpname)
-				to_chat(H, "<span class='warning'>ERROR: Can not identify target.</span>")
-				return
-			R = find_record("name", perpname, GLOB.data_core.security)
-			if(!R)
-				to_chat(usr, "<span class='warning'>ERROR: Unable to locate data core entry for target.</span>")
-				return
-			if(href_list["status"])
-				var/setcriminal = input(usr, "Specify a new criminal status for this person.", "Security HUD", R.fields["criminal"]) in list("None", "*Arrest*", "Incarcerated", "Paroled", "Discharged", "Cancel")
-				if(setcriminal != "Cancel")
-					if(!R)
-						return
-					if(!H.canUseHUD())
-						return
-					if(!HAS_TRAIT(H, TRAIT_SECURITY_HUD))
-						return
-					investigate_log("[key_name(src)] has been set from [R.fields["criminal"]] to [setcriminal] by [key_name(usr)].", INVESTIGATE_RECORDS)
-					R.fields["criminal"] = setcriminal
-					sec_hud_set_security_status()
-				return
-
-			if(href_list["view"])
-				if(!H.canUseHUD())
-					return
-				if(!HAS_TRAIT(H, TRAIT_SECURITY_HUD))
-					return
-				to_chat(usr, "<b>Name:</b> [R.fields["name"]]	<b>Criminal Status:</b> [R.fields["criminal"]]")
-				to_chat(usr, "<b>Minor Crimes:</b>")
-				for(var/datum/data/crime/c in R.fields["mi_crim"])
-					to_chat(usr, "<b>Crime:</b> [c.crimeName]")
-					to_chat(usr, "<b>Details:</b> [c.crimeDetails]")
-					to_chat(usr, "Added by [c.author] at [c.time]")
-					to_chat(usr, "----------")
-					to_chat(usr, "<b>Major Crimes:</b>")
-				for(var/datum/data/crime/c in R.fields["ma_crim"])
-					to_chat(usr, "<b>Crime:</b> [c.crimeName]")
-					to_chat(usr, "<b>Details:</b> [c.crimeDetails]")
-					to_chat(usr, "Added by [c.author] at [c.time]")
-					to_chat(usr, "----------")
-				to_chat(usr, "<b>Notes:</b> [R.fields["notes"]]")
-				return
-
-			if(href_list["add_citation"])
-				var/maxFine = CONFIG_GET(number/maxfine)
-				var/t1 = stripped_input("Please input citation crime:", "Security HUD", "", null)
-				var/fine = FLOOR(input("Please input citation fine, up to [maxFine]:", "Security HUD", 50) as num|null, 1)
-				if(!R || !t1 || !fine || !allowed_access)
-					return
-				if(!H.canUseHUD())
-					return
-				if(!HAS_TRAIT(H, TRAIT_SECURITY_HUD))
-					return
-				if(fine < 0)
-					to_chat(usr, "<span class='warning'>You're pretty sure that's not how money works.</span>")
-					return
-				fine = min(fine, maxFine)
-
-				var/crime = GLOB.data_core.createCrimeEntry(t1, "", allowed_access, station_time_timestamp(), fine)
-				for (var/obj/item/pda/P in GLOB.PDAs)
-					if(P.owner == R.fields["name"])
-						var/message = "You have been fined [fine] credits for '[t1]'. Fines may be paid at security."
-						var/datum/signal/subspace/messaging/pda/signal = new(src, list(
-							"name" = "Security Citation",
-							"job" = "Citation Server",
-							"message" = message,
-							"targets" = list("[P.owner] ([P.ownjob])"),
-							"automated" = 1
-						))
-						signal.send_to_receivers()
-						usr.log_message("(PDA: Citation Server) sent \"[message]\" to [signal.format_target()]", LOG_PDA)
-				GLOB.data_core.addCitation(R.fields["id"], crime)
-				investigate_log("New Citation: <strong>[t1]</strong> Fine: [fine] | Added to [R.fields["name"]] by [key_name(usr)]", INVESTIGATE_RECORDS)
-				return
-
-			if(href_list["add_crime"])
-				switch(alert("What crime would you like to add?","Security HUD","Minor Crime","Major Crime","Cancel"))
-					if("Minor Crime")
-						var/t1 = stripped_input("Please input minor crime names:", "Security HUD", "", null)
-						var/t2 = stripped_multiline_input("Please input minor crime details:", "Security HUD", "", null)
-						if(!R || !t1 || !t2 || !allowed_access)
-							return
-						if(!H.canUseHUD())
-							return
-						if(!HAS_TRAIT(H, TRAIT_SECURITY_HUD))
-							return
-						var/crime = GLOB.data_core.createCrimeEntry(t1, t2, allowed_access, station_time_timestamp())
-						GLOB.data_core.addMinorCrime(R.fields["id"], crime)
-						investigate_log("New Minor Crime: <strong>[t1]</strong>: [t2] | Added to [R.fields["name"]] by [key_name(usr)]", INVESTIGATE_RECORDS)
-						to_chat(usr, "<span class='notice'>Successfully added a minor crime.</span>")
-						return
-					if("Major Crime")
-						var/t1 = stripped_input("Please input major crime names:", "Security HUD", "", null)
-						var/t2 = stripped_multiline_input("Please input major crime details:", "Security HUD", "", null)
-						if(!R || !t1 || !t2 || !allowed_access)
-							return
-						if(!H.canUseHUD())
-							return
-						if(!HAS_TRAIT(H, TRAIT_SECURITY_HUD))
-							return
-						var/crime = GLOB.data_core.createCrimeEntry(t1, t2, allowed_access, station_time_timestamp())
-						GLOB.data_core.addMajorCrime(R.fields["id"], crime)
-						investigate_log("New Major Crime: <strong>[t1]</strong>: [t2] | Added to [R.fields["name"]] by [key_name(usr)]", INVESTIGATE_RECORDS)
-						to_chat(usr, "<span class='notice'>Successfully added a major crime.</span>")
-				return
-
-			if(href_list["view_comment"])
-				if(!H.canUseHUD())
-					return
-				if(!HAS_TRAIT(H, TRAIT_SECURITY_HUD))
-					return
-				to_chat(usr, "<b>Comments/Log:</b>")
-				var/counter = 1
-				while(R.fields[text("com_[]", counter)])
-					to_chat(usr, R.fields[text("com_[]", counter)])
-					to_chat(usr, "----------")
-					counter++
-				return
-
-			if(href_list["add_comment"])
-				var/t1 = stripped_multiline_input("Add Comment:", "Secure. records", null, null)
-				if (!R || !t1 || !allowed_access)
-					return
-				if(!H.canUseHUD())
-					return
-				if(!HAS_TRAIT(H, TRAIT_SECURITY_HUD))
-					return
-				var/counter = 1
-				while(R.fields[text("com_[]", counter)])
-					counter++
-				R.fields[text("com_[]", counter)] = text("Made by [] on [] [], []<BR>[]", allowed_access, station_time_timestamp(), time2text(world.realtime, "MMM DD"), GLOB.year_integer+540, t1)
-				to_chat(usr, "<span class='notice'>Successfully added comment.</span>")
-				return
-
-	..() //end of this massive fucking chain. TODO: make the hud chain not spooky. - Yeah, great job doing that.
-
-
-/mob/living/carbon/human/proc/canUseHUD()
-	return (mobility_flags & MOBILITY_USE)
-
-/mob/living/carbon/human/can_inject(mob/user, error_msg, target_zone, penetrate_thick = 0)
-	. = 1 // Default to returning true.
-	if(user && !target_zone)
-		target_zone = user.zone_selected
-	if(HAS_TRAIT(src, TRAIT_PIERCEIMMUNE))
-		. = 0
-	// If targeting the head, see if the head item is thin enough.
-	// If targeting anything else, see if the wear suit is thin enough.
-	if (!penetrate_thick)
-		if(above_neck(target_zone))
-			if(head && istype(head, /obj/item/clothing))
-				var/obj/item/clothing/CH = head
-				if (CH.clothing_flags & THICKMATERIAL)
-					. = 0
-		else
-			if(wear_suit && istype(wear_suit, /obj/item/clothing))
-				var/obj/item/clothing/CS = wear_suit
-				if (CS.clothing_flags & THICKMATERIAL)
-					. = 0
-	if(!. && error_msg && user)
-		// Might need re-wording.
-		to_chat(user, "<span class='alert'>There is no exposed flesh or thin material [above_neck(target_zone) ? "on [p_their()] head" : "on [p_their()] body"].</span>")
-
-/mob/living/carbon/human/assess_threat(judgement_criteria, lasercolor = "", datum/callback/weaponcheck=null)
-	if(judgement_criteria & JUDGE_EMAGGED)
-		return 10 //Everyone is a criminal!
-
-	var/threatcount = 0
-
-	//Lasertag bullshit
-	if(lasercolor)
-		if(lasercolor == "b")//Lasertag turrets target the opposing team, how great is that? -Sieve
-			if(istype(wear_suit, /obj/item/clothing/suit/redtag))
-				threatcount += 4
-			if(is_holding_item_of_type(/obj/item/gun/energy/laser/redtag))
-				threatcount += 4
-			if(istype(belt, /obj/item/gun/energy/laser/redtag))
-				threatcount += 2
-
-		if(lasercolor == "r")
-			if(istype(wear_suit, /obj/item/clothing/suit/bluetag))
-				threatcount += 4
-			if(is_holding_item_of_type(/obj/item/gun/energy/laser/bluetag))
-				threatcount += 4
-			if(istype(belt, /obj/item/gun/energy/laser/bluetag))
-				threatcount += 2
-
-		return threatcount
-
-	//Check for ID
-	var/obj/item/card/id/idcard = get_idcard(FALSE)
-	if( (judgement_criteria & JUDGE_IDCHECK) && !idcard && name=="Unknown")
-		threatcount += 4
-
-	//Check for weapons
-	if( (judgement_criteria & JUDGE_WEAPONCHECK) && weaponcheck)
-		if(!idcard || !(ACCESS_WEAPONS in idcard.access))
-			for(var/obj/item/I in held_items) //if they're holding a gun
-				if(weaponcheck.Invoke(I))
-					threatcount += 4
-			if(weaponcheck.Invoke(belt) || weaponcheck.Invoke(back)) //if a weapon is present in the belt or back slot
-				threatcount += 2 //not enough to trigger look_for_perp() on it's own unless they also have criminal status.
-
-	//Check for arrest warrant
-	if(judgement_criteria & JUDGE_RECORDCHECK)
-		var/perpname = get_face_name(get_id_name())
-		var/datum/data/record/R = find_record("name", perpname, GLOB.data_core.security)
-		if(R && R.fields["criminal"])
-			switch(R.fields["criminal"])
-				if("*Arrest*")
-					threatcount += 5
-				if("Incarcerated")
-					threatcount += 2
-				if("Paroled")
-					threatcount += 2
-
-	//Check for dresscode violations
-	if(istype(head, /obj/item/clothing/head/wizard) || istype(head, /obj/item/clothing/head/helmet/space/hardsuit/wizard))
-		threatcount += 2
-
-	//Check for nonhuman scum
-	if(dna && dna.species.id && dna.species.id != "human")
-		threatcount += 1
-
-	//mindshield implants imply trustworthyness
-	if(HAS_TRAIT(src, TRAIT_MINDSHIELD))
-		threatcount -= 1
-
-	//Agent cards lower threatlevel.
-	if(istype(idcard, /obj/item/card/id/syndicate))
-		threatcount -= 5
-
-	return threatcount
-
-
-//Used for new human mobs created by cloning/goleming/podding
-/mob/living/carbon/human/proc/set_cloned_appearance()
-	if(gender == MALE)
-		facial_hairstyle = "Full Beard"
-	else
-		facial_hairstyle = "Shaved"
-	hairstyle = pick("Bedhead", "Bedhead 2", "Bedhead 3")
-	underwear = "Nude"
-	update_body()
-	update_hair()
-
-/mob/living/carbon/human/singularity_pull(S, current_size)
-	..()
-	if(current_size >= STAGE_THREE)
-		for(var/obj/item/hand in held_items)
-			if(prob(current_size * 5) && hand.w_class >= ((11-current_size)/2)  && dropItemToGround(hand))
-				step_towards(hand, src)
-				to_chat(src, "<span class='warning'>\The [S] pulls \the [hand] from your grip!</span>")
-	rad_act(current_size * 3)
-
-/mob/living/carbon/human/proc/do_cpr(mob/living/carbon/C)
-	CHECK_DNA_AND_SPECIES(C)
-
-	if(C.stat == DEAD || (HAS_TRAIT(C, TRAIT_FAKEDEATH)))
-		to_chat(src, "<span class='warning'>[C.name] is dead!</span>")
-		return
-	if(is_mouth_covered())
-		to_chat(src, "<span class='warning'>Remove your mask first!</span>")
-		return 0
-	if(C.is_mouth_covered())
-		to_chat(src, "<span class='warning'>Remove [p_their()] mask first!</span>")
-		return 0
-
-	if(C.cpr_time < world.time + 30)
-		visible_message("<span class='notice'>[src] is trying to perform CPR on [C.name]!</span>", \
-						"<span class='notice'>You try to perform CPR on [C.name]... Hold still!</span>")
-		if(!do_mob(src, C))
-			to_chat(src, "<span class='warning'>You fail to perform CPR on [C]!</span>")
-			return 0
-
-		var/they_breathe = !HAS_TRAIT(C, TRAIT_NOBREATH)
-		var/they_lung = C.getorganslot(ORGAN_SLOT_LUNGS)
-
-		if(C.health > C.crit_threshold)
-			return
-
-		src.visible_message("<span class='notice'>[src] performs CPR on [C.name]!</span>", "<span class='notice'>You perform CPR on [C.name].</span>")
-		SEND_SIGNAL(src, COMSIG_ADD_MOOD_EVENT, "perform_cpr", /datum/mood_event/perform_cpr)
-		C.cpr_time = world.time
-		log_combat(src, C, "CPRed")
-
-		if(they_breathe && they_lung)
-			var/suff = min(C.getOxyLoss(), 7)
-			C.adjustOxyLoss(-suff)
-			C.updatehealth()
-			to_chat(C, "<span class='unconscious'>You feel a breath of fresh air enter your lungs... It feels good...</span>")
-		else if(they_breathe && !they_lung)
-			to_chat(C, "<span class='unconscious'>You feel a breath of fresh air... but you don't feel any better...</span>")
-		else
-			to_chat(C, "<span class='unconscious'>You feel a breath of fresh air... which is a sensation you don't recognise...</span>")
-
-/mob/living/carbon/human/cuff_resist(obj/item/I)
-	if(dna && dna.check_mutation(HULK))
-		say(pick(";RAAAAAAAARGH!", ";HNNNNNNNNNGGGGGGH!", ";GWAAAAAAAARRRHHH!", "NNNNNNNNGGGGGGGGHH!", ";AAAAAAARRRGH!" ), forced = "hulk")
-		if(..(I, cuff_break = FAST_CUFFBREAK))
-			dropItemToGround(I)
-	else
-		if(..())
-			dropItemToGround(I)
-
-/mob/living/carbon/human/proc/clean_blood(datum/source, strength)
-	if(strength < CLEAN_STRENGTH_BLOOD)
-		return
-	if(gloves)
-		if(SEND_SIGNAL(gloves, COMSIG_COMPONENT_CLEAN_ACT, CLEAN_STRENGTH_BLOOD))
-			update_inv_gloves()
-	else
-		if(bloody_hands)
-			bloody_hands = 0
-			update_inv_gloves()
-
-//Turns a mob black, flashes a skeleton overlay
-//Just like a cartoon!
-/mob/living/carbon/human/proc/electrocution_animation(anim_duration)
-	//Handle mutant parts if possible
-	if(dna && dna.species)
-		add_atom_colour("#000000", TEMPORARY_COLOUR_PRIORITY)
-		var/static/mutable_appearance/electrocution_skeleton_anim
-		if(!electrocution_skeleton_anim)
-			electrocution_skeleton_anim = mutable_appearance(icon, "electrocuted_base")
-			electrocution_skeleton_anim.appearance_flags |= RESET_COLOR|KEEP_APART
-		add_overlay(electrocution_skeleton_anim)
-		addtimer(CALLBACK(src, .proc/end_electrocution_animation, electrocution_skeleton_anim), anim_duration)
-
-	else //or just do a generic animation
-		flick_overlay_view(image(icon,src,"electrocuted_generic",ABOVE_MOB_LAYER), src, anim_duration)
-
-/mob/living/carbon/human/proc/end_electrocution_animation(mutable_appearance/MA)
-	remove_atom_colour(TEMPORARY_COLOUR_PRIORITY, "#000000")
-	cut_overlay(MA)
-
-/mob/living/carbon/human/canUseTopic(atom/movable/M, be_close=FALSE, no_dexterity=FALSE, no_tk=FALSE)
-	if(!(mobility_flags & MOBILITY_UI))
-		to_chat(src, "<span class='warning'>You can't do that right now!</span>")
-		return FALSE
-	if(!Adjacent(M) && (M.loc != src))
-		if((be_close == FALSE) || (!no_tk && (dna.check_mutation(TK) && tkMaxRangeCheck(src, M))))
-			return TRUE
-		to_chat(src, "<span class='warning'>You are too far away!</span>")
-		return FALSE
-	return TRUE
-
-/mob/living/carbon/human/resist_restraints()
-	if(wear_suit && wear_suit.breakouttime)
-		changeNext_move(CLICK_CD_BREAKOUT)
-		last_special = world.time + CLICK_CD_BREAKOUT
-		cuff_resist(wear_suit)
-	else
-		..()
-
-/mob/living/carbon/human/clear_cuffs(obj/item/I, cuff_break)
-	. = ..()
-	if(.)
-		return
-	if(!I.loc || buckled)
-		return FALSE
-	if(I == wear_suit)
-		visible_message("<span class='danger'>[src] manages to [cuff_break ? "break" : "remove"] [I]!</span>")
-		to_chat(src, "<span class='notice'>You successfully [cuff_break ? "break" : "remove"] [I].</span>")
-		return TRUE
-
-/mob/living/carbon/human/replace_records_name(oldname,newname) // Only humans have records right now, move this up if changed.
-	for(var/list/L in list(GLOB.data_core.general,GLOB.data_core.medical,GLOB.data_core.security,GLOB.data_core.locked))
-		var/datum/data/record/R = find_record("name", oldname, L)
-		if(R)
-			R.fields["name"] = newname
-
-/mob/living/carbon/human/get_total_tint()
-	. = ..()
-	if(glasses)
-		. += glasses.tint
-
-/mob/living/carbon/human/update_health_hud()
-	if(!client || !hud_used)
-		return
-	if(dna.species.update_health_hud())
-		return
-	else
-		if(hud_used.healths)
-			var/health_amount = min(health, maxHealth - getStaminaLoss())
-			if(..(health_amount)) //not dead
-				switch(hal_screwyhud)
-					if(SCREWYHUD_CRIT)
-						hud_used.healths.icon_state = "health6"
-					if(SCREWYHUD_DEAD)
-						hud_used.healths.icon_state = "health7"
-					if(SCREWYHUD_HEALTHY)
-						hud_used.healths.icon_state = "health0"
-		if(hud_used.healthdoll)
-			hud_used.healthdoll.cut_overlays()
-			if(stat != DEAD)
-				hud_used.healthdoll.icon_state = "healthdoll_OVERLAY"
-				for(var/X in bodyparts)
-					var/obj/item/bodypart/BP = X
-					var/damage = BP.burn_dam + BP.brute_dam
-					var/comparison = (BP.max_damage/5)
-					var/icon_num = 0
-					if(damage)
-						icon_num = 1
-					if(damage > (comparison))
-						icon_num = 2
-					if(damage > (comparison*2))
-						icon_num = 3
-					if(damage > (comparison*3))
-						icon_num = 4
-					if(damage > (comparison*4))
-						icon_num = 5
-					if(hal_screwyhud == SCREWYHUD_HEALTHY)
-						icon_num = 0
-					if(icon_num)
-						hud_used.healthdoll.add_overlay(mutable_appearance('icons/mob/screen_gen.dmi', "[BP.body_zone][icon_num]"))
-				for(var/t in get_missing_limbs()) //Missing limbs
-					hud_used.healthdoll.add_overlay(mutable_appearance('icons/mob/screen_gen.dmi', "[t]6"))
-				for(var/t in get_disabled_limbs()) //Disabled limbs
-					hud_used.healthdoll.add_overlay(mutable_appearance('icons/mob/screen_gen.dmi', "[t]7"))
-			else
-				hud_used.healthdoll.icon_state = "healthdoll_DEAD"
-
-/mob/living/carbon/human/fully_heal(admin_revive = FALSE)
-	dna?.species.spec_fully_heal(src)
-	if(admin_revive)
-		regenerate_limbs()
-		regenerate_organs()
-	remove_all_embedded_objects()
-	set_heartattack(FALSE)
-	drunkenness = 0
-	for(var/datum/mutation/human/HM in dna.mutations)
-		if(HM.quality != POSITIVE)
-			dna.remove_mutation(HM.name)
-	..()
-
-/mob/living/carbon/human/check_weakness(obj/item/weapon, mob/living/attacker)
-	. = ..()
-	if (dna && dna.species)
-		. += dna.species.check_species_weakness(weapon, attacker)
-
-/mob/living/carbon/human/is_literate()
-	return TRUE
-
-/mob/living/carbon/human/can_hold_items()
-	return TRUE
-
-/mob/living/carbon/human/update_gravity(has_gravity,override = 0)
-	if(dna && dna.species) //prevents a runtime while a human is being monkeyfied
-		override = dna.species.override_float
-	..()
-
-/mob/living/carbon/human/vomit(lost_nutrition = 10, blood = FALSE, stun = TRUE, distance = 1, message = TRUE, toxic = FALSE, harm = TRUE, force = FALSE, purge = FALSE)
-	if(blood && (NOBLOOD in dna.species.species_traits) && !HAS_TRAIT(src, TRAIT_TOXINLOVER))
-		if(message)
-			visible_message("<span class='warning'>[src] dry heaves!</span>", \
-							"<span class='userdanger'>You try to throw up, but there's nothing in your stomach!</span>")
-		if(stun)
-			Paralyze(200)
-		return 1
-	..()
-
-/mob/living/carbon/human/vv_get_dropdown()
-	. = ..()
-	VV_DROPDOWN_OPTION("", "---------")
-	VV_DROPDOWN_OPTION(VV_HK_COPY_OUTFIT, "Copy Outfit")
-	VV_DROPDOWN_OPTION(VV_HK_MOD_MUTATIONS, "Add/Remove Mutation")
-	VV_DROPDOWN_OPTION(VV_HK_MOD_QUIRKS, "Add/Remove Quirks")
-	VV_DROPDOWN_OPTION(VV_HK_MAKE_MONKEY, "Make Monkey")
-	VV_DROPDOWN_OPTION(VV_HK_MAKE_CYBORG, "Make Cyborg")
-	VV_DROPDOWN_OPTION(VV_HK_MAKE_SLIME, "Make Slime")
-	VV_DROPDOWN_OPTION(VV_HK_MAKE_ALIEN, "Make Alien")
-	VV_DROPDOWN_OPTION(VV_HK_SET_SPECIES, "Set Species")
-	VV_DROPDOWN_OPTION(VV_HK_PURRBATION, "Toggle Purrbation")
-
-/mob/living/carbon/human/vv_do_topic(list/href_list)
-	. = ..()
-	if(href_list[VV_HK_COPY_OUTFIT])
-		if(!check_rights(R_SPAWN))
-			return
-		copy_outfit()
-	if(href_list[VV_HK_MOD_MUTATIONS])
-		if(!check_rights(R_SPAWN))
-			return
-
-		var/list/options = list("Clear"="Clear")
-		for(var/x in subtypesof(/datum/mutation/human))
-			var/datum/mutation/human/mut = x
-			var/name = initial(mut.name)
-			options[dna.check_mutation(mut) ? "[name] (Remove)" : "[name] (Add)"] = mut
-
-		var/result = input(usr, "Choose mutation to add/remove","Mutation Mod") as null|anything in sortList(options)
-		if(result)
-			if(result == "Clear")
-				dna.remove_all_mutations()
-			else
-				var/mut = options[result]
-				if(dna.check_mutation(mut))
-					dna.remove_mutation(mut)
-				else
-					dna.add_mutation(mut)
-	if(href_list[VV_HK_MOD_QUIRKS])
-		if(!check_rights(R_SPAWN))
-			return
-
-		var/list/options = list("Clear"="Clear")
-		for(var/x in subtypesof(/datum/quirk))
-			var/datum/quirk/T = x
-			var/qname = initial(T.name)
-			options[has_quirk(T) ? "[qname] (Remove)" : "[qname] (Add)"] = T
-
-		var/result = input(usr, "Choose quirk to add/remove","Quirk Mod") as null|anything in sortList(options)
-		if(result)
-			if(result == "Clear")
-				for(var/datum/quirk/q in roundstart_quirks)
-					remove_quirk(q.type)
-			else
-				var/T = options[result]
-				if(has_quirk(T))
-					remove_quirk(T)
-				else
-					add_quirk(T,TRUE)
-	if(href_list[VV_HK_MAKE_MONKEY])
-		if(!check_rights(R_SPAWN))
-			return
-		if(alert("Confirm mob type change?",,"Transform","Cancel") != "Transform")
-			return
-		usr.client.holder.Topic("vv_override", list("monkeyone"=href_list[VV_HK_TARGET]))
-	if(href_list[VV_HK_MAKE_CYBORG])
-		if(!check_rights(R_SPAWN))
-			return
-		if(alert("Confirm mob type change?",,"Transform","Cancel") != "Transform")
-			return
-		usr.client.holder.Topic("vv_override", list("makerobot"=href_list[VV_HK_TARGET]))
-	if(href_list[VV_HK_MAKE_ALIEN])
-		if(!check_rights(R_SPAWN))
-			return
-		if(alert("Confirm mob type change?",,"Transform","Cancel") != "Transform")
-			return
-		usr.client.holder.Topic("vv_override", list("makealien"=href_list[VV_HK_TARGET]))
-	if(href_list[VV_HK_MAKE_SLIME])
-		if(!check_rights(R_SPAWN))
-			return
-		if(alert("Confirm mob type change?",,"Transform","Cancel") != "Transform")
-			return
-		usr.client.holder.Topic("vv_override", list("makeslime"=href_list[VV_HK_TARGET]))
-	if(href_list[VV_HK_SET_SPECIES])
-		if(!check_rights(R_SPAWN))
-			return
-		var/result = input(usr, "Please choose a new species","Species") as null|anything in GLOB.species_list
-		if(result)
-			var/newtype = GLOB.species_list[result]
-			admin_ticket_log("[key_name_admin(usr)] has modified the bodyparts of [src] to [result]")
-			set_species(newtype)
-	if(href_list[VV_HK_PURRBATION])
-		if(!check_rights(R_SPAWN))
-			return
-		if(!ishumanbasic(src))
-			to_chat(usr, "This can only be done to the basic human species at the moment.")
-			return
-		var/success = purrbation_toggle(src)
-		if(success)
-			to_chat(usr, "Put [src] on purrbation.")
-			log_admin("[key_name(usr)] has put [key_name(src)] on purrbation.")
-			var/msg = "<span class='notice'>[key_name_admin(usr)] has put [key_name(src)] on purrbation.</span>"
-			message_admins(msg)
-			admin_ticket_log(src, msg)
-
-		else
-			to_chat(usr, "Removed [src] from purrbation.")
-			log_admin("[key_name(usr)] has removed [key_name(src)] from purrbation.")
-			var/msg = "<span class='notice'>[key_name_admin(usr)] has removed [key_name(src)] from purrbation.</span>"
-			message_admins(msg)
-			admin_ticket_log(src, msg)
-
-/mob/living/carbon/human/MouseDrop_T(mob/living/target, mob/living/user)
-	if(pulling == target && grab_state >= GRAB_AGGRESSIVE && stat == CONSCIOUS)
-		//If they dragged themselves and we're currently aggressively grabbing them try to piggyback
-		if(user == target && can_piggyback(target))
-			piggyback(target)
-			return
-		//If you dragged them to you and you're aggressively grabbing try to fireman carry them
-		else if(user != target && can_be_firemanned(target))
-			fireman_carry(target)
-			return
-	. = ..()
-
-//src is the user that will be carrying, target is the mob to be carried
-/mob/living/carbon/human/proc/can_piggyback(mob/living/carbon/target)
-	return (istype(target) && target.stat == CONSCIOUS)
-
-/mob/living/carbon/human/proc/can_be_firemanned(mob/living/carbon/target)
-	return (ishuman(target) && !(target.mobility_flags & MOBILITY_STAND))
-
-/mob/living/carbon/human/proc/fireman_carry(mob/living/carbon/target)
-	var/carrydelay = 50 //if you have latex you are faster at grabbing
-	var/skills_space = "" //cobby told me to do this
-	if(HAS_TRAIT(src, TRAIT_QUICKER_CARRY))
-		carrydelay = 30
-		skills_space = "expertly"
-	else if(HAS_TRAIT(src, TRAIT_QUICK_CARRY))
-		carrydelay = 40
-		skills_space = "quickly"
-	if(can_be_firemanned(target) && !incapacitated(FALSE, TRUE))
-		visible_message("<span class='notice'>[src] starts [skills_space] lifting [target] onto their back..</span>",
-		//Joe Medic starts quickly/expertly lifting Grey Tider onto their back..
-		"<span class='notice'>[carrydelay < 35 ? "Using your gloves' nanochips, you" : "You"] [skills_space] start to lift [target] onto your back[carrydelay == 40 ? ", while assisted by the nanochips in your gloves.." : "..."]</span>")
-		//(Using your gloves' nanochips, you/You) ( /quickly/expertly) start to lift Grey Tider onto your back(, while assisted by the nanochips in your gloves../...)
-		if(do_after(src, carrydelay, TRUE, target))
-			//Second check to make sure they're still valid to be carried
-			if(can_be_firemanned(target) && !incapacitated(FALSE, TRUE))
-				buckle_mob(target, TRUE, TRUE, 90, 1, 0)
-				return
-		visible_message("<span class='warning'>[src] fails to fireman carry [target]!</span>")
-	else
-		to_chat(src, "<span class='warning'>You can't fireman carry [target] while they're standing!</span>")
-
-/mob/living/carbon/human/proc/piggyback(mob/living/carbon/target)
-	if(can_piggyback(target))
-		visible_message("<span class='notice'>[target] starts to climb onto [src]...</span>")
-		if(do_after(target, 15, target = src))
-			if(can_piggyback(target))
-				if(target.incapacitated(FALSE, TRUE) || incapacitated(FALSE, TRUE))
-					target.visible_message("<span class='warning'>[target] can't hang onto [src]!</span>")
-					return
-				buckle_mob(target, TRUE, TRUE, FALSE, 0, 2)
-		else
-			visible_message("<span class='warning'>[target] fails to climb onto [src]!</span>")
-	else
-		to_chat(target, "<span class='warning'>You can't piggyback ride [src] right now!</span>")
-
-/mob/living/carbon/human/buckle_mob(mob/living/target, force = FALSE, check_loc = TRUE, lying_buckle = FALSE, hands_needed = 0, target_hands_needed = 0)
-	if(!force)//humans are only meant to be ridden through piggybacking and special cases
-		return
-	if(!is_type_in_typecache(target, can_ride_typecache))
-		target.visible_message("<span class='warning'>[target] really can't seem to mount [src]...</span>")
-		return
-	buckle_lying = lying_buckle
-	var/datum/component/riding/human/riding_datum = LoadComponent(/datum/component/riding/human)
-	if(target_hands_needed)
-		riding_datum.ride_check_rider_restrained = TRUE
-	if(buckled_mobs && ((target in buckled_mobs) || (buckled_mobs.len >= max_buckled_mobs)) || buckled)
-		return
-	var/equipped_hands_self
-	var/equipped_hands_target
-	if(hands_needed)
-		equipped_hands_self = riding_datum.equip_buckle_inhands(src, hands_needed, target)
-	if(target_hands_needed)
-		equipped_hands_target = riding_datum.equip_buckle_inhands(target, target_hands_needed)
-
-	if(hands_needed || target_hands_needed)
-		if(hands_needed && !equipped_hands_self)
-			src.visible_message("<span class='warning'>[src] can't get a grip on [target] because their hands are full!</span>",
-				"<span class='warning'>You can't get a grip on [target] because your hands are full!</span>")
-			return
-		else if(target_hands_needed && !equipped_hands_target)
-			target.visible_message("<span class='warning'>[target] can't get a grip on [src] because their hands are full!</span>",
-				"<span class='warning'>You can't get a grip on [src] because your hands are full!</span>")
-			return
-
-	stop_pulling()
-	riding_datum.handle_vehicle_layer()
-	. = ..(target, force, check_loc)
-
-/mob/living/carbon/human/proc/is_shove_knockdown_blocked() //If you want to add more things that block shove knockdown, extend this
-	var/list/body_parts = list(head, wear_mask, wear_suit, w_uniform, back, gloves, shoes, belt, s_store, glasses, ears, wear_id) //Everything but pockets. Pockets are l_store and r_store. (if pockets were allowed, putting something armored, gloves or hats for example, would double up on the armor)
-	for(var/bp in body_parts)
-		if(istype(bp, /obj/item/clothing))
-			var/obj/item/clothing/C = bp
-			if(C.clothing_flags & BLOCKS_SHOVE_KNOCKDOWN)
-				return TRUE
-	return FALSE
-
-/mob/living/carbon/human/proc/clear_shove_slowdown()
-	remove_movespeed_modifier(MOVESPEED_ID_SHOVE)
-	var/active_item = get_active_held_item()
-	if(is_type_in_typecache(active_item, GLOB.shove_disarming_types))
-		visible_message("<span class='warning'>[src.name] regains their grip on \the [active_item]!</span>", "<span class='warning'>You regain your grip on \the [active_item]</span>", null, COMBAT_MESSAGE_RANGE)
-
-/mob/living/carbon/human/do_after_coefficent()
-	. = ..()
-	. *= physiology.do_after_speed
-
-/mob/living/carbon/human/updatehealth()
-	. = ..()
-	dna?.species.spec_updatehealth(src)
-	if(HAS_TRAIT(src, TRAIT_IGNOREDAMAGESLOWDOWN))
-		remove_movespeed_modifier(MOVESPEED_ID_DAMAGE_SLOWDOWN)
-		remove_movespeed_modifier(MOVESPEED_ID_DAMAGE_SLOWDOWN_FLYING)
-		return
-	var/health_deficiency = max((maxHealth - health), staminaloss)
-	if(health_deficiency >= 40)
-		add_movespeed_modifier(MOVESPEED_ID_DAMAGE_SLOWDOWN, override = TRUE, multiplicative_slowdown = (health_deficiency / 75), blacklisted_movetypes = FLOATING|FLYING)
-		add_movespeed_modifier(MOVESPEED_ID_DAMAGE_SLOWDOWN_FLYING, override = TRUE, multiplicative_slowdown = (health_deficiency / 25), movetypes = FLOATING)
-	else
-		remove_movespeed_modifier(MOVESPEED_ID_DAMAGE_SLOWDOWN)
-		remove_movespeed_modifier(MOVESPEED_ID_DAMAGE_SLOWDOWN_FLYING)
-
-
-/mob/living/carbon/human/washed(var/atom/washer)
-	. = ..()
-	if(wear_suit)
-		update_inv_wear_suit()
-	else if(w_uniform && w_uniform.washed(washer))
-		update_inv_w_uniform()
-
-	if(!is_mouth_covered())
-		lip_style = null
-		update_body()
-	if(belt && belt.washed(washer))
-		update_inv_belt()
-
-	var/list/obscured = check_obscured_slots()
-
-	if(gloves && !(HIDEGLOVES in obscured) && gloves.washed(washer))
-		SEND_SIGNAL(src, COMSIG_COMPONENT_CLEAN_ACT, CLEAN_STRENGTH_BLOOD)
-
-/mob/living/carbon/human/adjust_nutrition(var/change) //Honestly FUCK the oldcoders for putting nutrition on /mob someone else can move it up because holy hell I'd have to fix SO many typechecks
-	if(HAS_TRAIT(src, TRAIT_NOHUNGER))
-		return FALSE
-	return ..()
-
-/mob/living/carbon/human/set_nutrition(var/change) //Seriously fuck you oldcoders.
-	if(HAS_TRAIT(src, TRAIT_NOHUNGER))
-		return FALSE
-	return ..()
-
-/mob/living/carbon/human/species
-	var/race = null
-
-/mob/living/carbon/human/species/Initialize()
-	. = ..()
-	set_species(race)
-
-/mob/living/carbon/human/species/abductor
-	race = /datum/species/abductor
-
-/mob/living/carbon/human/species/android
-	race = /datum/species/android
-
-/mob/living/carbon/human/species/corporate
-	race = /datum/species/corporate
-
-/mob/living/carbon/human/species/dullahan
-	race = /datum/species/dullahan
-
-/mob/living/carbon/human/species/felinid
-	race = /datum/species/human/felinid
-
-/mob/living/carbon/human/species/fly
-	race = /datum/species/fly
-
-/mob/living/carbon/human/species/golem
-	race = /datum/species/golem
-
-/mob/living/carbon/human/species/golem/random
-	race = /datum/species/golem/random
-
-/mob/living/carbon/human/species/golem/adamantine
-	race = /datum/species/golem/adamantine
-
-/mob/living/carbon/human/species/golem/plasma
-	race = /datum/species/golem/plasma
-
-/mob/living/carbon/human/species/golem/diamond
-	race = /datum/species/golem/diamond
-
-/mob/living/carbon/human/species/golem/gold
-	race = /datum/species/golem/gold
-
-/mob/living/carbon/human/species/golem/silver
-	race = /datum/species/golem/silver
-
-/mob/living/carbon/human/species/golem/plasteel
-	race = /datum/species/golem/plasteel
-
-/mob/living/carbon/human/species/golem/titanium
-	race = /datum/species/golem/titanium
-
-/mob/living/carbon/human/species/golem/plastitanium
-	race = /datum/species/golem/plastitanium
-
-/mob/living/carbon/human/species/golem/alien_alloy
-	race = /datum/species/golem/alloy
-
-/mob/living/carbon/human/species/golem/wood
-	race = /datum/species/golem/wood
-
-/mob/living/carbon/human/species/golem/uranium
-	race = /datum/species/golem/uranium
-
-/mob/living/carbon/human/species/golem/sand
-	race = /datum/species/golem/sand
-
-/mob/living/carbon/human/species/golem/glass
-	race = /datum/species/golem/glass
-
-/mob/living/carbon/human/species/golem/bluespace
-	race = /datum/species/golem/bluespace
-
-/mob/living/carbon/human/species/golem/bananium
-	race = /datum/species/golem/bananium
-
-/mob/living/carbon/human/species/golem/blood_cult
-	race = /datum/species/golem/runic
-
-/mob/living/carbon/human/species/golem/cloth
-	race = /datum/species/golem/cloth
-
-/mob/living/carbon/human/species/golem/plastic
-	race = /datum/species/golem/plastic
-
-/mob/living/carbon/human/species/golem/bronze
-	race = /datum/species/golem/bronze
-
-/mob/living/carbon/human/species/golem/cardboard
-	race = /datum/species/golem/cardboard
-
-/mob/living/carbon/human/species/golem/leather
-	race = /datum/species/golem/leather
-
-/mob/living/carbon/human/species/golem/bone
-	race = /datum/species/golem/bone
-
-/mob/living/carbon/human/species/golem/durathread
-	race = /datum/species/golem/durathread
-
-/mob/living/carbon/human/species/golem/snow
-	race = /datum/species/golem/snow
-
-/mob/living/carbon/human/species/golem/capitalist
-	race = /datum/species/golem/capitalist
-
-/mob/living/carbon/human/species/golem/soviet
-	race = /datum/species/golem/soviet
-
-/mob/living/carbon/human/species/jelly
-	race = /datum/species/jelly
-
-/mob/living/carbon/human/species/jelly/slime
-	race = /datum/species/jelly/slime
-
-/mob/living/carbon/human/species/jelly/stargazer
-	race = /datum/species/jelly/stargazer
-
-/mob/living/carbon/human/species/jelly/luminescent
-	race = /datum/species/jelly/luminescent
-
-/mob/living/carbon/human/species/lizard
-	race = /datum/species/lizard
-
-/mob/living/carbon/human/species/ethereal
-	race = /datum/species/ethereal
-
-/mob/living/carbon/human/species/lizard/ashwalker
-	race = /datum/species/lizard/ashwalker
-
-/mob/living/carbon/human/species/moth
-	race = /datum/species/moth
-
-/mob/living/carbon/human/species/mush
-	race = /datum/species/mush
-
-/mob/living/carbon/human/species/plasma
-	race = /datum/species/plasmaman
-
-/mob/living/carbon/human/species/pod
-	race = /datum/species/pod
-
-/mob/living/carbon/human/species/shadow
-	race = /datum/species/shadow
-
-/mob/living/carbon/human/species/shadow/nightmare
-	race = /datum/species/shadow/nightmare
-
-/mob/living/carbon/human/species/skeleton
-	race = /datum/species/skeleton
-
-/mob/living/carbon/human/species/snail
-	race = /datum/species/snail
-
-/mob/living/carbon/human/species/synth
-	race = /datum/species/synth
-
-/mob/living/carbon/human/species/synth/military
-	race = /datum/species/synth/military
-
-/mob/living/carbon/human/species/vampire
-	race = /datum/species/vampire
-
-/mob/living/carbon/human/species/zombie
-	race = /datum/species/zombie
-
-/mob/living/carbon/human/species/zombie/infectious
-	race = /datum/species/zombie/infectious
-
-/mob/living/carbon/human/species/zombie/krokodil_addict
-	race = /datum/species/krokodil_addict
->>>>>>> 18eaf285
+/mob/living/carbon/human/Initialize()
+	verbs += /mob/living/proc/mob_sleep
+	verbs += /mob/living/proc/lay_down
+
+	icon_state = ""		//Remove the inherent human icon that is visible on the map editor. We're rendering ourselves limb by limb, having it still be there results in a bug where the basic human icon appears below as south in all directions and generally looks nasty.
+
+	//initialize limbs first
+	create_bodyparts()
+
+	setup_human_dna()
+
+	if(dna.species)
+		set_species(dna.species.type)
+
+	//initialise organs
+	create_internal_organs() //most of it is done in set_species now, this is only for parent call
+	physiology = new()
+
+	. = ..()
+
+	RegisterSignal(src, COMSIG_COMPONENT_CLEAN_ACT, .proc/clean_blood)
+	AddComponent(/datum/component/personal_crafting)
+	AddComponent(/datum/component/footstep, FOOTSTEP_MOB_HUMAN, 1, 2)
+	GLOB.human_list += src
+
+/mob/living/carbon/human/proc/setup_human_dna()
+	//initialize dna. for spawned humans; overwritten by other code
+	create_dna(src)
+	randomize_human(src)
+	dna.initialize_dna()
+
+/mob/living/carbon/human/ComponentInitialize()
+	. = ..()
+	if(!CONFIG_GET(flag/disable_human_mood))
+		AddComponent(/datum/component/mood)
+
+/mob/living/carbon/human/Destroy()
+	QDEL_NULL(physiology)
+	GLOB.human_list -= src
+	return ..()
+
+
+/mob/living/carbon/human/prepare_data_huds()
+	//Update med hud images...
+	..()
+	//...sec hud images...
+	sec_hud_set_ID()
+	sec_hud_set_implants()
+	sec_hud_set_security_status()
+	//...and display them.
+	add_to_all_human_data_huds()
+
+/mob/living/carbon/human/Stat()
+	..()
+
+	if(statpanel("Status"))
+		stat(null, "Intent: [a_intent]")
+		stat(null, "Move Mode: [m_intent]")
+		if (internal)
+			if (!internal.air_contents)
+				qdel(internal)
+			else
+				stat(null, "Internal Atmosphere Info: [internal.name]")
+				stat(null, "Tank Pressure: [internal.air_contents.return_pressure()]")
+				stat(null, "Distribution Pressure: [internal.distribute_pressure]")
+
+		if(mind)
+			var/datum/antagonist/changeling/changeling = mind.has_antag_datum(/datum/antagonist/changeling)
+			if(changeling)
+				stat(null, "Chemical Storage: [changeling.chem_charges]/[changeling.chem_storage]")
+				stat(null, "Absorbed DNA: [changeling.absorbedcount]")
+
+	//NINJACODE
+	if(istype(wear_suit, /obj/item/clothing/suit/space/space_ninja)) //Only display if actually a ninja.
+		var/obj/item/clothing/suit/space/space_ninja/SN = wear_suit
+		if(statpanel("SpiderOS"))
+			stat("SpiderOS Status:","[SN.s_initialized ? "Initialized" : "Disabled"]")
+			stat("Current Time:", "[station_time_timestamp()]")
+			if(SN.s_initialized)
+				//Suit gear
+				stat("Energy Charge:", "[round(SN.cell.charge/100)]%")
+				stat("Smoke Bombs:", "\Roman [SN.s_bombs]")
+				//Ninja status
+				stat("Fingerprints:", "[md5(dna.uni_identity)]")
+				stat("Unique Identity:", "[dna.unique_enzymes]")
+				stat("Overall Status:", "[stat > 1 ? "dead" : "[health]% healthy"]")
+				stat("Nutrition Status:", "[nutrition]")
+				stat("Oxygen Loss:", "[getOxyLoss()]")
+				stat("Toxin Levels:", "[getToxLoss()]")
+				stat("Burn Severity:", "[getFireLoss()]")
+				stat("Brute Trauma:", "[getBruteLoss()]")
+				stat("Radiation Levels:","[radiation] rad")
+				stat("Body Temperature:","[bodytemperature-T0C] degrees C ([bodytemperature*1.8-459.67] degrees F)")
+
+				//Diseases
+				if(diseases.len)
+					stat("Viruses:", null)
+					for(var/thing in diseases)
+						var/datum/disease/D = thing
+						stat("*", "[D.name], Type: [D.spread_text], Stage: [D.stage]/[D.max_stages], Possible Cure: [D.cure_text]")
+
+
+/mob/living/carbon/human/show_inv(mob/user)
+	user.set_machine(src)
+	var/has_breathable_mask = istype(wear_mask, /obj/item/clothing/mask)
+	var/list/obscured = check_obscured_slots()
+	var/list/dat = list()
+
+	dat += "<table>"
+	for(var/i in 1 to held_items.len)
+		var/obj/item/I = get_item_for_held_index(i)
+		dat += "<tr><td><B>[get_held_index_name(i)]:</B></td><td><A href='?src=[REF(src)];item=[ITEM_SLOT_HANDS];hand_index=[i]'>[(I && !(I.item_flags & ABSTRACT)) ? I : "<font color=grey>Empty</font>"]</a></td></tr>"
+	dat += "<tr><td>&nbsp;</td></tr>"
+
+	dat += "<tr><td><B>Back:</B></td><td><A href='?src=[REF(src)];item=[ITEM_SLOT_BACK]'>[(back && !(back.item_flags & ABSTRACT)) ? back : "<font color=grey>Empty</font>"]</A>"
+	if(has_breathable_mask && istype(back, /obj/item/tank))
+		dat += "&nbsp;<A href='?src=[REF(src)];internal=[ITEM_SLOT_BACK]'>[internal ? "Disable Internals" : "Set Internals"]</A>"
+
+	dat += "</td></tr><tr><td>&nbsp;</td></tr>"
+
+	dat += "<tr><td><B>Head:</B></td><td><A href='?src=[REF(src)];item=[ITEM_SLOT_HEAD]'>[(head && !(head.item_flags & ABSTRACT)) ? head : "<font color=grey>Empty</font>"]</A></td></tr>"
+
+	if(ITEM_SLOT_MASK in obscured)
+		dat += "<tr><td><font color=grey><B>Mask:</B></font></td><td><font color=grey>Obscured</font></td></tr>"
+	else
+		dat += "<tr><td><B>Mask:</B></td><td><A href='?src=[REF(src)];item=[ITEM_SLOT_MASK]'>[(wear_mask && !(wear_mask.item_flags & ABSTRACT)) ? wear_mask : "<font color=grey>Empty</font>"]</A></td></tr>"
+
+	if(ITEM_SLOT_NECK in obscured)
+		dat += "<tr><td><font color=grey><B>Neck:</B></font></td><td><font color=grey>Obscured</font></td></tr>"
+	else
+		dat += "<tr><td><B>Neck:</B></td><td><A href='?src=[REF(src)];item=[ITEM_SLOT_NECK]'>[(wear_neck && !(wear_neck.item_flags & ABSTRACT)) ? wear_neck : "<font color=grey>Empty</font>"]</A></td></tr>"
+
+	if(ITEM_SLOT_EYES in obscured)
+		dat += "<tr><td><font color=grey><B>Eyes:</B></font></td><td><font color=grey>Obscured</font></td></tr>"
+	else
+		dat += "<tr><td><B>Eyes:</B></td><td><A href='?src=[REF(src)];item=[ITEM_SLOT_EYES]'>[(glasses && !(glasses.item_flags & ABSTRACT))	? glasses : "<font color=grey>Empty</font>"]</A></td></tr>"
+
+	if(ITEM_SLOT_EARS in obscured)
+		dat += "<tr><td><font color=grey><B>Ears:</B></font></td><td><font color=grey>Obscured</font></td></tr>"
+	else
+		dat += "<tr><td><B>Ears:</B></td><td><A href='?src=[REF(src)];item=[ITEM_SLOT_EARS]'>[(ears && !(ears.item_flags & ABSTRACT))		? ears		: "<font color=grey>Empty</font>"]</A></td></tr>"
+
+	dat += "<tr><td>&nbsp;</td></tr>"
+
+	dat += "<tr><td><B>Exosuit:</B></td><td><A href='?src=[REF(src)];item=[ITEM_SLOT_OCLOTHING]'>[(wear_suit && !(wear_suit.item_flags & ABSTRACT)) ? wear_suit : "<font color=grey>Empty</font>"]</A></td></tr>"
+	if(wear_suit)
+		if(ITEM_SLOT_SUITSTORE in obscured)
+			dat += "<tr><td><font color=grey>&nbsp;&#8627;<B>Suit Storage:</B></font></td></tr>"
+		else
+			dat += "<tr><td>&nbsp;&#8627;<B>Suit Storage:</B></td><td><A href='?src=[REF(src)];item=[ITEM_SLOT_SUITSTORE]'>[(s_store && !(s_store.item_flags & ABSTRACT)) ? s_store : "<font color=grey>Empty</font>"]</A>"
+			if(has_breathable_mask && istype(s_store, /obj/item/tank))
+				dat += "&nbsp;<A href='?src=[REF(src)];internal=[ITEM_SLOT_SUITSTORE]'>[internal ? "Disable Internals" : "Set Internals"]</A>"
+			dat += "</td></tr>"
+	else
+		dat += "<tr><td><font color=grey>&nbsp;&#8627;<B>Suit Storage:</B></font></td></tr>"
+
+	if(ITEM_SLOT_FEET in obscured)
+		dat += "<tr><td><font color=grey><B>Shoes:</B></font></td><td><font color=grey>Obscured</font></td></tr>"
+	else
+		dat += "<tr><td><B>Shoes:</B></td><td><A href='?src=[REF(src)];item=[ITEM_SLOT_FEET]'>[(shoes && !(shoes.item_flags & ABSTRACT))		? shoes		: "<font color=grey>Empty</font>"]</A></td></tr>"
+
+	if(ITEM_SLOT_GLOVES in obscured)
+		dat += "<tr><td><font color=grey><B>Gloves:</B></font></td><td><font color=grey>Obscured</font></td></tr>"
+	else
+		dat += "<tr><td><B>Gloves:</B></td><td><A href='?src=[REF(src)];item=[ITEM_SLOT_GLOVES]'>[(gloves && !(gloves.item_flags & ABSTRACT))		? gloves	: "<font color=grey>Empty</font>"]</A></td></tr>"
+
+	if(ITEM_SLOT_ICLOTHING in obscured)
+		dat += "<tr><td><font color=grey><B>Uniform:</B></font></td><td><font color=grey>Obscured</font></td></tr>"
+	else
+		dat += "<tr><td><B>Uniform:</B></td><td><A href='?src=[REF(src)];item=[ITEM_SLOT_ICLOTHING]'>[(w_uniform && !(w_uniform.item_flags & ABSTRACT)) ? w_uniform : "<font color=grey>Empty</font>"]</A></td></tr>"
+
+	if((w_uniform == null && !(dna && dna.species.nojumpsuit)) || (ITEM_SLOT_ICLOTHING in obscured))
+		dat += "<tr><td><font color=grey>&nbsp;&#8627;<B>Pockets:</B></font></td></tr>"
+		dat += "<tr><td><font color=grey>&nbsp;&#8627;<B>ID:</B></font></td></tr>"
+		dat += "<tr><td><font color=grey>&nbsp;&#8627;<B>Belt:</B></font></td></tr>"
+	else
+		dat += "<tr><td>&nbsp;&#8627;<B>Belt:</B></td><td><A href='?src=[REF(src)];item=[ITEM_SLOT_BELT]'>[(belt && !(belt.item_flags & ABSTRACT)) ? belt : "<font color=grey>Empty</font>"]</A>"
+		if(has_breathable_mask && istype(belt, /obj/item/tank))
+			dat += "&nbsp;<A href='?src=[REF(src)];internal=[ITEM_SLOT_BELT]'>[internal ? "Disable Internals" : "Set Internals"]</A>"
+		dat += "</td></tr>"
+		dat += "<tr><td>&nbsp;&#8627;<B>Pockets:</B></td><td><A href='?src=[REF(src)];pockets=left'>[(l_store && !(l_store.item_flags & ABSTRACT)) ? "Left (Full)" : "<font color=grey>Left (Empty)</font>"]</A>"
+		dat += "&nbsp;<A href='?src=[REF(src)];pockets=right'>[(r_store && !(r_store.item_flags & ABSTRACT)) ? "Right (Full)" : "<font color=grey>Right (Empty)</font>"]</A></td></tr>"
+		dat += "<tr><td>&nbsp;&#8627;<B>ID:</B></td><td><A href='?src=[REF(src)];item=[ITEM_SLOT_ID]'>[(wear_id && !(wear_id.item_flags & ABSTRACT)) ? wear_id : "<font color=grey>Empty</font>"]</A></td></tr>"
+
+	if(handcuffed)
+		dat += "<tr><td><B>Handcuffed:</B> <A href='?src=[REF(src)];item=[ITEM_SLOT_HANDCUFFED]'>Remove</A></td></tr>"
+	if(legcuffed)
+		dat += "<tr><td><A href='?src=[REF(src)];item=[ITEM_SLOT_LEGCUFFED]'>Legcuffed</A></td></tr>"
+
+	dat += {"</table>
+	<A href='?src=[REF(user)];mach_close=mob[REF(src)]'>Close</A>
+	"}
+
+	var/datum/browser/popup = new(user, "mob[REF(src)]", "[src]", 440, 510)
+	popup.set_content(dat.Join())
+	popup.open()
+
+// called when something steps onto a human
+// this could be made more general, but for now just handle mulebot
+/mob/living/carbon/human/Crossed(atom/movable/AM)
+	var/mob/living/simple_animal/bot/mulebot/MB = AM
+	if(istype(MB))
+		MB.RunOver(src)
+
+	. = ..()
+	spreadFire(AM)
+
+/mob/living/carbon/human/Topic(href, href_list)
+	if(href_list["embedded_object"] && usr.canUseTopic(src, BE_CLOSE, NO_DEXTERITY))
+		var/obj/item/bodypart/L = locate(href_list["embedded_limb"]) in bodyparts
+		if(!L)
+			return
+		var/obj/item/I = locate(href_list["embedded_object"]) in L.embedded_objects
+		if(!I || I.loc != src) //no item, no limb, or item is not in limb or in the person anymore
+			return
+		SEND_SIGNAL(src, COMSIG_HUMAN_EMBED_RIP, I, L)
+		return
+
+	if(href_list["item"]) //canUseTopic check for this is handled by mob/Topic()
+		var/slot = text2num(href_list["item"])
+		if(slot in check_obscured_slots(TRUE))
+			to_chat(usr, "<span class='warning'>You can't reach that! Something is covering it.</span>")
+			return
+
+	if(href_list["pockets"] && usr.canUseTopic(src, BE_CLOSE, NO_DEXTERITY)) //TODO: Make it match (or intergrate it into) strippanel so you get 'item cannot fit here' warnings if mob_can_equip fails
+		var/pocket_side = href_list["pockets"] != "right" ? "left" : "right"
+		var/pocket_id = (pocket_side == "right" ? ITEM_SLOT_RPOCKET : ITEM_SLOT_LPOCKET)
+		var/obj/item/pocket_item = (pocket_id == ITEM_SLOT_RPOCKET ? r_store : l_store)
+		var/obj/item/place_item = usr.get_active_held_item() // Item to place in the pocket, if it's empty
+
+		var/delay_denominator = 1
+		if(pocket_item && !(pocket_item.item_flags & ABSTRACT))
+			if(HAS_TRAIT(pocket_item, TRAIT_NODROP))
+				to_chat(usr, "<span class='warning'>You try to empty [src]'s [pocket_side] pocket, it seems to be stuck!</span>")
+			to_chat(usr, "<span class='notice'>You try to empty [src]'s [pocket_side] pocket.</span>")
+		else if(place_item && place_item.mob_can_equip(src, usr, pocket_id, 1) && !(place_item.item_flags & ABSTRACT))
+			to_chat(usr, "<span class='notice'>You try to place [place_item] into [src]'s [pocket_side] pocket.</span>")
+			delay_denominator = 4
+		else
+			return
+
+		if(do_mob(usr, src, POCKET_STRIP_DELAY/delay_denominator)) //placing an item into the pocket is 4 times faster
+			if(pocket_item)
+				if(pocket_item == (pocket_id == ITEM_SLOT_RPOCKET ? r_store : l_store)) //item still in the pocket we search
+					dropItemToGround(pocket_item)
+			else
+				if(place_item)
+					if(place_item.mob_can_equip(src, usr, pocket_id, FALSE, TRUE))
+						usr.temporarilyRemoveItemFromInventory(place_item, TRUE)
+						equip_to_slot(place_item, pocket_id, TRUE)
+					//do nothing otherwise
+				//updating inv screen after handled by living/Topic()
+		else
+			// Display a warning if the user mocks up
+			to_chat(src, "<span class='warning'>You feel your [pocket_side] pocket being fumbled with!</span>")
+
+///////HUDs///////
+	if(href_list["hud"])
+		if(!ishuman(usr))
+			return
+		var/mob/living/carbon/human/H = usr
+		var/perpname = get_face_name(get_id_name(""))
+		if(!HAS_TRAIT(H, TRAIT_SECURITY_HUD) && !HAS_TRAIT(H, TRAIT_MEDICAL_HUD))
+			return
+		var/datum/data/record/R = find_record("name", perpname, GLOB.data_core.general)
+		if(href_list["photo_front"] || href_list["photo_side"])
+			if(!R)
+				return
+			if(!H.canUseHUD())
+				return
+			if(!HAS_TRAIT(H, TRAIT_SECURITY_HUD) && !HAS_TRAIT(H, TRAIT_MEDICAL_HUD))
+				return
+			var/obj/item/photo/P = null
+			if(href_list["photo_front"])
+				P = R.fields["photo_front"]
+			else if(href_list["photo_side"])
+				P = R.fields["photo_side"]
+			if(P)
+				P.show(H)
+			return
+
+		if(href_list["hud"] == "m")
+			if(!HAS_TRAIT(H, TRAIT_MEDICAL_HUD))
+				return
+			if(href_list["evaluation"])
+				if(!getBruteLoss() && !getFireLoss() && !getOxyLoss() && getToxLoss() < 20)
+					to_chat(usr, "<span class='notice'>No external injuries detected.</span><br>")
+					return
+				var/span = "notice"
+				var/status = ""
+				if(getBruteLoss())
+					to_chat(usr, "<b>Physical trauma analysis:</b>")
+					for(var/X in bodyparts)
+						var/obj/item/bodypart/BP = X
+						var/brutedamage = BP.brute_dam
+						if(brutedamage > 0)
+							status = "received minor physical injuries."
+							span = "notice"
+						if(brutedamage > 20)
+							status = "been seriously damaged."
+							span = "danger"
+						if(brutedamage > 40)
+							status = "sustained major trauma!"
+							span = "userdanger"
+						if(brutedamage)
+							to_chat(usr, "<span class='[span]'>[BP] appears to have [status]</span>")
+				if(getFireLoss())
+					to_chat(usr, "<b>Analysis of skin burns:</b>")
+					for(var/X in bodyparts)
+						var/obj/item/bodypart/BP = X
+						var/burndamage = BP.burn_dam
+						if(burndamage > 0)
+							status = "signs of minor burns."
+							span = "notice"
+						if(burndamage > 20)
+							status = "serious burns."
+							span = "danger"
+						if(burndamage > 40)
+							status = "major burns!"
+							span = "userdanger"
+						if(burndamage)
+							to_chat(usr, "<span class='[span]'>[BP] appears to have [status]</span>")
+				if(getOxyLoss())
+					to_chat(usr, "<span class='danger'>Patient has signs of suffocation, emergency treatment may be required!</span>")
+				if(getToxLoss() > 20)
+					to_chat(usr, "<span class='danger'>Gathered data is inconsistent with the analysis, possible cause: poisoning.</span>")
+			if(!H.wear_id) //You require access from here on out.
+				to_chat(H, "<span class='warning'>ERROR: Invalid access</span>")
+				return
+			var/list/access = H.wear_id.GetAccess()
+			if(!(ACCESS_MEDICAL in access))
+				to_chat(H, "<span class='warning'>ERROR: Invalid access</span>")
+				return
+			if(href_list["p_stat"])
+				var/health_status = input(usr, "Specify a new physical status for this person.", "Medical HUD", R.fields["p_stat"]) in list("Active", "Physically Unfit", "*Unconscious*", "*Deceased*", "Cancel")
+				if(!R)
+					return
+				if(!H.canUseHUD())
+					return
+				if(!HAS_TRAIT(H, TRAIT_MEDICAL_HUD))
+					return
+				if(health_status && health_status != "Cancel")
+					R.fields["p_stat"] = health_status
+				return
+			if(href_list["m_stat"])
+				var/health_status = input(usr, "Specify a new mental status for this person.", "Medical HUD", R.fields["m_stat"]) in list("Stable", "*Watch*", "*Unstable*", "*Insane*", "Cancel")
+				if(!R)
+					return
+				if(!H.canUseHUD())
+					return
+				if(!HAS_TRAIT(H, TRAIT_MEDICAL_HUD))
+					return
+				if(health_status && health_status != "Cancel")
+					R.fields["m_stat"] = health_status
+				return
+			return //Medical HUD ends here.
+
+		if(href_list["hud"] == "s")
+			if(!HAS_TRAIT(H, TRAIT_SECURITY_HUD))
+				return
+			if(usr.stat || usr == src) //|| !usr.canmove || usr.restrained()) Fluff: Sechuds have eye-tracking technology and sets 'arrest' to people that the wearer looks and blinks at.
+				return													  //Non-fluff: This allows sec to set people to arrest as they get disarmed or beaten
+			// Checks the user has security clearence before allowing them to change arrest status via hud, comment out to enable all access
+			var/allowed_access = null
+			var/obj/item/clothing/glasses/hud/security/G = H.glasses
+			if(istype(G) && (G.obj_flags & EMAGGED))
+				allowed_access = "@%&ERROR_%$*"
+			else //Implant and standard glasses check access
+				if(H.wear_id)
+					var/list/access = H.wear_id.GetAccess()
+					if(ACCESS_SEC_DOORS in access)
+						allowed_access = H.get_authentification_name()
+
+			if(!allowed_access)
+				to_chat(H, "<span class='warning'>ERROR: Invalid access.</span>")
+				return
+
+			if(!perpname)
+				to_chat(H, "<span class='warning'>ERROR: Can not identify target.</span>")
+				return
+			R = find_record("name", perpname, GLOB.data_core.security)
+			if(!R)
+				to_chat(usr, "<span class='warning'>ERROR: Unable to locate data core entry for target.</span>")
+				return
+			if(href_list["status"])
+				var/setcriminal = input(usr, "Specify a new criminal status for this person.", "Security HUD", R.fields["criminal"]) in list("None", "*Arrest*", "Incarcerated", "Paroled", "Discharged", "Cancel")
+				if(setcriminal != "Cancel")
+					if(!R)
+						return
+					if(!H.canUseHUD())
+						return
+					if(!HAS_TRAIT(H, TRAIT_SECURITY_HUD))
+						return
+					investigate_log("[key_name(src)] has been set from [R.fields["criminal"]] to [setcriminal] by [key_name(usr)].", INVESTIGATE_RECORDS)
+					R.fields["criminal"] = setcriminal
+					sec_hud_set_security_status()
+				return
+
+			if(href_list["view"])
+				if(!H.canUseHUD())
+					return
+				if(!HAS_TRAIT(H, TRAIT_SECURITY_HUD))
+					return
+				to_chat(usr, "<b>Name:</b> [R.fields["name"]]	<b>Criminal Status:</b> [R.fields["criminal"]]")
+				to_chat(usr, "<b>Minor Crimes:</b>")
+				for(var/datum/data/crime/c in R.fields["mi_crim"])
+					to_chat(usr, "<b>Crime:</b> [c.crimeName]")
+					to_chat(usr, "<b>Details:</b> [c.crimeDetails]")
+					to_chat(usr, "Added by [c.author] at [c.time]")
+					to_chat(usr, "----------")
+					to_chat(usr, "<b>Major Crimes:</b>")
+				for(var/datum/data/crime/c in R.fields["ma_crim"])
+					to_chat(usr, "<b>Crime:</b> [c.crimeName]")
+					to_chat(usr, "<b>Details:</b> [c.crimeDetails]")
+					to_chat(usr, "Added by [c.author] at [c.time]")
+					to_chat(usr, "----------")
+				to_chat(usr, "<b>Notes:</b> [R.fields["notes"]]")
+				return
+
+			if(href_list["add_citation"])
+				var/maxFine = CONFIG_GET(number/maxfine)
+				var/t1 = stripped_input("Please input citation crime:", "Security HUD", "", null)
+				var/fine = FLOOR(input("Please input citation fine, up to [maxFine]:", "Security HUD", 50) as num|null, 1)
+				if(!R || !t1 || !fine || !allowed_access)
+					return
+				if(!H.canUseHUD())
+					return
+				if(!HAS_TRAIT(H, TRAIT_SECURITY_HUD))
+					return
+				if(fine < 0)
+					to_chat(usr, "<span class='warning'>You're pretty sure that's not how money works.</span>")
+					return
+				fine = min(fine, maxFine)
+
+				var/crime = GLOB.data_core.createCrimeEntry(t1, "", allowed_access, station_time_timestamp(), fine)
+				for (var/obj/item/pda/P in GLOB.PDAs)
+					if(P.owner == R.fields["name"])
+						var/message = "You have been fined [fine] credits for '[t1]'. Fines may be paid at security."
+						var/datum/signal/subspace/messaging/pda/signal = new(src, list(
+							"name" = "Security Citation",
+							"job" = "Citation Server",
+							"message" = message,
+							"targets" = list("[P.owner] ([P.ownjob])"),
+							"automated" = 1
+						))
+						signal.send_to_receivers()
+						usr.log_message("(PDA: Citation Server) sent \"[message]\" to [signal.format_target()]", LOG_PDA)
+				GLOB.data_core.addCitation(R.fields["id"], crime)
+				investigate_log("New Citation: <strong>[t1]</strong> Fine: [fine] | Added to [R.fields["name"]] by [key_name(usr)]", INVESTIGATE_RECORDS)
+				return
+
+			if(href_list["add_crime"])
+				switch(alert("What crime would you like to add?","Security HUD","Minor Crime","Major Crime","Cancel"))
+					if("Minor Crime")
+						var/t1 = stripped_input("Please input minor crime names:", "Security HUD", "", null)
+						var/t2 = stripped_multiline_input("Please input minor crime details:", "Security HUD", "", null)
+						if(!R || !t1 || !t2 || !allowed_access)
+							return
+						if(!H.canUseHUD())
+							return
+						if(!HAS_TRAIT(H, TRAIT_SECURITY_HUD))
+							return
+						var/crime = GLOB.data_core.createCrimeEntry(t1, t2, allowed_access, station_time_timestamp())
+						GLOB.data_core.addMinorCrime(R.fields["id"], crime)
+						investigate_log("New Minor Crime: <strong>[t1]</strong>: [t2] | Added to [R.fields["name"]] by [key_name(usr)]", INVESTIGATE_RECORDS)
+						to_chat(usr, "<span class='notice'>Successfully added a minor crime.</span>")
+						return
+					if("Major Crime")
+						var/t1 = stripped_input("Please input major crime names:", "Security HUD", "", null)
+						var/t2 = stripped_multiline_input("Please input major crime details:", "Security HUD", "", null)
+						if(!R || !t1 || !t2 || !allowed_access)
+							return
+						if(!H.canUseHUD())
+							return
+						if(!HAS_TRAIT(H, TRAIT_SECURITY_HUD))
+							return
+						var/crime = GLOB.data_core.createCrimeEntry(t1, t2, allowed_access, station_time_timestamp())
+						GLOB.data_core.addMajorCrime(R.fields["id"], crime)
+						investigate_log("New Major Crime: <strong>[t1]</strong>: [t2] | Added to [R.fields["name"]] by [key_name(usr)]", INVESTIGATE_RECORDS)
+						to_chat(usr, "<span class='notice'>Successfully added a major crime.</span>")
+				return
+
+			if(href_list["view_comment"])
+				if(!H.canUseHUD())
+					return
+				if(!HAS_TRAIT(H, TRAIT_SECURITY_HUD))
+					return
+				to_chat(usr, "<b>Comments/Log:</b>")
+				var/counter = 1
+				while(R.fields[text("com_[]", counter)])
+					to_chat(usr, R.fields[text("com_[]", counter)])
+					to_chat(usr, "----------")
+					counter++
+				return
+
+			if(href_list["add_comment"])
+				var/t1 = stripped_multiline_input("Add Comment:", "Secure. records", null, null)
+				if (!R || !t1 || !allowed_access)
+					return
+				if(!H.canUseHUD())
+					return
+				if(!HAS_TRAIT(H, TRAIT_SECURITY_HUD))
+					return
+				var/counter = 1
+				while(R.fields[text("com_[]", counter)])
+					counter++
+				R.fields[text("com_[]", counter)] = text("Made by [] on [] [], []<BR>[]", allowed_access, station_time_timestamp(), time2text(world.realtime, "MMM DD"), GLOB.year_integer+540, t1)
+				to_chat(usr, "<span class='notice'>Successfully added comment.</span>")
+				return
+
+	..() //end of this massive fucking chain. TODO: make the hud chain not spooky. - Yeah, great job doing that.
+
+
+/mob/living/carbon/human/proc/canUseHUD()
+	return (mobility_flags & MOBILITY_USE)
+
+/mob/living/carbon/human/can_inject(mob/user, error_msg, target_zone, penetrate_thick = 0)
+	. = 1 // Default to returning true.
+	if(user && !target_zone)
+		target_zone = user.zone_selected
+	if(HAS_TRAIT(src, TRAIT_PIERCEIMMUNE))
+		. = 0
+	// If targeting the head, see if the head item is thin enough.
+	// If targeting anything else, see if the wear suit is thin enough.
+	if (!penetrate_thick)
+		if(above_neck(target_zone))
+			if(head && istype(head, /obj/item/clothing))
+				var/obj/item/clothing/CH = head
+				if (CH.clothing_flags & THICKMATERIAL)
+					. = 0
+		else
+			if(wear_suit && istype(wear_suit, /obj/item/clothing))
+				var/obj/item/clothing/CS = wear_suit
+				if (CS.clothing_flags & THICKMATERIAL)
+					. = 0
+	if(!. && error_msg && user)
+		// Might need re-wording.
+		to_chat(user, "<span class='alert'>There is no exposed flesh or thin material [above_neck(target_zone) ? "on [p_their()] head" : "on [p_their()] body"].</span>")
+
+/mob/living/carbon/human/assess_threat(judgement_criteria, lasercolor = "", datum/callback/weaponcheck=null)
+	if(judgement_criteria & JUDGE_EMAGGED)
+		return 10 //Everyone is a criminal!
+
+	var/threatcount = 0
+
+	//Lasertag bullshit
+	if(lasercolor)
+		if(lasercolor == "b")//Lasertag turrets target the opposing team, how great is that? -Sieve
+			if(istype(wear_suit, /obj/item/clothing/suit/redtag))
+				threatcount += 4
+			if(is_holding_item_of_type(/obj/item/gun/energy/laser/redtag))
+				threatcount += 4
+			if(istype(belt, /obj/item/gun/energy/laser/redtag))
+				threatcount += 2
+
+		if(lasercolor == "r")
+			if(istype(wear_suit, /obj/item/clothing/suit/bluetag))
+				threatcount += 4
+			if(is_holding_item_of_type(/obj/item/gun/energy/laser/bluetag))
+				threatcount += 4
+			if(istype(belt, /obj/item/gun/energy/laser/bluetag))
+				threatcount += 2
+
+		return threatcount
+
+	//Check for ID
+	var/obj/item/card/id/idcard = get_idcard(FALSE)
+	if( (judgement_criteria & JUDGE_IDCHECK) && !idcard && name=="Unknown")
+		threatcount += 4
+
+	//Check for weapons
+	if( (judgement_criteria & JUDGE_WEAPONCHECK) && weaponcheck)
+		if(!idcard || !(ACCESS_WEAPONS in idcard.access))
+			for(var/obj/item/I in held_items) //if they're holding a gun
+				if(weaponcheck.Invoke(I))
+					threatcount += 4
+			if(weaponcheck.Invoke(belt) || weaponcheck.Invoke(back)) //if a weapon is present in the belt or back slot
+				threatcount += 2 //not enough to trigger look_for_perp() on it's own unless they also have criminal status.
+
+	//Check for arrest warrant
+	if(judgement_criteria & JUDGE_RECORDCHECK)
+		var/perpname = get_face_name(get_id_name())
+		var/datum/data/record/R = find_record("name", perpname, GLOB.data_core.security)
+		if(R && R.fields["criminal"])
+			switch(R.fields["criminal"])
+				if("*Arrest*")
+					threatcount += 5
+				if("Incarcerated")
+					threatcount += 2
+				if("Paroled")
+					threatcount += 2
+
+	//Check for dresscode violations
+	if(istype(head, /obj/item/clothing/head/wizard) || istype(head, /obj/item/clothing/head/helmet/space/hardsuit/wizard))
+		threatcount += 2
+
+	//Check for nonhuman scum
+	if(dna && dna.species.id && dna.species.id != "human")
+		threatcount += 1
+
+	//mindshield implants imply trustworthyness
+	if(HAS_TRAIT(src, TRAIT_MINDSHIELD))
+		threatcount -= 1
+
+	//Agent cards lower threatlevel.
+	if(istype(idcard, /obj/item/card/id/syndicate))
+		threatcount -= 5
+
+	return threatcount
+
+
+//Used for new human mobs created by cloning/goleming/podding
+/mob/living/carbon/human/proc/set_cloned_appearance()
+	if(gender == MALE)
+		facial_hairstyle = "Full Beard"
+	else
+		facial_hairstyle = "Shaved"
+	hairstyle = pick("Bedhead", "Bedhead 2", "Bedhead 3")
+	underwear = "Nude"
+	update_body()
+	update_hair()
+
+/mob/living/carbon/human/singularity_pull(S, current_size)
+	..()
+	if(current_size >= STAGE_THREE)
+		for(var/obj/item/hand in held_items)
+			if(prob(current_size * 5) && hand.w_class >= ((11-current_size)/2)  && dropItemToGround(hand))
+				step_towards(hand, src)
+				to_chat(src, "<span class='warning'>\The [S] pulls \the [hand] from your grip!</span>")
+	rad_act(current_size * 3)
+
+/mob/living/carbon/human/proc/do_cpr(mob/living/carbon/C)
+	CHECK_DNA_AND_SPECIES(C)
+
+	if(C.stat == DEAD || (HAS_TRAIT(C, TRAIT_FAKEDEATH)))
+		to_chat(src, "<span class='warning'>[C.name] is dead!</span>")
+		return
+	if(is_mouth_covered())
+		to_chat(src, "<span class='warning'>Remove your mask first!</span>")
+		return 0
+	if(C.is_mouth_covered())
+		to_chat(src, "<span class='warning'>Remove [p_their()] mask first!</span>")
+		return 0
+
+	if(C.cpr_time < world.time + 30)
+		visible_message("<span class='notice'>[src] is trying to perform CPR on [C.name]!</span>", \
+						"<span class='notice'>You try to perform CPR on [C.name]... Hold still!</span>")
+		if(!do_mob(src, C))
+			to_chat(src, "<span class='warning'>You fail to perform CPR on [C]!</span>")
+			return 0
+
+		var/they_breathe = !HAS_TRAIT(C, TRAIT_NOBREATH)
+		var/they_lung = C.getorganslot(ORGAN_SLOT_LUNGS)
+
+		if(C.health > C.crit_threshold)
+			return
+
+		src.visible_message("<span class='notice'>[src] performs CPR on [C.name]!</span>", "<span class='notice'>You perform CPR on [C.name].</span>")
+		SEND_SIGNAL(src, COMSIG_ADD_MOOD_EVENT, "perform_cpr", /datum/mood_event/perform_cpr)
+		C.cpr_time = world.time
+		log_combat(src, C, "CPRed")
+
+		if(they_breathe && they_lung)
+			var/suff = min(C.getOxyLoss(), 7)
+			C.adjustOxyLoss(-suff)
+			C.updatehealth()
+			to_chat(C, "<span class='unconscious'>You feel a breath of fresh air enter your lungs... It feels good...</span>")
+		else if(they_breathe && !they_lung)
+			to_chat(C, "<span class='unconscious'>You feel a breath of fresh air... but you don't feel any better...</span>")
+		else
+			to_chat(C, "<span class='unconscious'>You feel a breath of fresh air... which is a sensation you don't recognise...</span>")
+
+/mob/living/carbon/human/cuff_resist(obj/item/I)
+	if(dna && dna.check_mutation(HULK))
+		say(pick(";RAAAAAAAARGH!", ";HNNNNNNNNNGGGGGGH!", ";GWAAAAAAAARRRHHH!", "NNNNNNNNGGGGGGGGHH!", ";AAAAAAARRRGH!" ), forced = "hulk")
+		if(..(I, cuff_break = FAST_CUFFBREAK))
+			dropItemToGround(I)
+	else
+		if(..())
+			dropItemToGround(I)
+
+/mob/living/carbon/human/proc/clean_blood(datum/source, strength)
+	if(strength < CLEAN_STRENGTH_BLOOD)
+		return
+	if(gloves)
+		if(SEND_SIGNAL(gloves, COMSIG_COMPONENT_CLEAN_ACT, CLEAN_STRENGTH_BLOOD))
+			update_inv_gloves()
+	else
+		if(bloody_hands)
+			bloody_hands = 0
+			update_inv_gloves()
+
+//Turns a mob black, flashes a skeleton overlay
+//Just like a cartoon!
+/mob/living/carbon/human/proc/electrocution_animation(anim_duration)
+	//Handle mutant parts if possible
+	if(dna && dna.species)
+		add_atom_colour("#000000", TEMPORARY_COLOUR_PRIORITY)
+		var/static/mutable_appearance/electrocution_skeleton_anim
+		if(!electrocution_skeleton_anim)
+			electrocution_skeleton_anim = mutable_appearance(icon, "electrocuted_base")
+			electrocution_skeleton_anim.appearance_flags |= RESET_COLOR|KEEP_APART
+		add_overlay(electrocution_skeleton_anim)
+		addtimer(CALLBACK(src, .proc/end_electrocution_animation, electrocution_skeleton_anim), anim_duration)
+
+	else //or just do a generic animation
+		flick_overlay_view(image(icon,src,"electrocuted_generic",ABOVE_MOB_LAYER), src, anim_duration)
+
+/mob/living/carbon/human/proc/end_electrocution_animation(mutable_appearance/MA)
+	remove_atom_colour(TEMPORARY_COLOUR_PRIORITY, "#000000")
+	cut_overlay(MA)
+
+/mob/living/carbon/human/canUseTopic(atom/movable/M, be_close=FALSE, no_dexterity=FALSE, no_tk=FALSE)
+	if(!(mobility_flags & MOBILITY_UI))
+		to_chat(src, "<span class='warning'>You can't do that right now!</span>")
+		return FALSE
+	if(!Adjacent(M) && (M.loc != src))
+		if((be_close == FALSE) || (!no_tk && (dna.check_mutation(TK) && tkMaxRangeCheck(src, M))))
+			return TRUE
+		to_chat(src, "<span class='warning'>You are too far away!</span>")
+		return FALSE
+	return TRUE
+
+/mob/living/carbon/human/resist_restraints()
+	if(wear_suit && wear_suit.breakouttime)
+		changeNext_move(CLICK_CD_BREAKOUT)
+		last_special = world.time + CLICK_CD_BREAKOUT
+		cuff_resist(wear_suit)
+	else
+		..()
+
+/mob/living/carbon/human/clear_cuffs(obj/item/I, cuff_break)
+	. = ..()
+	if(.)
+		return
+	if(!I.loc || buckled)
+		return FALSE
+	if(I == wear_suit)
+		visible_message("<span class='danger'>[src] manages to [cuff_break ? "break" : "remove"] [I]!</span>")
+		to_chat(src, "<span class='notice'>You successfully [cuff_break ? "break" : "remove"] [I].</span>")
+		return TRUE
+
+/mob/living/carbon/human/replace_records_name(oldname,newname) // Only humans have records right now, move this up if changed.
+	for(var/list/L in list(GLOB.data_core.general,GLOB.data_core.medical,GLOB.data_core.security,GLOB.data_core.locked))
+		var/datum/data/record/R = find_record("name", oldname, L)
+		if(R)
+			R.fields["name"] = newname
+
+/mob/living/carbon/human/get_total_tint()
+	. = ..()
+	if(glasses)
+		. += glasses.tint
+
+/mob/living/carbon/human/update_health_hud()
+	if(!client || !hud_used)
+		return
+	if(dna.species.update_health_hud())
+		return
+	else
+		if(hud_used.healths)
+			var/health_amount = min(health, maxHealth - getStaminaLoss())
+			if(..(health_amount)) //not dead
+				switch(hal_screwyhud)
+					if(SCREWYHUD_CRIT)
+						hud_used.healths.icon_state = "health6"
+					if(SCREWYHUD_DEAD)
+						hud_used.healths.icon_state = "health7"
+					if(SCREWYHUD_HEALTHY)
+						hud_used.healths.icon_state = "health0"
+		if(hud_used.healthdoll)
+			hud_used.healthdoll.cut_overlays()
+			if(stat != DEAD)
+				hud_used.healthdoll.icon_state = "healthdoll_OVERLAY"
+				for(var/X in bodyparts)
+					var/obj/item/bodypart/BP = X
+					var/damage = BP.burn_dam + BP.brute_dam
+					var/comparison = (BP.max_damage/5)
+					var/icon_num = 0
+					if(damage)
+						icon_num = 1
+					if(damage > (comparison))
+						icon_num = 2
+					if(damage > (comparison*2))
+						icon_num = 3
+					if(damage > (comparison*3))
+						icon_num = 4
+					if(damage > (comparison*4))
+						icon_num = 5
+					if(hal_screwyhud == SCREWYHUD_HEALTHY)
+						icon_num = 0
+					if(icon_num)
+						hud_used.healthdoll.add_overlay(mutable_appearance('icons/mob/screen_gen.dmi', "[BP.body_zone][icon_num]"))
+				for(var/t in get_missing_limbs()) //Missing limbs
+					hud_used.healthdoll.add_overlay(mutable_appearance('icons/mob/screen_gen.dmi', "[t]6"))
+				for(var/t in get_disabled_limbs()) //Disabled limbs
+					hud_used.healthdoll.add_overlay(mutable_appearance('icons/mob/screen_gen.dmi', "[t]7"))
+			else
+				hud_used.healthdoll.icon_state = "healthdoll_DEAD"
+
+/mob/living/carbon/human/fully_heal(admin_revive = FALSE)
+	dna?.species.spec_fully_heal(src)
+	if(admin_revive)
+		regenerate_limbs()
+		regenerate_organs()
+	remove_all_embedded_objects()
+	set_heartattack(FALSE)
+	drunkenness = 0
+	for(var/datum/mutation/human/HM in dna.mutations)
+		if(HM.quality != POSITIVE)
+			dna.remove_mutation(HM.name)
+	..()
+
+/mob/living/carbon/human/check_weakness(obj/item/weapon, mob/living/attacker)
+	. = ..()
+	if (dna && dna.species)
+		. += dna.species.check_species_weakness(weapon, attacker)
+
+/mob/living/carbon/human/is_literate()
+	return TRUE
+
+/mob/living/carbon/human/can_hold_items()
+	return TRUE
+
+/mob/living/carbon/human/update_gravity(has_gravity,override = 0)
+	if(dna && dna.species) //prevents a runtime while a human is being monkeyfied
+		override = dna.species.override_float
+	..()
+
+/mob/living/carbon/human/vomit(lost_nutrition = 10, blood = FALSE, stun = TRUE, distance = 1, message = TRUE, toxic = FALSE, harm = TRUE, force = FALSE, purge = FALSE)
+	if(blood && (NOBLOOD in dna.species.species_traits) && !HAS_TRAIT(src, TRAIT_TOXINLOVER))
+		if(message)
+			visible_message("<span class='warning'>[src] dry heaves!</span>", \
+							"<span class='userdanger'>You try to throw up, but there's nothing in your stomach!</span>")
+		if(stun)
+			Paralyze(200)
+		return 1
+	..()
+
+/mob/living/carbon/human/vv_get_dropdown()
+	. = ..()
+	VV_DROPDOWN_OPTION("", "---------")
+	VV_DROPDOWN_OPTION(VV_HK_COPY_OUTFIT, "Copy Outfit")
+	VV_DROPDOWN_OPTION(VV_HK_MOD_MUTATIONS, "Add/Remove Mutation")
+	VV_DROPDOWN_OPTION(VV_HK_MOD_QUIRKS, "Add/Remove Quirks")
+	VV_DROPDOWN_OPTION(VV_HK_MAKE_MONKEY, "Make Monkey")
+	VV_DROPDOWN_OPTION(VV_HK_MAKE_CYBORG, "Make Cyborg")
+	VV_DROPDOWN_OPTION(VV_HK_MAKE_SLIME, "Make Slime")
+	VV_DROPDOWN_OPTION(VV_HK_MAKE_ALIEN, "Make Alien")
+	VV_DROPDOWN_OPTION(VV_HK_SET_SPECIES, "Set Species")
+	VV_DROPDOWN_OPTION(VV_HK_PURRBATION, "Toggle Purrbation")
+
+/mob/living/carbon/human/vv_do_topic(list/href_list)
+	. = ..()
+	if(href_list[VV_HK_COPY_OUTFIT])
+		if(!check_rights(R_SPAWN))
+			return
+		copy_outfit()
+	if(href_list[VV_HK_MOD_MUTATIONS])
+		if(!check_rights(R_SPAWN))
+			return
+
+		var/list/options = list("Clear"="Clear")
+		for(var/x in subtypesof(/datum/mutation/human))
+			var/datum/mutation/human/mut = x
+			var/name = initial(mut.name)
+			options[dna.check_mutation(mut) ? "[name] (Remove)" : "[name] (Add)"] = mut
+
+		var/result = input(usr, "Choose mutation to add/remove","Mutation Mod") as null|anything in sortList(options)
+		if(result)
+			if(result == "Clear")
+				dna.remove_all_mutations()
+			else
+				var/mut = options[result]
+				if(dna.check_mutation(mut))
+					dna.remove_mutation(mut)
+				else
+					dna.add_mutation(mut)
+	if(href_list[VV_HK_MOD_QUIRKS])
+		if(!check_rights(R_SPAWN))
+			return
+
+		var/list/options = list("Clear"="Clear")
+		for(var/x in subtypesof(/datum/quirk))
+			var/datum/quirk/T = x
+			var/qname = initial(T.name)
+			options[has_quirk(T) ? "[qname] (Remove)" : "[qname] (Add)"] = T
+
+		var/result = input(usr, "Choose quirk to add/remove","Quirk Mod") as null|anything in sortList(options)
+		if(result)
+			if(result == "Clear")
+				for(var/datum/quirk/q in roundstart_quirks)
+					remove_quirk(q.type)
+			else
+				var/T = options[result]
+				if(has_quirk(T))
+					remove_quirk(T)
+				else
+					add_quirk(T,TRUE)
+	if(href_list[VV_HK_MAKE_MONKEY])
+		if(!check_rights(R_SPAWN))
+			return
+		if(alert("Confirm mob type change?",,"Transform","Cancel") != "Transform")
+			return
+		usr.client.holder.Topic("vv_override", list("monkeyone"=href_list[VV_HK_TARGET]))
+	if(href_list[VV_HK_MAKE_CYBORG])
+		if(!check_rights(R_SPAWN))
+			return
+		if(alert("Confirm mob type change?",,"Transform","Cancel") != "Transform")
+			return
+		usr.client.holder.Topic("vv_override", list("makerobot"=href_list[VV_HK_TARGET]))
+	if(href_list[VV_HK_MAKE_ALIEN])
+		if(!check_rights(R_SPAWN))
+			return
+		if(alert("Confirm mob type change?",,"Transform","Cancel") != "Transform")
+			return
+		usr.client.holder.Topic("vv_override", list("makealien"=href_list[VV_HK_TARGET]))
+	if(href_list[VV_HK_MAKE_SLIME])
+		if(!check_rights(R_SPAWN))
+			return
+		if(alert("Confirm mob type change?",,"Transform","Cancel") != "Transform")
+			return
+		usr.client.holder.Topic("vv_override", list("makeslime"=href_list[VV_HK_TARGET]))
+	if(href_list[VV_HK_SET_SPECIES])
+		if(!check_rights(R_SPAWN))
+			return
+		var/result = input(usr, "Please choose a new species","Species") as null|anything in GLOB.species_list
+		if(result)
+			var/newtype = GLOB.species_list[result]
+			admin_ticket_log("[key_name_admin(usr)] has modified the bodyparts of [src] to [result]")
+			set_species(newtype)
+	if(href_list[VV_HK_PURRBATION])
+		if(!check_rights(R_SPAWN))
+			return
+		if(!ishumanbasic(src))
+			to_chat(usr, "This can only be done to the basic human species at the moment.")
+			return
+		var/success = purrbation_toggle(src)
+		if(success)
+			to_chat(usr, "Put [src] on purrbation.")
+			log_admin("[key_name(usr)] has put [key_name(src)] on purrbation.")
+			var/msg = "<span class='notice'>[key_name_admin(usr)] has put [key_name(src)] on purrbation.</span>"
+			message_admins(msg)
+			admin_ticket_log(src, msg)
+
+		else
+			to_chat(usr, "Removed [src] from purrbation.")
+			log_admin("[key_name(usr)] has removed [key_name(src)] from purrbation.")
+			var/msg = "<span class='notice'>[key_name_admin(usr)] has removed [key_name(src)] from purrbation.</span>"
+			message_admins(msg)
+			admin_ticket_log(src, msg)
+
+/mob/living/carbon/human/MouseDrop_T(mob/living/target, mob/living/user)
+	if(pulling == target && grab_state >= GRAB_AGGRESSIVE && stat == CONSCIOUS)
+		//If they dragged themselves and we're currently aggressively grabbing them try to piggyback
+		if(user == target && can_piggyback(target))
+			piggyback(target)
+			return
+		//If you dragged them to you and you're aggressively grabbing try to fireman carry them
+		else if(user != target && can_be_firemanned(target))
+			fireman_carry(target)
+			return
+	. = ..()
+
+//src is the user that will be carrying, target is the mob to be carried
+/mob/living/carbon/human/proc/can_piggyback(mob/living/carbon/target)
+	return (istype(target) && target.stat == CONSCIOUS)
+
+/mob/living/carbon/human/proc/can_be_firemanned(mob/living/carbon/target)
+	return (ishuman(target) && !(target.mobility_flags & MOBILITY_STAND))
+
+/mob/living/carbon/human/proc/fireman_carry(mob/living/carbon/target)
+	var/carrydelay = 50 //if you have latex you are faster at grabbing
+	var/skills_space = "" //cobby told me to do this
+	if(HAS_TRAIT(src, TRAIT_QUICKER_CARRY))
+		carrydelay = 30
+		skills_space = "expertly"
+	else if(HAS_TRAIT(src, TRAIT_QUICK_CARRY))
+		carrydelay = 40
+		skills_space = "quickly"
+	if(can_be_firemanned(target) && !incapacitated(FALSE, TRUE))
+		visible_message("<span class='notice'>[src] starts [skills_space] lifting [target] onto their back..</span>",
+		//Joe Medic starts quickly/expertly lifting Grey Tider onto their back..
+		"<span class='notice'>[carrydelay < 35 ? "Using your gloves' nanochips, you" : "You"] [skills_space] start to lift [target] onto your back[carrydelay == 40 ? ", while assisted by the nanochips in your gloves.." : "..."]</span>")
+		//(Using your gloves' nanochips, you/You) ( /quickly/expertly) start to lift Grey Tider onto your back(, while assisted by the nanochips in your gloves../...)
+		if(do_after(src, carrydelay, TRUE, target))
+			//Second check to make sure they're still valid to be carried
+			if(can_be_firemanned(target) && !incapacitated(FALSE, TRUE))
+				buckle_mob(target, TRUE, TRUE, 90, 1, 0)
+				return
+		visible_message("<span class='warning'>[src] fails to fireman carry [target]!</span>")
+	else
+		to_chat(src, "<span class='warning'>You can't fireman carry [target] while they're standing!</span>")
+
+/mob/living/carbon/human/proc/piggyback(mob/living/carbon/target)
+	if(can_piggyback(target))
+		visible_message("<span class='notice'>[target] starts to climb onto [src]...</span>")
+		if(do_after(target, 15, target = src))
+			if(can_piggyback(target))
+				if(target.incapacitated(FALSE, TRUE) || incapacitated(FALSE, TRUE))
+					target.visible_message("<span class='warning'>[target] can't hang onto [src]!</span>")
+					return
+				buckle_mob(target, TRUE, TRUE, FALSE, 0, 2)
+		else
+			visible_message("<span class='warning'>[target] fails to climb onto [src]!</span>")
+	else
+		to_chat(target, "<span class='warning'>You can't piggyback ride [src] right now!</span>")
+
+/mob/living/carbon/human/buckle_mob(mob/living/target, force = FALSE, check_loc = TRUE, lying_buckle = FALSE, hands_needed = 0, target_hands_needed = 0)
+	if(!force)//humans are only meant to be ridden through piggybacking and special cases
+		return
+	if(!is_type_in_typecache(target, can_ride_typecache))
+		target.visible_message("<span class='warning'>[target] really can't seem to mount [src]...</span>")
+		return
+	buckle_lying = lying_buckle
+	var/datum/component/riding/human/riding_datum = LoadComponent(/datum/component/riding/human)
+	if(target_hands_needed)
+		riding_datum.ride_check_rider_restrained = TRUE
+	if(buckled_mobs && ((target in buckled_mobs) || (buckled_mobs.len >= max_buckled_mobs)) || buckled)
+		return
+	var/equipped_hands_self
+	var/equipped_hands_target
+	if(hands_needed)
+		equipped_hands_self = riding_datum.equip_buckle_inhands(src, hands_needed, target)
+	if(target_hands_needed)
+		equipped_hands_target = riding_datum.equip_buckle_inhands(target, target_hands_needed)
+
+	if(hands_needed || target_hands_needed)
+		if(hands_needed && !equipped_hands_self)
+			src.visible_message("<span class='warning'>[src] can't get a grip on [target] because their hands are full!</span>",
+				"<span class='warning'>You can't get a grip on [target] because your hands are full!</span>")
+			return
+		else if(target_hands_needed && !equipped_hands_target)
+			target.visible_message("<span class='warning'>[target] can't get a grip on [src] because their hands are full!</span>",
+				"<span class='warning'>You can't get a grip on [src] because your hands are full!</span>")
+			return
+
+	stop_pulling()
+	riding_datum.handle_vehicle_layer()
+	. = ..(target, force, check_loc)
+
+/mob/living/carbon/human/proc/is_shove_knockdown_blocked() //If you want to add more things that block shove knockdown, extend this
+	var/list/body_parts = list(head, wear_mask, wear_suit, w_uniform, back, gloves, shoes, belt, s_store, glasses, ears, wear_id) //Everything but pockets. Pockets are l_store and r_store. (if pockets were allowed, putting something armored, gloves or hats for example, would double up on the armor)
+	for(var/bp in body_parts)
+		if(istype(bp, /obj/item/clothing))
+			var/obj/item/clothing/C = bp
+			if(C.clothing_flags & BLOCKS_SHOVE_KNOCKDOWN)
+				return TRUE
+	return FALSE
+
+/mob/living/carbon/human/proc/clear_shove_slowdown()
+	remove_movespeed_modifier(/datum/movespeed_modifier/shove)
+	var/active_item = get_active_held_item()
+	if(is_type_in_typecache(active_item, GLOB.shove_disarming_types))
+		visible_message("<span class='warning'>[src.name] regains their grip on \the [active_item]!</span>", "<span class='warning'>You regain your grip on \the [active_item]</span>", null, COMBAT_MESSAGE_RANGE)
+
+/mob/living/carbon/human/do_after_coefficent()
+	. = ..()
+	. *= physiology.do_after_speed
+
+/mob/living/carbon/human/updatehealth()
+	. = ..()
+	dna?.species.spec_updatehealth(src)
+	if(HAS_TRAIT(src, TRAIT_IGNOREDAMAGESLOWDOWN))
+		remove_movespeed_modifier(/datum/movespeed_modifier/damage_slowdown)
+		remove_movespeed_modifier(/datum/movespeed_modifier/damage_slowdown_flying)
+		return
+	var/health_deficiency = max((maxHealth - health), staminaloss)
+	if(health_deficiency >= 40)
+		add_or_update_variable_movespeed_modifier(/datum/movespeed_modifier/damage_slowdown, TRUE, multiplicative_slowdown = health_deficiency / 75)
+		add_or_update_variable_movespeed_modifier(/datum/movespeed_modifier/damage_slowdown_flying, TRUE, multiplicative_slowdown = health_deficiency / 25)
+	else
+		remove_movespeed_modifier(/datum/movespeed_modifier/damage_slowdown)
+		remove_movespeed_modifier(/datum/movespeed_modifier/damage_slowdown_flying)
+
+/mob/living/carbon/human/washed(var/atom/washer)
+	. = ..()
+	if(wear_suit)
+		update_inv_wear_suit()
+	else if(w_uniform && w_uniform.washed(washer))
+		update_inv_w_uniform()
+
+	if(!is_mouth_covered())
+		lip_style = null
+		update_body()
+	if(belt && belt.washed(washer))
+		update_inv_belt()
+
+	var/list/obscured = check_obscured_slots()
+
+	if(gloves && !(HIDEGLOVES in obscured) && gloves.washed(washer))
+		SEND_SIGNAL(src, COMSIG_COMPONENT_CLEAN_ACT, CLEAN_STRENGTH_BLOOD)
+
+/mob/living/carbon/human/adjust_nutrition(change) //Honestly FUCK the oldcoders for putting nutrition on /mob someone else can move it up because holy hell I'd have to fix SO many typechecks
+	if(HAS_TRAIT(src, TRAIT_NOHUNGER))
+		return FALSE
+	return ..()
+
+/mob/living/carbon/human/set_nutrition(change) //Seriously fuck you oldcoders.
+	if(HAS_TRAIT(src, TRAIT_NOHUNGER))
+		return FALSE
+	return ..()
+
+/mob/living/carbon/human/species
+	var/race = null
+
+/mob/living/carbon/human/species/Initialize()
+	. = ..()
+	set_species(race)
+
+/mob/living/carbon/human/species/abductor
+	race = /datum/species/abductor
+
+/mob/living/carbon/human/species/android
+	race = /datum/species/android
+
+/mob/living/carbon/human/species/corporate
+	race = /datum/species/corporate
+
+/mob/living/carbon/human/species/dullahan
+	race = /datum/species/dullahan
+
+/mob/living/carbon/human/species/felinid
+	race = /datum/species/human/felinid
+
+/mob/living/carbon/human/species/fly
+	race = /datum/species/fly
+
+/mob/living/carbon/human/species/golem
+	race = /datum/species/golem
+
+/mob/living/carbon/human/species/golem/random
+	race = /datum/species/golem/random
+
+/mob/living/carbon/human/species/golem/adamantine
+	race = /datum/species/golem/adamantine
+
+/mob/living/carbon/human/species/golem/plasma
+	race = /datum/species/golem/plasma
+
+/mob/living/carbon/human/species/golem/diamond
+	race = /datum/species/golem/diamond
+
+/mob/living/carbon/human/species/golem/gold
+	race = /datum/species/golem/gold
+
+/mob/living/carbon/human/species/golem/silver
+	race = /datum/species/golem/silver
+
+/mob/living/carbon/human/species/golem/plasteel
+	race = /datum/species/golem/plasteel
+
+/mob/living/carbon/human/species/golem/titanium
+	race = /datum/species/golem/titanium
+
+/mob/living/carbon/human/species/golem/plastitanium
+	race = /datum/species/golem/plastitanium
+
+/mob/living/carbon/human/species/golem/alien_alloy
+	race = /datum/species/golem/alloy
+
+/mob/living/carbon/human/species/golem/wood
+	race = /datum/species/golem/wood
+
+/mob/living/carbon/human/species/golem/uranium
+	race = /datum/species/golem/uranium
+
+/mob/living/carbon/human/species/golem/sand
+	race = /datum/species/golem/sand
+
+/mob/living/carbon/human/species/golem/glass
+	race = /datum/species/golem/glass
+
+/mob/living/carbon/human/species/golem/bluespace
+	race = /datum/species/golem/bluespace
+
+/mob/living/carbon/human/species/golem/bananium
+	race = /datum/species/golem/bananium
+
+/mob/living/carbon/human/species/golem/blood_cult
+	race = /datum/species/golem/runic
+
+/mob/living/carbon/human/species/golem/cloth
+	race = /datum/species/golem/cloth
+
+/mob/living/carbon/human/species/golem/plastic
+	race = /datum/species/golem/plastic
+
+/mob/living/carbon/human/species/golem/bronze
+	race = /datum/species/golem/bronze
+
+/mob/living/carbon/human/species/golem/cardboard
+	race = /datum/species/golem/cardboard
+
+/mob/living/carbon/human/species/golem/leather
+	race = /datum/species/golem/leather
+
+/mob/living/carbon/human/species/golem/bone
+	race = /datum/species/golem/bone
+
+/mob/living/carbon/human/species/golem/durathread
+	race = /datum/species/golem/durathread
+
+/mob/living/carbon/human/species/golem/snow
+	race = /datum/species/golem/snow
+
+/mob/living/carbon/human/species/golem/capitalist
+	race = /datum/species/golem/capitalist
+
+/mob/living/carbon/human/species/golem/soviet
+	race = /datum/species/golem/soviet
+
+/mob/living/carbon/human/species/jelly
+	race = /datum/species/jelly
+
+/mob/living/carbon/human/species/jelly/slime
+	race = /datum/species/jelly/slime
+
+/mob/living/carbon/human/species/jelly/stargazer
+	race = /datum/species/jelly/stargazer
+
+/mob/living/carbon/human/species/jelly/luminescent
+	race = /datum/species/jelly/luminescent
+
+/mob/living/carbon/human/species/lizard
+	race = /datum/species/lizard
+
+/mob/living/carbon/human/species/ethereal
+	race = /datum/species/ethereal
+
+/mob/living/carbon/human/species/lizard/ashwalker
+	race = /datum/species/lizard/ashwalker
+
+/mob/living/carbon/human/species/moth
+	race = /datum/species/moth
+
+/mob/living/carbon/human/species/mush
+	race = /datum/species/mush
+
+/mob/living/carbon/human/species/plasma
+	race = /datum/species/plasmaman
+
+/mob/living/carbon/human/species/pod
+	race = /datum/species/pod
+
+/mob/living/carbon/human/species/shadow
+	race = /datum/species/shadow
+
+/mob/living/carbon/human/species/shadow/nightmare
+	race = /datum/species/shadow/nightmare
+
+/mob/living/carbon/human/species/skeleton
+	race = /datum/species/skeleton
+
+/mob/living/carbon/human/species/snail
+	race = /datum/species/snail
+
+/mob/living/carbon/human/species/synth
+	race = /datum/species/synth
+
+/mob/living/carbon/human/species/synth/military
+	race = /datum/species/synth/military
+
+/mob/living/carbon/human/species/vampire
+	race = /datum/species/vampire
+
+/mob/living/carbon/human/species/zombie
+	race = /datum/species/zombie
+
+/mob/living/carbon/human/species/zombie/infectious
+	race = /datum/species/zombie/infectious
+
+/mob/living/carbon/human/species/zombie/krokodil_addict
+	race = /datum/species/krokodil_addict