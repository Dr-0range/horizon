/mob/living/Login()
	..()
	//Mind updates
	sync_mind()
	mind.show_memory(src, 0)

	//Round specific stuff
	if(ticker && ticker.mode)
		switch(ticker.mode.name)
			if("sandbox")
				CanBuild()

<<<<<<< HEAD
	update_sight()
	reload_fullscreen()
=======
>>>>>>> 58c91656
	update_damage_hud()
	update_health_hud()

	//Vents
	if(ventcrawler)
		src << "<span class='notice'>You can ventcrawl! Use alt+click on vents to quickly travel about the station.</span>"

<|MERGE_RESOLUTION|>--- conflicted
+++ resolved
@@ -1,24 +1,19 @@
-/mob/living/Login()
-	..()
-	//Mind updates
-	sync_mind()
-	mind.show_memory(src, 0)
-
-	//Round specific stuff
-	if(ticker && ticker.mode)
-		switch(ticker.mode.name)
-			if("sandbox")
-				CanBuild()
-
-<<<<<<< HEAD
-	update_sight()
-	reload_fullscreen()
-=======
->>>>>>> 58c91656
-	update_damage_hud()
-	update_health_hud()
-
-	//Vents
-	if(ventcrawler)
-		src << "<span class='notice'>You can ventcrawl! Use alt+click on vents to quickly travel about the station.</span>"
-
+/mob/living/Login()
+	..()
+	//Mind updates
+	sync_mind()
+	mind.show_memory(src, 0)
+
+	//Round specific stuff
+	if(ticker && ticker.mode)
+		switch(ticker.mode.name)
+			if("sandbox")
+				CanBuild()
+
+	update_damage_hud()
+	update_health_hud()
+
+	//Vents
+	if(ventcrawler)
+		src << "<span class='notice'>You can ventcrawl! Use alt+click on vents to quickly travel about the station.</span>"
+