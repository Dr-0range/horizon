--- conflicted
+++ resolved
@@ -1,4 +1,3 @@
-<<<<<<< HEAD
 //MEDBOT
 //MEDBOT PATHFINDING
 //MEDBOT ASSEMBLY
@@ -255,7 +254,7 @@
 	tipper_name = user.name
 
 /mob/living/simple_animal/bot/medbot/proc/set_right(mob/user)
-	mobility_flags &= MOBILITY_MOVE
+	mobility_flags |= MOBILITY_MOVE
 	var/list/messagevoice
 
 	if(user)
@@ -614,622 +613,4 @@
 #undef MEDBOT_PANIC_HIGH
 #undef MEDBOT_PANIC_FUCK
 #undef MEDBOT_PANIC_ENDING
-#undef MEDBOT_PANIC_END
-=======
-//MEDBOT
-//MEDBOT PATHFINDING
-//MEDBOT ASSEMBLY
-#define MEDBOT_PANIC_NONE	0
-#define MEDBOT_PANIC_LOW	15
-#define MEDBOT_PANIC_MED	35
-#define MEDBOT_PANIC_HIGH	55
-#define MEDBOT_PANIC_FUCK	70
-#define MEDBOT_PANIC_ENDING	90
-#define MEDBOT_PANIC_END	100
-
-/mob/living/simple_animal/bot/medbot
-	name = "\improper Medibot"
-	desc = "A little medical robot. He looks somewhat underwhelmed."
-	icon = 'icons/mob/aibots.dmi'
-	icon_state = "medibot0"
-	density = FALSE
-	anchored = FALSE
-	health = 20
-	maxHealth = 20
-	pass_flags = PASSMOB
-
-	status_flags = (CANPUSH | CANSTUN)
-
-	radio_key = /obj/item/encryptionkey/headset_med
-	radio_channel = RADIO_CHANNEL_MEDICAL
-
-	bot_type = MED_BOT
-	model = "Medibot"
-	bot_core_type = /obj/machinery/bot_core/medbot
-	window_id = "automed"
-	window_name = "Automatic Medical Unit v1.1"
-	data_hud_type = DATA_HUD_MEDICAL_ADVANCED
-	path_image_color = "#DDDDFF"
-/// drop determining variable
-	var/healthanalyzer = /obj/item/healthanalyzer
-/// drop determining variable
-	var/firstaid = /obj/item/storage/firstaid
-///based off medkit_X skins in aibots.dmi for your selection; X goes here IE medskin_tox means skin var should be "tox"
-	var/skin
-	var/mob/living/carbon/patient
-	var/mob/living/carbon/oldpatient
-	var/oldloc
-	var/last_found = 0
-/// Don't spam the "HEY I'M COMING" messages
-	var/last_newpatient_speak = 0
-/// How much healing do we do at a time?
-	var/heal_amount = 2.5
-/// Start healing when they have this much damage in a category
-	var/heal_threshold = 10
-/// What damage type does this bot support. Because the default is brute, if the medkit is brute-oriented there is a slight bonus to healing. set to "all" for it to heal any of the 4 base damage types
-	var/damagetype_healer = BRUTE
-/// If active, the bot will transmit a critical patient alert to MedHUD users.
-	var/declare_crit = TRUE
-/// Prevents spam of critical patient alerts.
-	var/declare_cooldown = FALSE
-/// If enabled, the Medibot will not move automatically.
-	var/stationary_mode = FALSE
-
-/// silences the medbot if TRUE
-	var/shut_up = FALSE
-/// techweb linked to the medbot
-	var/datum/techweb/linked_techweb
-///Is the medbot currently tending wounds
-	var/tending = FALSE
-///How panicked we are about being tipped over (why would you do this?)
-	var/tipped_status = MEDBOT_PANIC_NONE
-///The name we got when we were tipped
-	var/tipper_name
-///The last time we were tipped/righted and said a voice line, to avoid spam
-	var/last_tipping_action_voice = 0
-
-/mob/living/simple_animal/bot/medbot/mysterious
-	name = "\improper Mysterious Medibot"
-	desc = "International Medibot of mystery."
-	skin = "bezerk"
-	damagetype_healer = "all"
-	heal_amount = 10
-
-/mob/living/simple_animal/bot/medbot/derelict
-	name = "\improper Old Medibot"
-	desc = "Looks like it hasn't been modified since the late 2080s."
-	skin = "bezerk"
-	damagetype_healer = "all"
-	heal_threshold = 0
-	declare_crit = 0
-	heal_amount = 5
-
-/mob/living/simple_animal/bot/medbot/update_icon()
-	cut_overlays()
-	if(skin)
-		add_overlay("medskin_[skin]")
-	if(!on)
-		icon_state = "medibot0"
-		return
-	if(IsStun() || IsParalyzed())
-		icon_state = "medibota"
-		return
-	if(mode == BOT_HEALING)
-		icon_state = "medibots[stationary_mode]"
-		return
-	else if(stationary_mode) //Bot has yellow light to indicate stationary mode.
-		icon_state = "medibot2"
-	else
-		icon_state = "medibot1"
-
-/mob/living/simple_animal/bot/medbot/Initialize(mapload, new_skin)
-	. = ..()
-	var/datum/job/paramedic/J = new /datum/job/paramedic
-	access_card.access += J.get_access()
-	prev_access = access_card.access
-	qdel(J)
-	skin = new_skin
-	update_icon()
-	linked_techweb = SSresearch.science_tech
-	if(damagetype_healer == "all")
-		return
-
-/mob/living/simple_animal/bot/medbot/update_mobility()
-	. = ..()
-	update_icon()
-
-/mob/living/simple_animal/bot/medbot/bot_reset()
-	..()
-	patient = null
-	oldpatient = null
-	oldloc = null
-	last_found = world.time
-	declare_cooldown = 0
-	update_icon()
-
-/mob/living/simple_animal/bot/medbot/proc/soft_reset() //Allows the medibot to still actively perform its medical duties without being completely halted as a hard reset does.
-	path = list()
-	patient = null
-	mode = BOT_IDLE
-	last_found = world.time
-	update_icon()
-
-/mob/living/simple_animal/bot/medbot/set_custom_texts()
-
-	text_hack = "You corrupt [name]'s healing processor circuits."
-	text_dehack = "You reset [name]'s healing processor circuits."
-	text_dehack_fail = "[name] seems damaged and does not respond to reprogramming!"
-
-/mob/living/simple_animal/bot/medbot/attack_paw(mob/user)
-	return attack_hand(user)
-
-/mob/living/simple_animal/bot/medbot/get_controls(mob/user)
-	var/dat
-	dat += hack(user)
-	dat += showpai(user)
-	dat += "<TT><B>Medical Unit Controls v1.1</B></TT><BR><BR>"
-	dat += "Status: <A href='?src=[REF(src)];power=1'>[on ? "On" : "Off"]</A><BR>"
-	dat += "Maintenance panel panel is [open ? "opened" : "closed"]<BR>"
-	dat += "<br>Behaviour controls are [locked ? "locked" : "unlocked"]<hr>"
-	if(!locked || issilicon(user) || IsAdminGhost(user))
-		dat += "<TT>Healing Threshold: "
-		dat += "<a href='?src=[REF(src)];adj_threshold=-10'>--</a> "
-		dat += "<a href='?src=[REF(src)];adj_threshold=-5'>-</a> "
-		dat += "[heal_threshold] "
-		dat += "<a href='?src=[REF(src)];adj_threshold=5'>+</a> "
-		dat += "<a href='?src=[REF(src)];adj_threshold=10'>++</a>"
-		dat += "</TT><br>"
-		dat += "The speaker switch is [shut_up ? "off" : "on"]. <a href='?src=[REF(src)];togglevoice=[1]'>Toggle</a><br>"
-		dat += "Critical Patient Alerts: <a href='?src=[REF(src)];critalerts=1'>[declare_crit ? "Yes" : "No"]</a><br>"
-		dat += "Patrol Station: <a href='?src=[REF(src)];operation=patrol'>[auto_patrol ? "Yes" : "No"]</a><br>"
-		dat += "Stationary Mode: <a href='?src=[REF(src)];stationary=1'>[stationary_mode ? "Yes" : "No"]</a><br>"
-		dat += "<a href='?src=[REF(src)];hptech=1'>Search for Technological Advancements</a><br>"
-
-	return dat
-
-/mob/living/simple_animal/bot/medbot/Topic(href, href_list)
-	if(..())
-		return 1
-
-	if(href_list["adj_threshold"])
-		var/adjust_num = text2num(href_list["adj_threshold"])
-		heal_threshold += adjust_num
-		if(heal_threshold < 5)
-			heal_threshold = 5
-		if(heal_threshold > 75)
-			heal_threshold = 75
-
-	else if(href_list["togglevoice"])
-		shut_up = !shut_up
-
-	else if(href_list["critalerts"])
-		declare_crit = !declare_crit
-
-	else if(href_list["stationary"])
-		stationary_mode = !stationary_mode
-		path = list()
-		update_icon()
-
-	else if(href_list["hptech"])
-		var/oldheal_amount = heal_amount
-		var/tech_boosters
-		for(var/i in linked_techweb.researched_designs)
-			var/datum/design/surgery/healing/D = SSresearch.techweb_design_by_id(i)
-			if(!istype(D))
-				continue
-			tech_boosters++
-		if(tech_boosters)
-			heal_amount = (round(tech_boosters/2,0.1)*initial(heal_amount))+initial(heal_amount) //every 2 tend wounds tech gives you an extra 100% healing, adjusting for unique branches (combo is bonus)
-			if(oldheal_amount < heal_amount)
-				speak("Surgical Knowledge Found! Efficiency is increased by [round(heal_amount/oldheal_amount*100)]%!")
-	update_controls()
-	return
-
-/mob/living/simple_animal/bot/medbot/attackby(obj/item/W as obj, mob/user as mob, params)
-	var/current_health = health
-	..()
-	if(health < current_health) //if medbot took some damage
-		step_to(src, (get_step_away(src,user)))
-
-/mob/living/simple_animal/bot/medbot/emag_act(mob/user)
-	..()
-	if(emagged == 2)
-		declare_crit = 0
-		if(user)
-			to_chat(user, "<span class='notice'>You short out [src]'s reagent synthesis circuits.</span>")
-		audible_message("<span class='danger'>[src] buzzes oddly!</span>")
-		flick("medibot_spark", src)
-		playsound(src, "sparks", 75, TRUE)
-		if(user)
-			oldpatient = user
-
-/mob/living/simple_animal/bot/medbot/process_scan(mob/living/carbon/human/H)
-	if(H.stat == DEAD)
-		return
-
-	if((H == oldpatient) && (world.time < last_found + 200))
-		return
-
-	if(assess_patient(H))
-		last_found = world.time
-		if((last_newpatient_speak + 300) < world.time) //Don't spam these messages!
-			var/list/messagevoice = list("Hey, [H.name]! Hold on, I'm coming." = 'sound/voice/medbot/coming.ogg',"Wait [H.name]! I want to help!" = 'sound/voice/medbot/help.ogg',"[H.name], you appear to be injured!" = 'sound/voice/medbot/injured.ogg')
-			var/message = pick(messagevoice)
-			speak(message)
-			playsound(src, messagevoice[message], 50, FALSE)
-			last_newpatient_speak = world.time
-		return H
-	else
-		return
-
-/mob/living/simple_animal/bot/medbot/proc/tip_over(mob/user)
-	mobility_flags &= ~MOBILITY_MOVE
-	playsound(src, 'sound/machines/warning-buzzer.ogg', 50)
-	user.visible_message("<span class='danger'>[user] tips over [src]!</span>", "<span class='danger'>You tip [src] over!</span>")
-	mode = BOT_TIPPED
-	var/matrix/mat = transform
-	transform = mat.Turn(180)
-	tipper_name = user.name
-
-/mob/living/simple_animal/bot/medbot/proc/set_right(mob/user)
-	mobility_flags |= MOBILITY_MOVE
-	var/list/messagevoice
-
-	if(user)
-		user.visible_message("<span class='notice'>[user] sets [src] right-side up!</span>", "<span class='green'>You set [src] right-side up!</span>")
-		if(user.name == tipper_name)
-			messagevoice = list("I forgive you." = 'sound/voice/medbot/forgive.ogg')
-		else
-			messagevoice = list("Thank you!" = 'sound/voice/medbot/thank_you.ogg', "You are a good person." = 'sound/voice/medbot/youre_good.ogg')
-	else
-		visible_message("<span class='notice'>[src] manages to writhe wiggle enough to right itself.</span>")
-		messagevoice = list("Fuck you." = 'sound/voice/medbot/fuck_you.ogg', "Your behavior has been reported, have a nice day." = 'sound/voice/medbot/reported.ogg')
-
-	tipper_name = null
-	if(world.time > last_tipping_action_voice + 15 SECONDS)
-		last_tipping_action_voice = world.time
-		var/message = pick(messagevoice)
-		speak(message)
-		playsound(src, messagevoice[message], 70)
-	tipped_status = MEDBOT_PANIC_NONE
-	mode = BOT_IDLE
-	transform = matrix()
-
-/// if someone tipped us over, check whether we should ask for help or just right ourselves eventually
-/mob/living/simple_animal/bot/medbot/proc/handle_panic()
-	tipped_status++
-	var/list/messagevoice
-
-	switch(tipped_status)
-		if(MEDBOT_PANIC_LOW)
-			messagevoice = list("I require assistance." = 'sound/voice/medbot/i_require_asst.ogg')
-		if(MEDBOT_PANIC_MED)
-			messagevoice = list("Please put me back." = 'sound/voice/medbot/please_put_me_back.ogg')
-		if(MEDBOT_PANIC_HIGH)
-			messagevoice = list("Please, I am scared!" = 'sound/voice/medbot/please_im_scared.ogg')
-		if(MEDBOT_PANIC_FUCK)
-			messagevoice = list("I don't like this, I need help!" = 'sound/voice/medbot/dont_like.ogg', "This hurts, my pain is real!" = 'sound/voice/medbot/pain_is_real.ogg')
-		if(MEDBOT_PANIC_ENDING)
-			messagevoice = list("Is this the end?" = 'sound/voice/medbot/is_this_the_end.ogg', "Nooo!" = 'sound/voice/medbot/nooo.ogg')
-		if(MEDBOT_PANIC_END)
-			speak("PSYCH ALERT: Crewmember [tipper_name] recorded displaying antisocial tendencies torturing bots in [get_area(src)]. Please schedule psych evaluation.", radio_channel)
-			set_right() // strong independent medbot
-
-	if(prob(tipped_status))
-		do_jitter_animation(tipped_status * 0.1)
-
-	if(messagevoice)
-		var/message = pick(messagevoice)
-		speak(message)
-		playsound(src, messagevoice[message], 70)
-	else if(prob(tipped_status * 0.2))
-		playsound(src, 'sound/machines/warning-buzzer.ogg', 30, extrarange=-2)
-
-/mob/living/simple_animal/bot/medbot/examine(mob/user)
-	. = ..()
-	if(tipped_status == MEDBOT_PANIC_NONE)
-		return
-
-	switch(tipped_status)
-		if(MEDBOT_PANIC_NONE to MEDBOT_PANIC_LOW)
-			. += "It appears to be tipped over, and is quietly waiting for someone to set it right."
-		if(MEDBOT_PANIC_LOW to MEDBOT_PANIC_MED)
-			. += "It is tipped over and requesting help."
-		if(MEDBOT_PANIC_MED to MEDBOT_PANIC_HIGH)
-			. += "They are tipped over and appear visibly distressed." // now we humanize the medbot as a they, not an it
-		if(MEDBOT_PANIC_HIGH to MEDBOT_PANIC_FUCK)
-			. += "<span class='warning'>They are tipped over and visibly panicking!</span>"
-		if(MEDBOT_PANIC_FUCK to INFINITY)
-			. += "<span class='warning'><b>They are freaking out from being tipped over!</b></span>"
-
-/mob/living/simple_animal/bot/medbot/handle_automated_action()
-	if(!..())
-		return
-
-	if(mode == BOT_TIPPED)
-		handle_panic()
-		return
-
-	if(mode == BOT_HEALING)
-		return
-
-	if(IsStun() || IsParalyzed())
-		oldpatient = patient
-		patient = null
-		mode = BOT_IDLE
-		return
-
-	if(frustration > 8)
-		oldpatient = patient
-		soft_reset()
-
-	if(QDELETED(patient))
-		if(!shut_up && prob(1))
-			if(emagged && prob(30))
-				var/list/i_need_scissors = list('sound/voice/medbot/fuck_you.ogg', 'sound/voice/medbot/turn_off.ogg', 'sound/voice/medbot/im_different.ogg', 'sound/voice/medbot/close.ogg', 'sound/voice/medbot/shindemashou.ogg')
-				playsound(src, pick(i_need_scissors), 70)
-			else
-				var/list/messagevoice = list("Radar, put a mask on!" = 'sound/voice/medbot/radar.ogg',"There's always a catch, and I'm the best there is." = 'sound/voice/medbot/catch.ogg',"I knew it, I should've been a plastic surgeon." = 'sound/voice/medbot/surgeon.ogg',"What kind of medbay is this? Everyone's dropping like flies." = 'sound/voice/medbot/flies.ogg',"Delicious!" = 'sound/voice/medbot/delicious.ogg', "Why are we still here? Just to suffer?" = 'sound/voice/medbot/why.ogg')
-				var/message = pick(messagevoice)
-				speak(message)
-				playsound(src, messagevoice[message], 50)
-		var/scan_range = (stationary_mode ? 1 : DEFAULT_SCAN_RANGE) //If in stationary mode, scan range is limited to adjacent patients.
-		patient = scan(/mob/living/carbon/human, oldpatient, scan_range)
-		oldpatient = patient
-
-	if(patient && (get_dist(src,patient) <= 1) && !tending) //Patient is next to us, begin treatment!
-		if(mode != BOT_HEALING)
-			mode = BOT_HEALING
-			update_icon()
-			frustration = 0
-			medicate_patient(patient)
-		return
-
-	//Patient has moved away from us!
-	else if(patient && path.len && (get_dist(patient,path[path.len]) > 2))
-		path = list()
-		mode = BOT_IDLE
-		last_found = world.time
-
-	else if(stationary_mode && patient) //Since we cannot move in this mode, ignore the patient and wait for another.
-		soft_reset()
-		return
-
-	if(patient && path.len == 0 && (get_dist(src,patient) > 1))
-		path = get_path_to(src, get_turf(patient), /turf/proc/Distance_cardinal, 0, 30,id=access_card)
-		mode = BOT_MOVING
-		if(!path.len) //try to get closer if you can't reach the patient directly
-			path = get_path_to(src, get_turf(patient), /turf/proc/Distance_cardinal, 0, 30,1,id=access_card)
-			if(!path.len) //Do not chase a patient we cannot reach.
-				soft_reset()
-
-	if(path.len > 0 && patient)
-		if(!bot_move(path[path.len]))
-			oldpatient = patient
-			soft_reset()
-		return
-
-	if(path.len > 8 && patient)
-		frustration++
-
-	if(auto_patrol && !stationary_mode && !patient)
-		if(mode == BOT_IDLE || mode == BOT_START_PATROL)
-			start_patrol()
-
-		if(mode == BOT_PATROL)
-			bot_patrol()
-
-	return
-
-/mob/living/simple_animal/bot/medbot/proc/assess_patient(mob/living/carbon/C)
-	. = FALSE
-	//Time to see if they need medical help!
-	if(stationary_mode && !Adjacent(C)) //YOU come to ME, BRO
-		return FALSE
-	if(C.stat == DEAD || (HAS_TRAIT(C, TRAIT_FAKEDEATH)))
-		return FALSE	//welp too late for them!
-
-	if(!(loc == C.loc) && !(isturf(C.loc) && isturf(loc)))
-		return FALSE
-
-	if(C.suiciding)
-		return FALSE //Kevorkian school of robotic medical assistants.
-
-	if(emagged == 2) //Everyone needs our medicine. (Our medicine is toxins)
-		return TRUE
-
-	if(HAS_TRAIT(C,TRAIT_MEDIBOTCOMINGTHROUGH) && !HAS_TRAIT_FROM(C,TRAIT_MEDIBOTCOMINGTHROUGH,tag)) //the early medbot gets the worm (or in this case the patient)
-		return FALSE
-
-	if(ishuman(C))
-		var/mob/living/carbon/human/H = C
-		if (H.wear_suit && H.head && istype(H.wear_suit, /obj/item/clothing) && istype(H.head, /obj/item/clothing))
-			var/obj/item/clothing/CS = H.wear_suit
-			var/obj/item/clothing/CH = H.head
-			if (CS.clothing_flags & CH.clothing_flags & THICKMATERIAL)
-				return FALSE // Skip over them if they have no exposed flesh.
-
-	if(declare_crit && C.health <= 0) //Critical condition! Call for help!
-		declare(C)
-
-	//They're injured enough for it!
-	var/list/treat_me_for = list()
-	if(C.getBruteLoss() >= heal_threshold)
-		treat_me_for += BRUTE
-
-	if(C.getOxyLoss() >= (5 + heal_threshold))
-		treat_me_for += OXY
-
-	if(C.getFireLoss() >= heal_threshold)
-		treat_me_for += BURN
-
-	if(C.getToxLoss() >= heal_threshold)
-		treat_me_for += TOX
-
-	if(damagetype_healer in treat_me_for)
-		return TRUE
-	if(damagetype_healer == "all" && treat_me_for.len)
-		return TRUE
-
-/mob/living/simple_animal/bot/medbot/attack_hand(mob/living/carbon/human/H)
-	if(INTERACTING_WITH(H, src))
-		to_chat(H, "<span class='warning'>You're already interacting with [src].</span>")
-		return
-
-	if(H.a_intent == INTENT_DISARM && mode != BOT_TIPPED)
-		H.visible_message("<span class='danger'>[H] begins tipping over [src].</span>", "<span class='warning'>You begin tipping over [src]...</span>")
-
-		if(world.time > last_tipping_action_voice + 15 SECONDS)
-			last_tipping_action_voice = world.time // message for tipping happens when we start interacting, message for righting comes after finishing
-			var/list/messagevoice = list("Hey, wait..." = 'sound/voice/medbot/hey_wait.ogg',"Please don't..." = 'sound/voice/medbot/please_dont.ogg',"I trusted you..." = 'sound/voice/medbot/i_trusted_you.ogg', "Nooo..." = 'sound/voice/medbot/nooo.ogg', "Oh fuck-" = 'sound/voice/medbot/oh_fuck.ogg')
-			var/message = pick(messagevoice)
-			speak(message)
-			playsound(src, messagevoice[message], 70, FALSE)
-
-		if(do_after(H, 3 SECONDS, target=src))
-			tip_over(H)
-
-	else if(H.a_intent == INTENT_HELP && mode == BOT_TIPPED)
-		H.visible_message("<span class='notice'>[H] begins righting [src].</span>", "<span class='notice'>You begin righting [src]...</span>")
-		if(do_after(H, 3 SECONDS, target=src))
-			set_right(H)
-	else
-		..()
-
-/mob/living/simple_animal/bot/medbot/UnarmedAttack(atom/A)
-	if(iscarbon(A) && !tending)
-		var/mob/living/carbon/C = A
-		patient = C
-		mode = BOT_HEALING
-		update_icon()
-		medicate_patient(C)
-		update_icon()
-	else
-		..()
-
-/mob/living/simple_animal/bot/medbot/examinate(atom/A as mob|obj|turf in view())
-	..()
-	if(!is_blind())
-		chemscan(src, A)
-
-/mob/living/simple_animal/bot/medbot/proc/medicate_patient(mob/living/carbon/C)
-	if(!on)
-		return
-
-	if(!istype(C))
-		oldpatient = patient
-		soft_reset()
-		return
-
-	if(C.stat == DEAD || (HAS_TRAIT(C, TRAIT_FAKEDEATH)))
-		var/list/messagevoice = list("No! Stay with me!" = 'sound/voice/medbot/no.ogg',"Live, damnit! LIVE!" = 'sound/voice/medbot/live.ogg',"I...I've never lost a patient before. Not today, I mean." = 'sound/voice/medbot/lost.ogg')
-		var/message = pick(messagevoice)
-		speak(message)
-		playsound(src, messagevoice[message], 50)
-		oldpatient = patient
-		soft_reset()
-		return
-
-	tending = TRUE
-	while(tending)
-		var/treatment_method
-		var/list/potential_methods = list()
-
-		if(C.getBruteLoss() >= heal_threshold)
-			potential_methods += BRUTE
-
-		else if(C.getFireLoss() >= heal_threshold)
-			potential_methods += BURN
-
-		else if(C.getOxyLoss() >= (5 + heal_threshold))
-			potential_methods += OXY
-
-		else if(C.getToxLoss() >= heal_threshold)
-			potential_methods += TOX
-
-		for(var/i in potential_methods)
-			if(i != damagetype_healer)
-				continue
-			treatment_method = i
-
-		if(damagetype_healer == "all" && potential_methods.len)
-			treatment_method = pick(potential_methods)
-
-		if(!treatment_method && emagged != 2) //If they don't need any of that they're probably cured!
-			if(C.maxHealth - C.get_organic_health() < heal_threshold)
-				to_chat(src, "<span class='notice'>[C] is healthy! Your programming prevents you from injecting anyone without at least [heal_threshold] damage of any one type ([heal_threshold + 5] for oxygen damage.)</span>")
-			var/list/messagevoice = list("All patched up!" = 'sound/voice/medbot/patchedup.ogg',"An apple a day keeps me away." = 'sound/voice/medbot/apple.ogg',"Feel better soon!" = 'sound/voice/medbot/feelbetter.ogg')
-			var/message = pick(messagevoice)
-			speak(message)
-			playsound(src, messagevoice[message], 50)
-			bot_reset()
-			tending = FALSE
-		else if(patient)
-			C.visible_message("<span class='danger'>[src] is trying to tend the wounds of [patient]!</span>", \
-				"<span class='userdanger'>[src] is trying to tend your wounds!</span>")
-
-			if(do_mob(src, patient, 20)) //Slightly faster than default tend wounds, but does less HPS
-				if((get_dist(src, patient) <= 1) && (on) && assess_patient(patient))
-					var/healies = heal_amount
-					var/obj/item/storage/firstaid/FA = firstaid
-					if(treatment_method == BRUTE && initial(FA.damagetype_healed) == BRUTE) //specialized brute gets a bit of bonus, as a snack.
-						healies *= 1.1
-					if(emagged == 2)
-						patient.reagents.add_reagent(/datum/reagent/toxin/chloralhydrate, 5)
-						patient.apply_damage_type((healies*1),treatment_method)
-						log_combat(src, patient, "pretended to tend wounds on", "internal tools", "([uppertext(treatment_method)]) (EMAGGED)")
-					else
-						patient.apply_damage_type((healies*-1),treatment_method) //don't need to check treatment_method since we know by this point that they were actually damaged.
-						log_combat(src, patient, "tended the wounds of", "internal tools", "([uppertext(treatment_method)])")
-					C.visible_message("<span class='notice'>[src] tends the wounds of [patient]!</span>", \
-						"<span class='green'>[src] tends your wounds!</span>")
-					ADD_TRAIT(patient,TRAIT_MEDIBOTCOMINGTHROUGH,tag)
-					addtimer(TRAIT_CALLBACK_REMOVE(patient, TRAIT_MEDIBOTCOMINGTHROUGH, tag), (30 SECONDS))
-				else
-					tending = FALSE
-			else
-				tending = FALSE
-
-			update_icon()
-			if(!tending)
-				visible_message("[src] places its tools back into itself.")
-				soft_reset()
-		else
-			tending = FALSE
-
-/mob/living/simple_animal/bot/medbot/explode()
-	on = FALSE
-	visible_message("<span class='boldannounce'>[src] blows apart!</span>")
-	var/atom/Tsec = drop_location()
-
-	drop_part(firstaid, Tsec)
-	new /obj/item/assembly/prox_sensor(Tsec)
-	drop_part(healthanalyzer, Tsec)
-
-	if(prob(50))
-		drop_part(robot_arm, Tsec)
-
-	if(emagged && prob(25))
-		playsound(src, 'sound/voice/medbot/insult.ogg', 50)
-
-	do_sparks(3, TRUE, src)
-	..()
-
-/mob/living/simple_animal/bot/medbot/proc/declare(crit_patient)
-	if(declare_cooldown > world.time)
-		return
-	var/area/location = get_area(src)
-	speak("Medical emergency! [crit_patient || "A patient"] is in critical condition at [location]!",radio_channel)
-	declare_cooldown = world.time + 200
-
-/obj/machinery/bot_core/medbot
-	req_one_access = list(ACCESS_MEDICAL, ACCESS_ROBOTICS)
-
-#undef MEDBOT_PANIC_NONE
-#undef MEDBOT_PANIC_LOW
-#undef MEDBOT_PANIC_MED
-#undef MEDBOT_PANIC_HIGH
-#undef MEDBOT_PANIC_FUCK
-#undef MEDBOT_PANIC_ENDING
-#undef MEDBOT_PANIC_END
->>>>>>> 7e9785e4
+#undef MEDBOT_PANIC_END