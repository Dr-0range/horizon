/mob/living/simple_animal/hostile/guardian
	name = "Guardian Spirit"
	real_name = "Guardian Spirit"
	desc = "A mysterious being that stands by it's charge, ever vigilant."
	speak_emote = list("intones")
	response_help  = "passes through"
	response_disarm = "flails at"
	response_harm   = "punches"
	icon = 'icons/mob/mob.dmi'
	icon_state = "stand"
	icon_living = "stand"
	speed = 0
	a_intent = "harm"
	stop_automated_movement = 1
	floating = 1
	attack_sound = 'sound/weapons/punch1.ogg'
	atmos_requirements = list("min_oxy" = 0, "max_oxy" = 0, "min_tox" = 0, "max_tox" = 0, "min_co2" = 0, "max_co2" = 0, "min_n2" = 0, "max_n2" = 0)
	minbodytemp = 0
	attacktext = "punches"
	maxHealth = 100000 //The spirit itself is invincible
	health = 100000
	environment_smash = 0
	melee_damage_lower = 15
	melee_damage_upper = 15
	butcher_results = list(/obj/item/weapon/ectoplasm = 1)
	AIStatus = AI_OFF
	var/animated_manifest = FALSE
	var/cooldown = 0
	var/damage_transfer = 1 //how much damage from each attack we transfer to the owner
	var/mob/living/summoner
	var/range = 10 //how far from the user the spirit can be
	var/playstyle_string = "You are a standard Guardian. You shouldn't exist!"
	var/magic_fluff_string = " You draw the Coder, symbolizing bugs and errors. This shouldn't happen! Submit a bug report!"
	var/tech_fluff_string = "BOOT SEQUENCE COMPLETE. ERROR MODULE LOADED. THIS SHOULDN'T HAPPEN. Submit a bug report!"
	var/bio_fluff_string = "Your scarabs fail to mutate. This shouldn't happen! Submit a bug report!"

/mob/living/simple_animal/hostile/guardian/Life() //Dies if the summoner dies
	..()
	if(summoner)
		if(summoner.stat == DEAD)
			src << "<span class='danger'>Your summoner has died!</span>"
			visible_message("<span class='danger'>The [src] dies along with its user!</span>")
			ghostize()
			qdel(src)
	else
		src << "<span class='danger'>Your summoner has died!</span>"
		visible_message("<span class='danger'>The [src] dies along with its user!</span>")
		ghostize()
		qdel(src)
	if(summoner)
		if (get_dist(get_turf(summoner),get_turf(src)) <= range)
			return
		else
			src << "You moved out of range, and were pulled back! You can only move [range] meters from [summoner.real_name]"
			visible_message("<span class='danger'>The [src] jumps back to its user.</span>")
			loc = get_turf(summoner)

/mob/living/simple_animal/hostile/guardian/Move() //Returns to summoner if they move out of range
	..()
	if(summoner)
		if (get_dist(get_turf(summoner),get_turf(src)) <= range)
			return
		else
			src << "You moved out of range, and were pulled back! You can only move [range] meters from [summoner.real_name]"
			visible_message("<span class='danger'>The [src] jumps back to its user.</span>")
			loc = get_turf(summoner)


/mob/living/simple_animal/hostile/guardian/adjustBruteLoss(amount) //The spirit is invincible, but passes on damage to the summoner
	var/damage = amount * src.damage_transfer
	if (src.summoner)
		src.summoner.adjustBruteLoss(damage)
		if(damage)
			src.summoner << "<span class='danger'><B>Your [src.name] is under attack! You take damage!</span></B>"
			src.summoner.visible_message("<span class='danger'>Blood sprays from [summoner] as [src] takes damage!</span>")
		if(src.summoner.stat == UNCONSCIOUS)
			src.summoner << "<span class='danger'><B>Your body can't take the strain of sustaining [src.name] in this condition, it begins to fall apart!</span></B>"
			src.summoner.adjustCloneLoss(damage/2)

/mob/living/simple_animal/hostile/guardian/ex_act(severity, target)
	switch (severity)
		if (1)
			if(src.summoner)
				src.summoner << "<span class='danger'><B>Your [src.name] was blown up!</span></B>"
				src.summoner.gib()
			gib()
			return
		if (2)
			adjustBruteLoss(60)

		if(3)
			adjustBruteLoss(30)


//Manifest, Recall, Communicate

/mob/living/simple_animal/hostile/guardian/verb/Manifest()
	set name = "Manifest"
	set category = "Guardian"
	set desc = "Spring forth into battle!"
	if(cooldown > world.time)
		return
	if(src.loc == summoner)
		src.loc = get_turf(summoner)
		cooldown = world.time + 30
		if(animated_manifest)
			var/end_icon = icon_state
			icon_state = "parasite_forming"
			spawn(6)
			icon_state = end_icon

/mob/living/simple_animal/hostile/guardian/verb/Recall()
	set name = "Recall"
	set category = "Guardian"
	set desc = "Return to your summoner."
	if(cooldown > world.time)
		return
	src.loc = summoner
	buckled = null
	cooldown = world.time + 30

/mob/living/simple_animal/hostile/guardian/verb/Communicate()
	set name = "Communicate"
	set category = "Guardian"
	set desc = "Communicate telepathically with your summoner."
	var/input = stripped_input(src, "Please enter a message to tell your summoner.", "Guardian", "")
	if(!input) return

	for(var/mob/M in mob_list)
		if(M == src.summoner || (M in dead_mob_list))
			M << "<span class='boldannounce'><i>[src]:</i> [input]</span>"
	src << "<span class='boldannounce'><i>[src]:</i> [input]</span>"
	log_say("[src.real_name]/[src.key] : [text]")

/mob/living/proc/guardian_comm()
	set name = "Communicate"
	set category = "Guardian"
	set desc = "Communicate telepathically with your guardian."
	var/input = stripped_input(src, "Please enter a message to tell your guardian.", "Message", "")
	if(!input) return

	for(var/mob/M in mob_list)
		if(istype (M, /mob/living/simple_animal/hostile/guardian))
			var/mob/living/simple_animal/hostile/guardian/G = M
			if(G.summoner == src)
				G << "<span class='boldannounce'><i>[src]:</i> [input]</span>"
		else if (M in dead_mob_list)
			M << "<span class='boldannounce'><i>[src]:</i> [input]</span>"
	src << "<span class='boldannounce'><i>[src]:</i> [input]</span>"
	log_say("[src.real_name]/[src.key] : [text]")


//////////////////////////TYPES OF GUARDIANS


//Fire. Low damage, low resistance, sets mobs on fire when bumping

/mob/living/simple_animal/hostile/guardian/fire
	a_intent = "help"
	melee_damage_lower = 10
	melee_damage_upper = 10
	attack_sound = 'sound/items/Welder.ogg'
	attacktext = "sears"
	damage_transfer = 0.8
	range = 10
	playstyle_string = "As a Chaos type, you have only light damage resistance, but will ignite any enemy you bump into. In addition, your melee attacks will randomly teleport enemies."
	environment_smash = 1
	magic_fluff_string = "..And draw the Wizard, bringer of endless chaos!"
	tech_fluff_string = "Boot sequence complete. Crowd control modules activated. Holoparasite swarm online."
	bio_fluff_string = "Your scarab swarm finishes mutating and stirs to life, ready to sow havoc at random."

/mob/living/simple_animal/hostile/guardian/fire/Life() //Dies if the summoner dies
	..()
	if(summoner)
		summoner.ExtinguishMob()
		summoner.adjust_fire_stacks(-20)

/mob/living/simple_animal/hostile/guardian/fire/AttackingTarget()
	..()
	if(prob(30))
		if(istype(target, /atom/movable))
			var/atom/movable/M = target
			if(!M.anchored && M != src.summoner)
				do_teleport(M, M, 10)

/mob/living/simple_animal/hostile/guardian/fire/Crossed(AM as mob|obj)
	..()
	src.collision_ignite(AM)

/mob/living/simple_animal/hostile/guardian/fire/Bumped(AM as mob|obj)
	..()
	src.collision_ignite(AM)

/mob/living/simple_animal/hostile/guardian/fire/Bump(AM as mob|obj)
	..()
	src.collision_ignite(AM)

/mob/living/simple_animal/hostile/guardian/fire/proc/collision_ignite(AM as mob|obj)
	if(istype(AM, /mob/living/))
		var/mob/living/M = AM
		if(AM != src.summoner)
			M.adjust_fire_stacks(7)
			M.IgniteMob()

/mob/living/simple_animal/hostile/guardian/fire/Bump(AM as mob|obj)
	..()
	src.collision_ignite(AM)
//Standard

/mob/living/simple_animal/hostile/guardian/punch
	melee_damage_lower = 20
	melee_damage_upper = 20
	damage_transfer = 0.5
	playstyle_string = "As a standard type you have no special abilities, but have a high damage resistance and a powerful attack capable of smashing through walls."
	environment_smash = 2
	magic_fluff_string = "..And draw the Assistant, faceless and generic, but never to be underestimated."
	tech_fluff_string = "Boot sequence complete. Standard combat modules loaded. Holoparasite swarm online."
	bio_fluff_string = "Your scarab swarm stirs to life, ready to tear apart your enemies."
	var/battlecry = "AT"

/mob/living/simple_animal/hostile/guardian/punch/verb/Battlecry()
	set name = "Set Battlecry"
	set category = "Guardian"
	set desc = "Choose what you shout as you punch"
	var/input = stripped_input(src,"What do you want your battlecry to be? Max length of 6 characters.", ,"", 6)
	if(input)
		src.battlecry = input



/mob/living/simple_animal/hostile/guardian/punch/AttackingTarget()
	..()
	if(istype(target, /mob/living))
		src.say("[src.battlecry][src.battlecry][src.battlecry][src.battlecry][src.battlecry][src.battlecry][src.battlecry][src.battlecry][src.battlecry][src.battlecry]\
		[src.battlecry][src.battlecry][src.battlecry][src.battlecry][src.battlecry][src.battlecry][src.battlecry][src.battlecry][src.battlecry][src.battlecry][src.battlecry]")
		playsound(loc, src.attack_sound, 50, 1, 1)
		playsound(loc, src.attack_sound, 50, 1, 1)
		playsound(loc, src.attack_sound, 50, 1, 1)
		playsound(loc, src.attack_sound, 50, 1, 1)

//Healer

/mob/living/simple_animal/hostile/guardian/healer
	a_intent = "harm"
	friendly = "heals"
	speed = 0
	melee_damage_lower = 15
	melee_damage_upper = 15
	playstyle_string = "As a Support type, you may toggle your basic attacks to a healing mode. In addition, Alt-Clicking on an adjacent mob will warp them to your bluespace beacon after a short delay."
	magic_fluff_string = "..And draw the CMO, a potent force of life...and death."
	tech_fluff_string = "Boot sequence complete. Medical modules active. Bluespace modules activated. Holoparasite swarm online."
	bio_fluff_string = "Your scarab swarm finishes mutating and stirs to life, capable of mending wounds and travelling via bluespace."
	var/turf/simulated/floor/beacon
	var/beacon_cooldown = 0
	var/toggle = FALSE

/mob/living/simple_animal/hostile/guardian/healer/AttackingTarget()
	..()
	if(toggle == TRUE)
		if(src.loc == summoner)
			src << "<span class='danger'><B>You must be manifested to heal!</span></B>"
			return
		if(iscarbon(target))
			var/mob/living/carbon/C = target
			C.adjustBruteLoss(-5)
			C.adjustFireLoss(-5)
			C.adjustOxyLoss(-5)
			C.adjustToxLoss(-5)

/mob/living/simple_animal/hostile/guardian/healer/verb/ToggleMode()
	set name = "Toggle Mode"
	set category = "Guardian"
	set desc = "Toggle between combat and healing modes."
	if(src.loc == summoner)
		if(toggle)
			a_intent = "harm"
			speed = 0
			damage_transfer = 0.7
			melee_damage_lower = 15
			melee_damage_upper = 15
			src << "<span class='danger'><B>You switch to combat mode.</span></B>"
			toggle = FALSE
		else
			a_intent = "help"
			speed = 1
			damage_transfer = 1
			melee_damage_lower = 0
			melee_damage_upper = 0
			src << "<span class='danger'><B>You switch to healing mode.</span></B>"
			toggle = TRUE
	else
		src << "<span class='danger'><B>You have to be recalled to toggle modes!</span></B>"


/mob/living/simple_animal/hostile/guardian/healer/verb/Beacon()
	set name = "Place Bluespsace Beacon"
	set category = "Guardian"
	set desc = "Mark a floor as your beacon point, allowing you to warp targets to it. Your beacon will not work in unfavorable atmospheric conditions."
	if(beacon_cooldown<world.time)
		var/turf/beacon_loc = get_turf(src.loc)
		if(istype(beacon_loc, /turf/simulated/floor))
			var/turf/simulated/floor/F = beacon_loc
			F.icon = 'icons/turf/floors.dmi'
			F.name = "bluespace recieving pad"
			F.desc = "A recieving zone for bluespace teleportations. Building a wall over it should disable it."
			F.icon_state = "light_on-w"
			src << "<span class='danger'><B>Beacon placed! You may now warp targets to it, including your user, via Alt+Click. </span></B>"
			if(beacon)
				beacon.ChangeTurf(/turf/simulated/floor/plating)
			beacon = F
			beacon_cooldown = world.time+3000

	else
		src << "<span class='danger'><B>Your power is on cooldown. You must wait five minutes between placing beacons.</span></B>"

/mob/living/simple_animal/hostile/guardian/healer/AltClickOn(atom/movable/A)
	if(!istype(A))
		return
	if(src.loc == summoner)
		src << "<span class='danger'><B>You must be manifested to warp a target!</span></B>"
		return
	if(!beacon)
		src << "<span class='danger'><B>You need a beacon placed to warp things!</span></B>"
		return
	if(!Adjacent(A))
		src << "<span class='danger'><B>You must be adjacent to your target!</span></B>"
		return
	if((A.anchored))
		src << "<span class='danger'><B>Your target can not be anchored!</span></B>"
		return
	src << "<span class='danger'><B>You begin to warp [A]</span></B>"
	if(do_mob(src, A, 50))
		if(!A.anchored)
			if(src.beacon) //Check that the beacon still exists and is in a safe place. No instant kills.
				if(beacon.air)
					var/datum/gas_mixture/Z = beacon.air
					if(Z.oxygen >= 16 && !Z.toxins && Z.carbon_dioxide < 10 && !Z.trace_gases.len)
						if((Z.temperature > 270) && (Z.temperature < 360))
							var/pressure = Z.return_pressure()
							if((pressure > 20) && (pressure < 550))
								do_teleport(A, beacon, 0)
						else
							src << "<span class='danger'><B>The beacon isn't in a safe location!</span></B>"
					else
						src << "<span class='danger'><B>The beacon isn't in a safe location!</span></B>"
			else
				src << "<span class='danger'><B>You need a beacon to warp things!</span></B>"
	else
		src << "<span class='danger'><B>You need to hold still!</span></B>"


///////////////////Ranged

/obj/item/projectile/guardian
	name = "crystal spray"
	icon_state = "guardian"
	damage = 5
	damage_type = BRUTE

/mob/living/simple_animal/hostile/guardian/ranged
	a_intent = "help"
	friendly = "quietly assesses"
	melee_damage_lower = 10
	melee_damage_upper = 10
	damage_transfer = 0.9
	projectiletype = /obj/item/projectile/guardian
	ranged_cooldown_cap = 0
	projectilesound = 'sound/effects/hit_on_shattered_glass.ogg'
	ranged = 1
	range = 13
	playstyle_string = "As a ranged type, you have only light damage resistance, but are capable of spraying shards of crystal at incredibly high speed. You can also deploy surveillance snares to monitor enemy movement. Finally, you can switch to scout mode, in which you can't attack, but can move without limit."
	magic_fluff_string = "..And draw the Sentinel, an alien master of ranged combat."
	tech_fluff_string = "Boot sequence complete. Ranged combat modules active. Holoparasite swarm online."
	bio_fluff_string = "Your scarab swarm finishes mutating and stirs to life, capable of spraying shards of crystal."
	var/list/snares = list()
	var/toggle = FALSE

/mob/living/simple_animal/hostile/guardian/ranged/verb/ToggleMode()
	set name = "Toggle Mode"
	set category = "Guardian"
	set desc = "Toggle between combat and scout modes."
	if(src.loc == summoner)
		if(toggle)
			ranged = 1
			melee_damage_lower = 10
			melee_damage_upper = 10
			alpha = 255
			range = 13
			incorporeal_move = 0
			src << "<span class='danger'><B>You switch to combat mode.</span></B>"
			toggle = FALSE
		else
			ranged = 0
			melee_damage_lower = 0
			melee_damage_upper = 0
			alpha = 60
			range = 255
			incorporeal_move = 1
			src << "<span class='danger'><B>You switch to scout mode.</span></B>"
			toggle = TRUE
	else
		src << "<span class='danger'><B>You have to be recalled to toggle modes!</span></B>"

/mob/living/simple_animal/hostile/guardian/ranged/verb/Snare()
	set name = "Set Surveillance Trap"
	set category = "Guardian"
	set desc = "Set an invisible trap that will alert you when living creatures walk over it. Max of 5"
	if(src.snares.len <6)
		var/turf/snare_loc = get_turf(src.loc)
		var/obj/item/effect/snare/S = new /obj/item/effect/snare(snare_loc)
		S.spawner = src
		S.name = "[get_area(snare_loc)] trap ([rand(1, 1000)])"
		src.snares |= S
		src << "<span class='danger'><B>Surveillance trap deployed!</span></B>"
	else
		src << "<span class='danger'><B>You have too many traps deployed. Delete some first.</span></B>"

/mob/living/simple_animal/hostile/guardian/ranged/verb/DisarmSnare()
	set name = "Remove Surveillance Trap"
	set category = "Guardian"
	set desc = "Disarm unwanted surveillance traps."
	var/picked_snare = input(src, "Pick which trap to disarm", "Disarm Trap") as null|anything in src.snares
	if(picked_snare)
		src.snares -= picked_snare
		qdel(picked_snare)
		src << "<span class='danger'><B>Snare disarmed.</span></B>"

/obj/item/effect/snare
	name = "snare"
	desc = "You shouldn't be seeing this!"
	var/mob/living/spawner
	invisibility = 1


/obj/item/effect/snare/Crossed(AM as mob|obj)
	if(istype(AM, /mob/living/))
		var/turf/snare_loc = get_turf(src.loc)
		if(spawner)
			spawner << "<span class='danger'><B>[AM] has crossed your surveillance trap at [get_area(snare_loc)].</span></B>"
			if(istype(spawner, /mob/living/simple_animal/hostile/guardian))
				var/mob/living/simple_animal/hostile/guardian/G = spawner
				if(G.summoner)
					G.summoner << "<span class='danger'><B>[AM] has crossed your surveillance trap at [get_area(snare_loc)].</span></B>"

////Bomb

/mob/living/simple_animal/hostile/guardian/bomb
	melee_damage_lower = 15
	melee_damage_upper = 15
	damage_transfer = 0.6
	range = 13
	playstyle_string = "As an explosive type, you have only moderate close combat abilities, but are capable of converting any adjacent item into a disguised bomb via alt click."
	magic_fluff_string = "..And draw the Scientist, master of explosive death."
	tech_fluff_string = "Boot sequence complete. Explosive modules active. Holoparasite swarm online."
	bio_fluff_string = "Your scarab swarm finishes mutating and stirs to life, capable of stealthily booby trapping items."
	var/bomb_cooldown = 0

/mob/living/simple_animal/hostile/guardian/bomb/AltClickOn(atom/movable/A)
	if(!istype(A))
		return
	if(src.loc == summoner)
		src << "<span class='danger'><B>You must be manifested to create bombs!</span></B>"
		return
	if(istype(A, /obj/))
		if(bomb_cooldown <= world.time && !stat)
			var/obj/item/weapon/guardian_bomb/B = new /obj/item/weapon/guardian_bomb(get_turf(A))
			src << "<span class='danger'><B>Success! Bomb armed!</span></B>"
			bomb_cooldown = world.time + 400
			B.spawner = src
			B.disguise (A)
		else
			src << "<span class='danger'><B>Your powers are on cooldown! You must wait 40 seconds between bombs.</span></B>"

/obj/item/weapon/guardian_bomb
	name = "bomb"
	desc = "You shouldn't be seeing this!"
	var/obj/stored_obj
	var/mob/living/spawner


/obj/item/weapon/guardian_bomb/proc/disguise(var/obj/A)
	A.loc = src
	stored_obj = A
	anchored = A.anchored
	density = A.density
	appearance = A.appearance
	spawn(600)
		stored_obj.loc = get_turf(src.loc)
		spawner << "<span class='danger'><B>Failure! Your trap didn't catch anyone this time.</span></B>"
		qdel(src)

/obj/item/weapon/guardian_bomb/proc/detonate(var/mob/living/user)
	user << "<span class='danger'><B>The [src] was boobytrapped!</span></B>"
	spawner << "<span class='danger'><B>Success! Your trap caught [user]</span></B>"
	stored_obj.loc = get_turf(src.loc)
	playsound(get_turf(src),'sound/effects/Explosion2.ogg', 200, 1)
	user.ex_act(2)
	qdel(src)

/obj/item/weapon/guardian_bomb/attackby(mob/living/user)
	detonate(user)
	return

/obj/item/weapon/guardian_bomb/pickup(mob/living/user)
	detonate(user)
	return

/obj/item/weapon/guardian_bomb/examine(mob/user)
	stored_obj.examine(user)
	if(get_dist(user,src)<=2)
		user << "<span class='notice'>Looks odd!</span>"


////////Creation

/obj/item/weapon/guardiancreator
	name = "deck of tarot cards"
	desc = "An enchanted deck of tarot cards, rumored to be a source of unimaginable power. "
	icon = 'icons/obj/toy.dmi'
	icon_state = "deck_syndicate_full"
	var/used = FALSE
	var/theme = "magic"
	var/mob_name = "Guardian Spirit"
	var/use_message = "You shuffle the deck..."
	var/used_message = "All the cards seem to be blank now."
	var/failure_message = "..And draw a card! It's...blank? Maybe you should try again later."
	var/ling_failure = "The deck refuses to respond to a souless creature such as you."
	var/list/possible_guardians = list("Chaos", "Standard", "Ranged", "Support", "Explosive")
	var/random = TRUE

/obj/item/weapon/guardiancreator/attack_self(mob/living/user)
	for(var/mob/living/simple_animal/hostile/guardian/G in living_mob_list)
		if (G.summoner == user)
			user << "You already have a [mob_name]!"
			return
	if(user.mind && user.mind.changeling)
		user << "[ling_failure]"
		return
	if(used == TRUE)
		user << "[used_message]"
		return
	used = TRUE
	user << "[use_message]"
<<<<<<< HEAD
	var/list/candidates = get_candidates(ROLE_ALIEN, ALIEN_AFK_BRACKET)

	shuffle(candidates)

	var/time_passed = world.time
	var/list/consenting_candidates = list()

	for(var/candidate in candidates)

		spawn(0)
			switch(alert(candidate, "Would you like to play as the [mob_name] of [user.real_name]? Please choose quickly!","Confirmation","Yes","No"))
				if("Yes")
					if((world.time-time_passed)>=50 || !src)
						return
					consenting_candidates += candidate

	sleep(50)

	if(!src)
		return
=======
	var/list/mob/dead/observer/candidates = pollCandidates("Do you want to play as the [mob_name] of [user.real_name]?", "pAI", null, FALSE, 100)
	var/mob/dead/observer/theghost = null
>>>>>>> 7aae089d

	if(candidates.len)
		theghost = pick(candidates)
		spawn_guardian(user, theghost.key)
	else
		user << "[failure_message]"
		used = FALSE


/obj/item/weapon/guardiancreator/proc/spawn_guardian(var/mob/living/user, var/key)
	var/gaurdiantype = "Standard"
	if(random)
		gaurdiantype = pick(possible_guardians)
	else
		gaurdiantype = input(user, "Pick the type of [mob_name]", "[mob_name] Creation") as null|anything in possible_guardians
	var/pickedtype = /mob/living/simple_animal/hostile/guardian/punch
	var/picked_color = randomColor(0)
	switch(gaurdiantype)

		if("Chaos")
			pickedtype = /mob/living/simple_animal/hostile/guardian/fire

		if("Standard")
			pickedtype = /mob/living/simple_animal/hostile/guardian/punch

		if("Ranged")
			pickedtype = /mob/living/simple_animal/hostile/guardian/ranged

		if("Support")
			pickedtype = /mob/living/simple_animal/hostile/guardian/healer

		if("Explosive")
			pickedtype = /mob/living/simple_animal/hostile/guardian/bomb

	var/mob/living/simple_animal/hostile/guardian/G = new pickedtype(user)
	G.summoner = user
	G.key = key
	G << "You are a [mob_name] bound to serve [user.real_name]."
	G << "You are capable of manifesting or recalling to your master with verbs in the Guardian tab. You will also find a verb to communicate with them privately there."
	G << "While personally invincible, you will die if [user.real_name] does, and any damage dealt to you will have a portion passed on to them as you feed upon them to sustain yourself."
	G << "[G.playstyle_string]"
	user.verbs += /mob/living/proc/guardian_comm
	switch (theme)
		if("magic")
			G.name = "[mob_name] [capitalize(picked_color)]"
			G.color = color2hex(picked_color)
			G.real_name = "[mob_name] [capitalize(picked_color)]"
			user << "[G.magic_fluff_string]."
		if("tech")
			var/colour = pick("orange", "neon", "pink", "red", "blue", "green")
			G.name = "[mob_name] [capitalize(colour)]"
			G.real_name = "[mob_name] [capitalize(colour)]"
			G.icon_living = "parasite[colour]"
			G.icon_state = "parasite[colour]"
			G.animated_manifest = TRUE
			user << "[G.tech_fluff_string]."
			G.speak_emote = list("states")
		if("bio")
			user << "[G.bio_fluff_string]."
			G.attacktext = "swarms"
			G.speak_emote = list("chitters")

/obj/item/weapon/guardiancreator/choose
	random = FALSE

/obj/item/weapon/guardiancreator/tech
	name = "holoparasite injector"
	desc = "It contains alien nanoswarm of unknown origin. Though capable of near sorcerous feats via use of hardlight holograms and nanomachines, it requires an organic host as a home base and source of fuel."
	icon = 'icons/obj/syringe.dmi'
	icon_state = "combat_hypo"
	theme = "tech"
	mob_name = "Holoparasite"
	use_message = "You start to power on the injector..."
	used_message = "The injector has already been used."
	failure_message = "<B>...ERROR. BOOT SEQUENCE ABORTED. AI FAILED TO INTIALIZE. PLEASE CONTACT SUPPORT OR TRY AGAIN LATER.</B>"
	ling_failure = "The holoparasites recoil in horror. They want nothing to do with a creature like you."

/obj/item/weapon/guardiancreator/tech/choose
	random = FALSE

/obj/item/weapon/guardiancreator/biological
	name = "scarab egg cluster"
	desc = "A parasitic species that will nest in the closest living creature upon birth. While not great for your health, they'll defend their new 'hive' to the death."
	icon = 'icons/obj/syringe.dmi'
	icon_state = "combat_hypo"
	theme = "bio"
	mob_name = "Scarab Swarm"
	use_message = "The eggs begin to twitch..."
	used_message = "The cluster already hatched."
	failure_message = "<B>...but soon settles again. Guess they weren't ready to hatch after all.</B>"

/obj/item/weapon/guardiancreator/biological/choose
	random = FALSE


/obj/item/weapon/paper/guardian
	name = "Holoparasite Guide"
	icon_state = "alienpaper_words"
	info = {"<b>A list of Holoparasite Types</b><br>

 <br>
 <b>Chaos</b>: Ignites mobs on touch. teleports them at random on attack. Automatically extinguishes the user if they catch fire.<br>
 <br>
 <b>Standard</b>:Devestating close combat attacks and high damage resist. No special powers.<br>
 <br>
 <b>Ranged</b>: Has two modes. Ranged: Extremely weak, highly spammable projectile attack. Scout: Can not attack, but can move through walls. Can lay surveillance snares in either mode.<br>
 <br>
 <b>Support</b>:Has two modes. Combat: Medium power attacks and damage resist. Healer: Attacks heal damage, but low damage resist and slow movemen. Can deploy a bluespace beacon and warp targets to it (including you) in either mode.<br>
 <br>
 <b>Explosive</b>: High damage resist and medium power attack. Can turn any object into a bomb, dealing explosive damage to the next person to touch it. The object will return to normal after the trap is triggered.<br>
"}

/obj/item/weapon/paper/guardian/update_icon()
	return


/obj/item/weapon/storage/box/syndie_kit/guardian
	name = "holoparasite injector kit"

/obj/item/weapon/storage/box/syndie_kit/guardian/New()
	..()
	new /obj/item/weapon/guardiancreator/tech/choose(src)
	new /obj/item/weapon/paper/guardian(src)
	return<|MERGE_RESOLUTION|>--- conflicted
+++ resolved
@@ -541,31 +541,8 @@
 		return
 	used = TRUE
 	user << "[use_message]"
-<<<<<<< HEAD
-	var/list/candidates = get_candidates(ROLE_ALIEN, ALIEN_AFK_BRACKET)
-
-	shuffle(candidates)
-
-	var/time_passed = world.time
-	var/list/consenting_candidates = list()
-
-	for(var/candidate in candidates)
-
-		spawn(0)
-			switch(alert(candidate, "Would you like to play as the [mob_name] of [user.real_name]? Please choose quickly!","Confirmation","Yes","No"))
-				if("Yes")
-					if((world.time-time_passed)>=50 || !src)
-						return
-					consenting_candidates += candidate
-
-	sleep(50)
-
-	if(!src)
-		return
-=======
-	var/list/mob/dead/observer/candidates = pollCandidates("Do you want to play as the [mob_name] of [user.real_name]?", "pAI", null, FALSE, 100)
+	var/list/mob/dead/observer/candidates = pollCandidates("Do you want to play as the [mob_name] of [user.real_name]?", ROLE_PAI, null, FALSE, 100)
 	var/mob/dead/observer/theghost = null
->>>>>>> 7aae089d
 
 	if(candidates.len)
 		theghost = pick(candidates)
