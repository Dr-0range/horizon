--- conflicted
+++ resolved
@@ -1,952 +1,948 @@
-/* Parrots!
- * Contains
- * 		Defines
- *		Inventory (headset stuff)
- *		Attack responces
- *		AI
- *		Procs / Verbs (usable by players)
- *		Sub-types
- *		Hear & say (the things we do for gimmicks)
- */
-
-/*
- * Defines
- */
-
-//Only a maximum of one action and one intent should be active at any given time.
-//Actions
-#define PARROT_PERCH 1		//Sitting/sleeping, not moving
-#define PARROT_SWOOP 2		//Moving towards or away from a target
-#define PARROT_WANDER 4		//Moving without a specific target in mind
-
-//Intents
-#define PARROT_STEAL 8		//Flying towards a target to steal it/from it
-#define PARROT_ATTACK 16	//Flying towards a target to attack it
-#define PARROT_RETURN 32	//Flying towards its perch
-#define PARROT_FLEE 64		//Flying away from its attacker
-
-
-/mob/living/simple_animal/parrot
-	name = "parrot"
-	desc = "The parrot squaks, \"It's a Parrot! BAWWK!\"" //'
-	icon = 'icons/mob/animal.dmi'
-	icon_state = "parrot_fly"
-	icon_living = "parrot_fly"
-	icon_dead = "parrot_dead"
-	density = 0
-	pass_flags = PASSTABLE | PASSMOB
-
-	speak = list("Hi!","Hello!","Cracker?","BAWWWWK george mellons griffing me!")
-	speak_emote = list("squawks","says","yells")
-	emote_hear = list("squawks.","bawks!")
-	emote_see = list("flutters its wings.")
-
-	speak_chance = 1 //1% (1 in 100) chance every tick; So about once per 150 seconds, assuming an average tick is 1.5s
-	turns_per_move = 5
-	butcher_results = list(/obj/item/weapon/reagent_containers/food/snacks/cracker/ = 1)
-	melee_damage_upper = 10
-	melee_damage_lower = 5
-
-	response_help  = "pets"
-	response_disarm = "gently moves aside"
-	response_harm   = "swats"
-	stop_automated_movement = 1
-	a_intent = "harm" //parrots now start "aggressive" since only player parrots will nuzzle.
-	attacktext = "chomps"
-	friendly = "grooms"
-	mob_size = MOB_SIZE_SMALL
-	flying = 1
-	gold_core_spawnable = 2
-
-	var/parrot_damage_upper = 10
-	var/parrot_state = PARROT_WANDER //Hunt for a perch when created
-	var/parrot_sleep_max = 25 //The time the parrot sits while perched before looking around. Mosly a way to avoid the parrot's AI in life() being run every single tick.
-	var/parrot_sleep_dur = 25 //Same as above, this is the var that physically counts down
-	var/parrot_dam_zone = list("chest", "head", "l_arm", "l_leg", "r_arm", "r_leg") //For humans, select a bodypart to attack
-
-	var/parrot_speed = 5 //"Delay in world ticks between movement." according to byond. Yeah, that's BS but it does directly affect movement. Higher number = slower.
-	//var/parrot_been_shot = 0 this wasn't working right, and parrots don't survive bullets.((Parrots get a speed bonus after being shot. This will deincrement every Life() and at 0 the parrot will return to regular speed.))
-
-	var/parrot_lastmove = null //Updates/Stores position of the parrot while it's moving
-	var/parrot_stuck = 0	//If parrot_lastmove hasnt changed, this will increment until it reaches parrot_stuck_threshold
-	var/parrot_stuck_threshold = 10 //if this == parrot_stuck, it'll force the parrot back to wandering
-
-	var/list/speech_buffer = list()
-	var/speech_shuffle_rate = 20
-	var/list/available_channels = list()
-
-	//Headset for Poly to yell at engineers :)
-	var/obj/item/device/radio/headset/ears = null
-
-	//The thing the parrot is currently interested in. This gets used for items the parrot wants to pick up, mobs it wants to steal from,
-	//mobs it wants to attack or mobs that have attacked it
-	var/atom/movable/parrot_interest = null
-
-	//Parrots will generally sit on their perch unless something catches their eye.
-	//These vars store their preffered perch and if they dont have one, what they can use as a perch
-	var/obj/parrot_perch = null
-	var/obj/desired_perches = list(/obj/structure/computerframe, 		/obj/structure/displaycase, \
-									/obj/structure/filingcabinet,		/obj/machinery/teleport, \
-									/obj/machinery/computer,			/obj/machinery/clonepod, \
-									/obj/machinery/dna_scannernew,		/obj/machinery/telecomms, \
-									/obj/machinery/nuclearbomb,			/obj/machinery/particle_accelerator, \
-									/obj/machinery/recharge_station,	/obj/machinery/smartfridge, \
-									/obj/machinery/suit_storage_unit)
-
-	//Parrots are kleptomaniacs. This variable ... stores the item a parrot is holding.
-	var/obj/item/held_item = null
-
-
-/mob/living/simple_animal/parrot/New()
-	..()
-	if(!ears)
-		var/headset = pick(/obj/item/device/radio/headset/headset_sec, \
-						/obj/item/device/radio/headset/headset_eng, \
-						/obj/item/device/radio/headset/headset_med, \
-						/obj/item/device/radio/headset/headset_sci, \
-						/obj/item/device/radio/headset/headset_cargo)
-		ears = new headset(src)
-
-	parrot_sleep_dur = parrot_sleep_max //In case someone decides to change the max without changing the duration var
-
-	verbs.Add(/mob/living/simple_animal/parrot/proc/steal_from_ground, \
-			  /mob/living/simple_animal/parrot/proc/steal_from_mob, \
-			  /mob/living/simple_animal/parrot/verb/drop_held_item_player, \
-			  /mob/living/simple_animal/parrot/proc/perch_player, \
-			  /mob/living/simple_animal/parrot/proc/toggle_mode,
-			  /mob/living/simple_animal/parrot/proc/perch_mob_player)
-
-
-/mob/living/simple_animal/parrot/examine(mob/user)
-	..()
-	if(stat)
-		user << pick("This parrot is no more", "This is a late parrot", "This is an ex-parrot")
-
-/mob/living/simple_animal/parrot/death(gibbed)
-	if(held_item)
-		held_item.loc = src.loc
-		held_item = null
-	walk(src,0)
-
-	if(buckled)
-		buckled.buckled_mob = null
-	buckled = null
-	pixel_x = initial(pixel_x)
-	pixel_y = initial(pixel_y)
-
-	..(gibbed)
-
-/mob/living/simple_animal/parrot/Stat()
-	..()
-	if(statpanel("Status"))
-		stat("Held Item", held_item)
-		stat("Mode",a_intent)
-
-/mob/living/simple_animal/parrot/Hear(message, atom/movable/speaker, message_langs, raw_message, radio_freq, list/spans)
-	if(speaker != src && prob(50)) //Dont imitate ourselves
-		if(!radio_freq || prob(10))
-			if(speech_buffer.len >= 500)
-				speech_buffer -= pick(speech_buffer)
-			speech_buffer |= html_decode(raw_message)
-	..()
-
-/mob/living/simple_animal/parrot/radio(message, message_mode, list/spans) //literally copied from human/radio(), but there's no other way to do this. at least it's better than it used to be.
-	. = ..()
-	if(. != 0)
-		return .
-
-	switch(message_mode)
-		if(MODE_HEADSET)
-			if (ears)
-				ears.talk_into(src, message, , spans)
-			return ITALICS | REDUCE_RANGE
-
-		if(MODE_DEPARTMENT)
-			if (ears)
-				ears.talk_into(src, message, message_mode, spans)
-			return ITALICS | REDUCE_RANGE
-
-	if(message_mode in radiochannels)
-		if(ears)
-			ears.talk_into(src, message, message_mode, spans)
-			return ITALICS | REDUCE_RANGE
-
-	return 0
-
-/*
- * Inventory
- */
-/mob/living/simple_animal/parrot/show_inv(mob/user)
-	user.set_machine(src)
-	var/dat = 	"<div align='center'><b>Inventory of [name]</b></div><p>"
-	if(ears)
-		dat +=	"<br><b>Headset:</b> [ears] (<a href='?src=\ref[src];remove_inv=ears'>Remove</a>)"
-	else
-		dat +=	"<br><b>Headset:</b> <a href='?src=\ref[src];add_inv=ears'>Nothing</a>"
-
-	user << browse(dat, "window=mob[real_name];size=325x500")
-	onclose(user, "mob[real_name]")
-
-
-/mob/living/simple_animal/parrot/Topic(href, href_list)
-
-	//Can the usr physically do this?
-	if(usr.incapacitated() || !usr.Adjacent(loc))
-		return
-
-	//Is the usr's mob type able to do this? (lolaliens)
-	if(ishuman(usr) || ismonkey(usr) || isrobot(usr) ||  isalienadult(usr))
-
-		//Removing from inventory
-		if(href_list["remove_inv"])
-			var/remove_from = href_list["remove_inv"]
-			switch(remove_from)
-				if("ears")
-					if(ears)
-						if(!stat)
-							if(available_channels.len)
-								src.say("[pick(available_channels)] BAWWWWWK LEAVE THE HEADSET BAWKKKKK!")
-							else
-								src.say("BAWWWWWK LEAVE THE HEADSET BAWKKKKK!")
-						ears.loc = src.loc
-						ears = null
-						for(var/possible_phrase in speak)
-							if(copytext(possible_phrase,1,3) in department_radio_keys)
-								possible_phrase = copytext(possible_phrase,3)
-					else
-						usr << "<span class='warning'>There is nothing to remove from its [remove_from]!</span>"
-						return
-
-		//Adding things to inventory
-		else if(href_list["add_inv"])
-			var/add_to = href_list["add_inv"]
-			if(!usr.get_active_hand())
-				usr << "<span class='warning'>You have nothing in your hand to put on its [add_to]!</span>"
-				return
-			switch(add_to)
-				if("ears")
-					if(ears)
-						usr << "<span class='warning'>It's already wearing something!</span>"
-						return
-					else
-						var/obj/item/item_to_add = usr.get_active_hand()
-						if(!item_to_add)
-							return
-
-						if( !istype(item_to_add,  /obj/item/device/radio/headset) )
-							usr << "<span class='warning'>This object won't fit!</span>"
-							return
-
-						var/obj/item/device/radio/headset/headset_to_add = item_to_add
-
-						usr.drop_item()
-						headset_to_add.loc = src
-						src.ears = headset_to_add
-						usr << "<span class='notice'>You fit the headset onto [src].</span>"
-
-						clearlist(available_channels)
-						for(var/ch in headset_to_add.channels)
-							switch(ch)
-								if("Engineering")
-									available_channels.Add(":e")
-								if("Command")
-									available_channels.Add(":c")
-								if("Security")
-									available_channels.Add(":s")
-								if("Science")
-									available_channels.Add(":n")
-								if("Medical")
-									available_channels.Add(":m")
-								if("Supply")
-									available_channels.Add(":u")
-								if("Service")
-									available_channels.Add(":v")
-
-						if(headset_to_add.translate_binary)
-							available_channels.Add(":b")
-		else
-			..()
-
-
-/*
- * Attack responces
- */
-//Humans, monkeys, aliens
-/mob/living/simple_animal/parrot/attack_hand(mob/living/carbon/M)
-	..()
-	if(client)
-		return
-	if(!stat && M.a_intent == "harm")
-
-		icon_state = "parrot_fly" //It is going to be flying regardless of whether it flees or attacks
-
-		if(parrot_state == PARROT_PERCH)
-			parrot_sleep_dur = parrot_sleep_max //Reset it's sleep timer if it was perched
-
-		parrot_interest = M
-		parrot_state = PARROT_SWOOP //The parrot just got hit, it WILL move, now to pick a direction..
-
-		if(M.health < 50) //Weakened mob? Fight back!
-			parrot_state |= PARROT_ATTACK
-		else
-			parrot_state |= PARROT_FLEE		//Otherwise, fly like a bat out of hell!
-			drop_held_item(0)
-	if(!stat && M.a_intent == "help")
-		handle_automated_speech(1) //assured speak/emote
-	return
-
-/mob/living/simple_animal/parrot/attack_paw(mob/living/carbon/monkey/M)
-	attack_hand(M)
-
-/mob/living/simple_animal/parrot/attack_alien(mob/living/carbon/alien/M)
-	attack_hand(M)
-
-//Simple animals
-/mob/living/simple_animal/parrot/attack_animal(mob/living/simple_animal/M)
-	..() //goodbye immortal parrots
-
-	if(client)
-		return
-
-	if(parrot_state == PARROT_PERCH)
-		parrot_sleep_dur = parrot_sleep_max //Reset it's sleep timer if it was perched
-
-	if(M.melee_damage_upper > 0 && !stat)
-		parrot_interest = M
-		parrot_state = PARROT_SWOOP | PARROT_ATTACK //Attack other animals regardless
-		icon_state = "parrot_fly"
-
-//Mobs with objects
-/mob/living/simple_animal/parrot/attackby(obj/item/O, mob/living/user, params)
-	if(!stat && !client && !istype(O, /obj/item/stack/medical) && !istype(O,/obj/item/weapon/reagent_containers/food/snacks/cracker))
-		if(O.force)
-			if(parrot_state == PARROT_PERCH)
-				parrot_sleep_dur = parrot_sleep_max //Reset it's sleep timer if it was perched
-
-			parrot_interest = user
-			parrot_state = PARROT_SWOOP
-			if (user.health < 50)
-				parrot_state |= PARROT_ATTACK //weakened mob? fight back!
-			else
-				parrot_state |= PARROT_FLEE
-			icon_state = "parrot_fly"
-			drop_held_item(0)
-	else if(istype(O,/obj/item/weapon/reagent_containers/food/snacks/cracker)) //Poly wants a cracker.
-		qdel(O)
-		user.drop_item()
-		if(health < maxHealth)
-			adjustBruteLoss(-10)
-<<<<<<< HEAD
-		speak_chance *= 2
-		speech_shuffle_rate += 10
-=======
-		speak_chance *= 1.27 // 20 crackers to go from 1% to 100%
->>>>>>> 9e745385
-		user << "<span class='notice'>[src] eagerly devours the cracker.</span>"
-	..()
-	return
-
-//Bullets
-/mob/living/simple_animal/parrot/bullet_act(obj/item/projectile/Proj)
-	..()
-	if(!stat && !client)
-		if(parrot_state == PARROT_PERCH)
-			parrot_sleep_dur = parrot_sleep_max //Reset it's sleep timer if it was perched
-
-		parrot_interest = null
-		parrot_state = PARROT_WANDER | PARROT_FLEE //Been shot and survived! RUN LIKE HELL!
-		//parrot_been_shot += 5
-		icon_state = "parrot_fly"
-		drop_held_item(0)
-	return
-
-
-/*
- * AI - Not really intelligent, but I'm calling it AI anyway.
- */
-/mob/living/simple_animal/parrot/Life()
-	..()
-
-	//Sprite update for when a parrot gets pulled
-	if(pulledby && stat == CONSCIOUS)
-		icon_state = "parrot_fly"
-		if(!client)
-			parrot_state = PARROT_WANDER
-		return
-
-
-//-----SPEECH
-	/* Parrot speech mimickry!
-	   Phrases that the parrot Hear()s get added to speach_buffer.
-	   Every once in a while, the parrot picks one of the lines from the buffer and replaces an element of the 'speech' list. */
-/mob/living/simple_animal/parrot/handle_automated_speech()
-	..()
-	if(speech_buffer.len && prob(speech_shuffle_rate)) //shuffle out a phrase and add in a new one
-		if(speak.len)
-			speak.Remove(pick(speak))
-
-		speak.Add(pick(speech_buffer))
-
-
-/mob/living/simple_animal/parrot/handle_automated_movement()
-	if(!isturf(src.loc) || !canmove || buckled)
-		return //If it can't move, dont let it move. (The buckled check probably isn't necessary thanks to canmove)
-
-
-//-----SLEEPING
-	if(parrot_state == PARROT_PERCH)
-		if(parrot_perch && parrot_perch.loc != src.loc) //Make sure someone hasnt moved our perch on us
-			if(parrot_perch in view(src))
-				parrot_state = PARROT_SWOOP | PARROT_RETURN
-				icon_state = "parrot_fly"
-				return
-			else
-				parrot_state = PARROT_WANDER
-				icon_state = "parrot_fly"
-				return
-
-		if(--parrot_sleep_dur) //Zzz
-			return
-
-		else
-			//This way we only call the stuff below once every [sleep_max] ticks.
-			parrot_sleep_dur = parrot_sleep_max
-
-			//Cycle through message modes for the headset
-			if(speak.len)
-				var/list/newspeak = list()
-
-				if(available_channels.len && src.ears)
-					for(var/possible_phrase in speak)
-
-						//50/50 chance to not use the radio at all
-						var/useradio = 0
-						if(prob(50))
-							useradio = 1
-
-						if(copytext(possible_phrase,1,3) in department_radio_keys)
-							possible_phrase = "[useradio?pick(available_channels):""][copytext(possible_phrase,3)]" //crop out the channel prefix
-						else
-							possible_phrase = "[useradio?pick(available_channels):""][possible_phrase]"
-
-						newspeak.Add(possible_phrase)
-
-				else //If we have no headset or channels to use, dont try to use any!
-					for(var/possible_phrase in speak)
-						if(copytext(possible_phrase,1,3) in department_radio_keys)
-							possible_phrase = "[copytext(possible_phrase,3,length(possible_phrase)+1)]" //crop out the channel prefix
-						newspeak.Add(possible_phrase)
-				speak = newspeak
-
-			//Search for item to steal
-			parrot_interest = search_for_item()
-			if(parrot_interest)
-				emote("me", 1, "looks in [parrot_interest]'s direction and takes flight.")
-				parrot_state = PARROT_SWOOP | PARROT_STEAL
-				icon_state = "parrot_fly"
-			return
-
-//-----WANDERING - This is basically a 'I dont know what to do yet' state
-	else if(parrot_state == PARROT_WANDER)
-		//Stop movement, we'll set it later
-		walk(src, 0)
-		parrot_interest = null
-
-		//Wander around aimlessly. This will help keep the loops from searches down
-		//and possibly move the mob into a new are in view of something they can use
-		if(prob(90))
-			step(src, pick(cardinal))
-			return
-
-		if(!held_item && !parrot_perch) //If we've got nothing to do.. look for something to do.
-			var/atom/movable/AM = search_for_perch_and_item() //This handles checking through lists so we know it's either a perch or stealable item
-			if(AM)
-				if(istype(AM, /obj/item) || isliving(AM))	//If stealable item
-					parrot_interest = AM
-					emote("me", 1, "turns and flies towards [parrot_interest].")
-					parrot_state = PARROT_SWOOP | PARROT_STEAL
-					return
-				else	//Else it's a perch
-					parrot_perch = AM
-					parrot_state = PARROT_SWOOP | PARROT_RETURN
-					return
-			return
-
-		if(parrot_interest && parrot_interest in view(src))
-			parrot_state = PARROT_SWOOP | PARROT_STEAL
-			return
-
-		if(parrot_perch && parrot_perch in view(src))
-			parrot_state = PARROT_SWOOP | PARROT_RETURN
-			return
-
-		else //Have an item but no perch? Find one!
-			parrot_perch = search_for_perch()
-			if(parrot_perch)
-				parrot_state = PARROT_SWOOP | PARROT_RETURN
-				return
-//-----STEALING
-	else if(parrot_state == (PARROT_SWOOP | PARROT_STEAL))
-		walk(src,0)
-		if(!parrot_interest || held_item)
-			parrot_state = PARROT_SWOOP | PARROT_RETURN
-			return
-
-		if(!(parrot_interest in view(src)))
-			parrot_state = PARROT_SWOOP | PARROT_RETURN
-			return
-
-		if(Adjacent(parrot_interest))
-
-			if(isliving(parrot_interest))
-				steal_from_mob()
-
-			else //This should ensure that we only grab the item we want, and make sure it's not already collected on our perch
-				if(!parrot_perch || parrot_interest.loc != parrot_perch.loc)
-					held_item = parrot_interest
-					parrot_interest.loc = src
-					visible_message("[src] grabs [held_item]!", "<span class='notice'>You grab [held_item]!</span>", "<span class='italics'>You hear the sounds of wings flapping furiously.</span>")
-
-			parrot_interest = null
-			parrot_state = PARROT_SWOOP | PARROT_RETURN
-			return
-
-		walk_to(src, parrot_interest, 1, parrot_speed)
-		if(isStuck()) return
-
-		return
-
-//-----RETURNING TO PERCH
-	else if(parrot_state == (PARROT_SWOOP | PARROT_RETURN))
-		walk(src, 0)
-		if(!parrot_perch || !isturf(parrot_perch.loc)) //Make sure the perch exists and somehow isnt inside of something else.
-			parrot_perch = null
-			parrot_state = PARROT_WANDER
-			return
-
-		if(Adjacent(parrot_perch))
-			src.loc = parrot_perch.loc
-			drop_held_item()
-			parrot_state = PARROT_PERCH
-			icon_state = "parrot_sit"
-			return
-
-		walk_to(src, parrot_perch, 1, parrot_speed)
-		if(isStuck()) return
-
-		return
-
-//-----FLEEING
-	else if(parrot_state == (PARROT_SWOOP | PARROT_FLEE))
-		walk(src,0)
-		if(!parrot_interest || !isliving(parrot_interest)) //Sanity
-			parrot_state = PARROT_WANDER
-
-		walk_away(src, parrot_interest, 1, parrot_speed)
-		/*if(parrot_been_shot > 0)
-			parrot_been_shot--  didn't work anyways, and besides, any bullet poly survives isn't worth the speed boost.*/
-		if(isStuck()) return
-
-		return
-
-//-----ATTACKING
-	else if(parrot_state == (PARROT_SWOOP | PARROT_ATTACK))
-
-		//If we're attacking a nothing, an object, a turf or a ghost for some stupid reason, switch to wander
-		if(!parrot_interest || !isliving(parrot_interest))
-			parrot_interest = null
-			parrot_state = PARROT_WANDER
-			return
-
-		var/mob/living/L = parrot_interest
-		if(melee_damage_upper == 0)
-			melee_damage_upper = parrot_damage_upper
-			a_intent = "harm"
-
-		//If the mob is close enough to interact with
-		if(Adjacent(parrot_interest))
-
-			//If the mob we've been chasing/attacking dies or falls into crit, check for loot!
-			if(L.stat)
-				parrot_interest = null
-				if(!held_item)
-					held_item = steal_from_ground()
-					if(!held_item)
-						held_item = steal_from_mob() //Apparently it's possible for dead mobs to hang onto items in certain circumstances.
-				if(parrot_perch in view(src)) //If we have a home nearby, go to it, otherwise find a new home
-					parrot_state = PARROT_SWOOP | PARROT_RETURN
-				else
-					parrot_state = PARROT_WANDER
-				return
-
-			attacktext = pick("claws at", "chomps")
-			L.attack_animal(src)//Time for the hurt to begin!
-		//Otherwise, fly towards the mob!
-		else
-			walk_to(src, parrot_interest, 1, parrot_speed)
-			if(isStuck()) return
-
-		return
-//-----STATE MISHAP
-	else //This should not happen. If it does lets reset everything and try again
-		walk(src,0)
-		parrot_interest = null
-		parrot_perch = null
-		drop_held_item()
-		parrot_state = PARROT_WANDER
-		return
-
-/*
- * Procs
- */
-
-/mob/living/simple_animal/parrot/movement_delay()
-	if(client && stat == CONSCIOUS && parrot_state != "parrot_fly")
-		icon_state = "parrot_fly"
-		//Because the most appropriate place to set icon_state is movement_delay(), clearly
-	return ..()
-
-/mob/living/simple_animal/parrot/proc/isStuck()
-	//Check to see if the parrot is stuck due to things like windows or doors or windowdoors
-	if(parrot_lastmove)
-		if(parrot_lastmove == src.loc)
-			if(parrot_stuck_threshold >= ++parrot_stuck) //If it has been stuck for a while, go back to wander.
-				parrot_state = PARROT_WANDER
-				parrot_stuck = 0
-				parrot_lastmove = null
-				return 1
-		else
-			parrot_lastmove = null
-	else
-		parrot_lastmove = src.loc
-	return 0
-
-/mob/living/simple_animal/parrot/proc/search_for_item()
-	var/item
-	for(var/atom/movable/AM in view(src))
-		//Skip items we already stole or are wearing or are too big
-		if(parrot_perch && AM.loc == parrot_perch.loc || AM.loc == src)
-			continue
-		if(istype(AM, /obj/item))
-			var/obj/item/I = AM
-			if(I.w_class < 2)
-				item = I
-		else if(iscarbon(AM))
-			var/mob/living/carbon/C = AM
-			if((C.l_hand && C.l_hand.w_class <= 2) || (C.r_hand && C.r_hand.w_class <= 2))
-				item = C
-		if(item)
-			if(!AStar(src, get_turf(item), /turf/proc/Distance_cardinal))
-				item = null
-				continue
-			return item
-
-	return null
-
-/mob/living/simple_animal/parrot/proc/search_for_perch()
-	for(var/obj/O in view(src))
-		for(var/path in desired_perches)
-			if(istype(O, path))
-				return O
-	return null
-
-//This proc was made to save on doing two 'in view' loops seperatly
-/mob/living/simple_animal/parrot/proc/search_for_perch_and_item()
-	for(var/atom/movable/AM in view(src))
-		for(var/perch_path in desired_perches)
-			if(istype(AM, perch_path))
-				return AM
-
-		//Skip items we already stole or are wearing or are too big
-		if(parrot_perch && AM.loc == parrot_perch.loc || AM.loc == src)
-			continue
-
-		if(istype(AM, /obj/item))
-			var/obj/item/I = AM
-			if(I.w_class <= 2)
-				return I
-
-		if(iscarbon(AM))
-			var/mob/living/carbon/C = AM
-			if(C.l_hand && C.l_hand.w_class <= 2 || C.r_hand && C.r_hand.w_class <= 2)
-				return C
-	return null
-
-
-/*
- * Verbs - These are actually procs, but can be used as verbs by player-controlled parrots.
- */
-/mob/living/simple_animal/parrot/proc/steal_from_ground()
-	set name = "Steal from ground"
-	set category = "Parrot"
-	set desc = "Grabs a nearby item."
-
-	if(stat)
-		return -1
-
-	if(held_item)
-		src << "<span class='warning'>You are already holding [held_item]!</span>"
-		return 1
-
-	for(var/obj/item/I in view(1,src))
-		//Make sure we're not already holding it and it's small enough
-		if(I.loc != src && I.w_class <= 2)
-
-			//If we have a perch and the item is sitting on it, continue
-			if(!client && parrot_perch && I.loc == parrot_perch.loc)
-				continue
-
-			held_item = I
-			I.loc = src
-			visible_message("[src] grabs [held_item]!", "<span class='notice'>You grab [held_item]!</span>", "<span class='italics'>You hear the sounds of wings flapping furiously.</span>")
-			return held_item
-
-	src << "<span class='warning'>There is nothing of interest to take!</span>"
-	return 0
-
-/mob/living/simple_animal/parrot/proc/steal_from_mob()
-	set name = "Steal from mob"
-	set category = "Parrot"
-	set desc = "Steals an item right out of a person's hand!"
-
-	if(stat)
-		return -1
-
-	if(held_item)
-		src << "<span class='warning'>You are already holding [held_item]!</span>"
-		return 1
-
-	var/obj/item/stolen_item = null
-
-	for(var/mob/living/carbon/C in view(1,src))
-		if(C.l_hand && C.l_hand.w_class <= 2)
-			stolen_item = C.l_hand
-
-		if(C.r_hand && C.r_hand.w_class <= 2)
-			stolen_item = C.r_hand
-
-		if(stolen_item)
-			C.unEquip(stolen_item)
-			held_item = stolen_item
-			stolen_item.loc = src
-			visible_message("[src] grabs [held_item] out of [C]'s hand!", "<span class='notice'>You snag [held_item] out of [C]'s hand!</span>", "<span class='italics'>You hear the sounds of wings flapping furiously.</span>")
-			return held_item
-
-	src << "<span class='warning'>There is nothing of interest to take!</spawn>"
-	return 0
-
-/mob/living/simple_animal/parrot/verb/drop_held_item_player()
-	set name = "Drop held item"
-	set category = "Parrot"
-	set desc = "Drop the item you're holding."
-
-	if(stat)
-		return
-
-	src.drop_held_item()
-
-	return
-
-/mob/living/simple_animal/parrot/proc/drop_held_item(drop_gently = 1)
-	set name = "Drop held item"
-	set category = "Parrot"
-	set desc = "Drop the item you're holding."
-
-	if(stat)
-		return -1
-
-	if(!held_item)
-		if(src == usr) //So that other mobs wont make this message appear when they're bludgeoning you.
-			src << "<span class='danger'>You have nothing to drop!</span>"
-		return 0
-
-
-//parrots will eat crackers instead of dropping them
-	if(istype(held_item,/obj/item/weapon/reagent_containers/food/snacks/cracker) && (drop_gently))
-		qdel(held_item)
-		held_item = null
-		if(health < maxHealth)
-			adjustBruteLoss(-10)
-		emote("me", 1, "[src] eagerly downs the cracker.")
-		return 1
-
-
-	if(!drop_gently)
-		if(istype(held_item, /obj/item/weapon/grenade))
-			var/obj/item/weapon/grenade/G = held_item
-			G.loc = src.loc
-			G.prime()
-			src << "You let go of [held_item]!"
-			held_item = null
-			return 1
-
-	src << "You drop [held_item]."
-
-	held_item.loc = src.loc
-	held_item = null
-	return 1
-
-/mob/living/simple_animal/parrot/proc/perch_player()
-	set name = "Sit"
-	set category = "Parrot"
-	set desc = "Sit on a nice comfy perch."
-
-	if(stat || !client)
-		return
-
-	if(icon_state == "parrot_fly")
-		for(var/atom/movable/AM in view(src,1))
-			for(var/perch_path in desired_perches)
-				if(istype(AM, perch_path))
-					src.loc = AM.loc
-					icon_state = "parrot_sit"
-					return
-	src << "<span class='warning'>There is no perch nearby to sit on!</span>"
-	return
-
-
-/mob/living/simple_animal/parrot/proc/perch_mob_player()
-	set name = "Sit on Human's Shoulder"
-	set category = "Parrot"
-	set desc = "Sit on a nice comfy human being!"
-
-	if(stat || !client)
-		return
-
-	if(icon_state == "parrot_fly")
-		for(var/mob/living/carbon/human/H in view(src,1))
-			if(H.buckled_mob) //Already has a parrot, or is being eaten by a slime
-				continue
-			perch_on_human(H)
-			return
-		src << "<span class='warning'>There is nobody nearby that you can sit on!</span>"
-	else
-		icon_state = "parrot_fly"
-		parrot_state = PARROT_WANDER
-		if(buckled)
-			src << "<span class='notice'>You are no longer sitting on [buckled]'s shoulder.</span>"
-			buckled.buckled_mob = null
-		buckled = null
-		pixel_x = initial(pixel_x)
-		pixel_y = initial(pixel_y)
-
-
-
-/mob/living/simple_animal/parrot/proc/perch_on_human(mob/living/carbon/human/H)
-	if(!H)
-		return
-	loc = get_turf(H)
-	H.buckle_mob(src, force=1)
-	pixel_y = 9
-	pixel_x = pick(-8,8) //pick left or right shoulder
-	icon_state = "parrot_sit"
-	parrot_state = PARROT_PERCH
-	src << "<span class='notice'>You sit on [H]'s shoulder.</span>"
-
-
-/mob/living/simple_animal/parrot/proc/toggle_mode()
-	set name = "Toggle mode"
-	set category = "Parrot"
-	set desc = "Time to bear those claws!"
-
-	if(stat || !client)
-		return
-
-	if(melee_damage_upper)
-		melee_damage_upper = 0
-		a_intent = "help"
-	else
-		melee_damage_upper = parrot_damage_upper
-		a_intent = "harm"
-	src << "You will now [a_intent] others..."
-	return
-
-/*
- * Sub-types
- */
-/mob/living/simple_animal/parrot/Poly
-	name = "Poly"
-	desc = "Poly the Parrot. An expert on quantum cracker theory."
-	speak = list("Poly wanna cracker!", ":e Check the singlo, you chucklefucks!",":e Wire the solars, you lazy bums!",":e WHO TOOK THE DAMN HARDSUITS?",":e OH GOD ITS FREE CALL THE SHUTTLE")
-	gold_core_spawnable = 0
-	speak_chance = 3
-	var/memory_saved = 0
-	var/rounds_survived = 0
-	var/longest_survival = 0
-	var/longest_deathstreak = 0
-
-/mob/living/simple_animal/parrot/Poly/New()
-	ears = new /obj/item/device/radio/headset/headset_eng(src)
-	available_channels = list(":e")
-	Read_Memory()
-	if(rounds_survived == longest_survival)
-		speak += pick("...[longest_survival].", "The things I've seen!", "I have lived many lives!", "What are you before me?")
-		desc += " Old as sin, and just as loud. Claimed to be [rounds_survived]."
-		speak_chance = 20 //His hubris has made him more annoying/easier to justify killing
-		color = "#EEEE22"
-	else if(rounds_survived == longest_deathstreak)
-		speak += pick("What are you waiting for!", "Violence breeds violence!", "Blood! Blood!", "Strike me down if you dare!")
-		desc += " The squawks of [-rounds_survived] dead parrots ring out in your ears..."
-		color = "#BB7777"
-	else if(rounds_survived > 0)
-		speak += pick("...again?", "No, It was over!", "Let me out!", "It never ends!")
-		desc += " Over [rounds_survived] shifts without a \"terrible\" \"accident\"!"
-	else
-		speak += pick("...alive?", "This isn't parrot heaven!", "I live, I die, I live again!", "The void fades!")
-	..()
-
-/mob/living/simple_animal/parrot/Poly/Life()
-	if(!stat && ticker.current_state == GAME_STATE_FINISHED && !memory_saved)
-		rounds_survived = max(++rounds_survived,1)
-		if(rounds_survived > longest_survival)
-			longest_survival = rounds_survived
-		Write_Memory()
-	..()
-
-/mob/living/simple_animal/parrot/Poly/death(gibbed)
-	if(!memory_saved)
-		var/go_ghost = 0
-		if(rounds_survived == longest_survival || rounds_survived == longest_deathstreak)
-			go_ghost = 1
-		rounds_survived = min(--rounds_survived,0)
-		if(rounds_survived < longest_deathstreak)
-			longest_deathstreak = rounds_survived
-		Write_Memory()
-		if(go_ghost)
-			var/mob/living/simple_animal/parrot/Poly/ghost/G = new(loc)
-			if(mind)
-				mind.transfer_to(G)
-			else
-				G.key = key
-	..(gibbed)
-
-/mob/living/simple_animal/parrot/Poly/proc/Read_Memory()
-	var/savefile/S = new /savefile("data/npc_saves/Poly.sav")
-	S["phrases"] 			>> speech_buffer
-	S["roundssurvived"]		>> rounds_survived
-	S["longestsurvival"]	>> longest_survival
-	S["longestdeathstreak"] >> longest_deathstreak
-
-	if(isnull(speech_buffer))
-		speech_buffer = list()
-
-/mob/living/simple_animal/parrot/Poly/proc/Write_Memory()
-	var/savefile/S = new /savefile("data/npc_saves/Poly.sav")
-	S["phrases"] 			<< speech_buffer
-	S["roundssurvived"]		<< rounds_survived
-	S["longestsurvival"]	<< longest_survival
-	S["longestdeathstreak"] << longest_deathstreak
-	memory_saved = 1
-
-/mob/living/simple_animal/parrot/Poly/ghost
-	name = "The Ghost of Poly"
-	desc = "Doomed to squawk the earth."
-	color = "#FFFFFF77"
-	speak_chance = 20
-	status_flags = GODMODE
-	incorporeal_move = 1
-	butcher_results = list(/obj/item/weapon/ectoplasm = 1)
-
-/mob/living/simple_animal/parrot/Poly/ghost/New()
-	memory_saved = 1 //At this point nothing is saved
-	..()
+/* Parrots!
+ * Contains
+ * 		Defines
+ *		Inventory (headset stuff)
+ *		Attack responces
+ *		AI
+ *		Procs / Verbs (usable by players)
+ *		Sub-types
+ *		Hear & say (the things we do for gimmicks)
+ */
+
+/*
+ * Defines
+ */
+
+//Only a maximum of one action and one intent should be active at any given time.
+//Actions
+#define PARROT_PERCH 1		//Sitting/sleeping, not moving
+#define PARROT_SWOOP 2		//Moving towards or away from a target
+#define PARROT_WANDER 4		//Moving without a specific target in mind
+
+//Intents
+#define PARROT_STEAL 8		//Flying towards a target to steal it/from it
+#define PARROT_ATTACK 16	//Flying towards a target to attack it
+#define PARROT_RETURN 32	//Flying towards its perch
+#define PARROT_FLEE 64		//Flying away from its attacker
+
+
+/mob/living/simple_animal/parrot
+	name = "parrot"
+	desc = "The parrot squaks, \"It's a Parrot! BAWWK!\"" //'
+	icon = 'icons/mob/animal.dmi'
+	icon_state = "parrot_fly"
+	icon_living = "parrot_fly"
+	icon_dead = "parrot_dead"
+	density = 0
+	pass_flags = PASSTABLE | PASSMOB
+
+	speak = list("Hi!","Hello!","Cracker?","BAWWWWK george mellons griffing me!")
+	speak_emote = list("squawks","says","yells")
+	emote_hear = list("squawks.","bawks!")
+	emote_see = list("flutters its wings.")
+
+	speak_chance = 1 //1% (1 in 100) chance every tick; So about once per 150 seconds, assuming an average tick is 1.5s
+	turns_per_move = 5
+	butcher_results = list(/obj/item/weapon/reagent_containers/food/snacks/cracker/ = 1)
+	melee_damage_upper = 10
+	melee_damage_lower = 5
+
+	response_help  = "pets"
+	response_disarm = "gently moves aside"
+	response_harm   = "swats"
+	stop_automated_movement = 1
+	a_intent = "harm" //parrots now start "aggressive" since only player parrots will nuzzle.
+	attacktext = "chomps"
+	friendly = "grooms"
+	mob_size = MOB_SIZE_SMALL
+	flying = 1
+	gold_core_spawnable = 2
+
+	var/parrot_damage_upper = 10
+	var/parrot_state = PARROT_WANDER //Hunt for a perch when created
+	var/parrot_sleep_max = 25 //The time the parrot sits while perched before looking around. Mosly a way to avoid the parrot's AI in life() being run every single tick.
+	var/parrot_sleep_dur = 25 //Same as above, this is the var that physically counts down
+	var/parrot_dam_zone = list("chest", "head", "l_arm", "l_leg", "r_arm", "r_leg") //For humans, select a bodypart to attack
+
+	var/parrot_speed = 5 //"Delay in world ticks between movement." according to byond. Yeah, that's BS but it does directly affect movement. Higher number = slower.
+	//var/parrot_been_shot = 0 this wasn't working right, and parrots don't survive bullets.((Parrots get a speed bonus after being shot. This will deincrement every Life() and at 0 the parrot will return to regular speed.))
+
+	var/parrot_lastmove = null //Updates/Stores position of the parrot while it's moving
+	var/parrot_stuck = 0	//If parrot_lastmove hasnt changed, this will increment until it reaches parrot_stuck_threshold
+	var/parrot_stuck_threshold = 10 //if this == parrot_stuck, it'll force the parrot back to wandering
+
+	var/list/speech_buffer = list()
+	var/speech_shuffle_rate = 20
+	var/list/available_channels = list()
+
+	//Headset for Poly to yell at engineers :)
+	var/obj/item/device/radio/headset/ears = null
+
+	//The thing the parrot is currently interested in. This gets used for items the parrot wants to pick up, mobs it wants to steal from,
+	//mobs it wants to attack or mobs that have attacked it
+	var/atom/movable/parrot_interest = null
+
+	//Parrots will generally sit on their perch unless something catches their eye.
+	//These vars store their preffered perch and if they dont have one, what they can use as a perch
+	var/obj/parrot_perch = null
+	var/obj/desired_perches = list(/obj/structure/computerframe, 		/obj/structure/displaycase, \
+									/obj/structure/filingcabinet,		/obj/machinery/teleport, \
+									/obj/machinery/computer,			/obj/machinery/clonepod, \
+									/obj/machinery/dna_scannernew,		/obj/machinery/telecomms, \
+									/obj/machinery/nuclearbomb,			/obj/machinery/particle_accelerator, \
+									/obj/machinery/recharge_station,	/obj/machinery/smartfridge, \
+									/obj/machinery/suit_storage_unit)
+
+	//Parrots are kleptomaniacs. This variable ... stores the item a parrot is holding.
+	var/obj/item/held_item = null
+
+
+/mob/living/simple_animal/parrot/New()
+	..()
+	if(!ears)
+		var/headset = pick(/obj/item/device/radio/headset/headset_sec, \
+						/obj/item/device/radio/headset/headset_eng, \
+						/obj/item/device/radio/headset/headset_med, \
+						/obj/item/device/radio/headset/headset_sci, \
+						/obj/item/device/radio/headset/headset_cargo)
+		ears = new headset(src)
+
+	parrot_sleep_dur = parrot_sleep_max //In case someone decides to change the max without changing the duration var
+
+	verbs.Add(/mob/living/simple_animal/parrot/proc/steal_from_ground, \
+			  /mob/living/simple_animal/parrot/proc/steal_from_mob, \
+			  /mob/living/simple_animal/parrot/verb/drop_held_item_player, \
+			  /mob/living/simple_animal/parrot/proc/perch_player, \
+			  /mob/living/simple_animal/parrot/proc/toggle_mode,
+			  /mob/living/simple_animal/parrot/proc/perch_mob_player)
+
+
+/mob/living/simple_animal/parrot/examine(mob/user)
+	..()
+	if(stat)
+		user << pick("This parrot is no more", "This is a late parrot", "This is an ex-parrot")
+
+/mob/living/simple_animal/parrot/death(gibbed)
+	if(held_item)
+		held_item.loc = src.loc
+		held_item = null
+	walk(src,0)
+
+	if(buckled)
+		buckled.buckled_mob = null
+	buckled = null
+	pixel_x = initial(pixel_x)
+	pixel_y = initial(pixel_y)
+
+	..(gibbed)
+
+/mob/living/simple_animal/parrot/Stat()
+	..()
+	if(statpanel("Status"))
+		stat("Held Item", held_item)
+		stat("Mode",a_intent)
+
+/mob/living/simple_animal/parrot/Hear(message, atom/movable/speaker, message_langs, raw_message, radio_freq, list/spans)
+	if(speaker != src && prob(50)) //Dont imitate ourselves
+		if(!radio_freq || prob(10))
+			if(speech_buffer.len >= 500)
+				speech_buffer -= pick(speech_buffer)
+			speech_buffer |= html_decode(raw_message)
+	..()
+
+/mob/living/simple_animal/parrot/radio(message, message_mode, list/spans) //literally copied from human/radio(), but there's no other way to do this. at least it's better than it used to be.
+	. = ..()
+	if(. != 0)
+		return .
+
+	switch(message_mode)
+		if(MODE_HEADSET)
+			if (ears)
+				ears.talk_into(src, message, , spans)
+			return ITALICS | REDUCE_RANGE
+
+		if(MODE_DEPARTMENT)
+			if (ears)
+				ears.talk_into(src, message, message_mode, spans)
+			return ITALICS | REDUCE_RANGE
+
+	if(message_mode in radiochannels)
+		if(ears)
+			ears.talk_into(src, message, message_mode, spans)
+			return ITALICS | REDUCE_RANGE
+
+	return 0
+
+/*
+ * Inventory
+ */
+/mob/living/simple_animal/parrot/show_inv(mob/user)
+	user.set_machine(src)
+	var/dat = 	"<div align='center'><b>Inventory of [name]</b></div><p>"
+	if(ears)
+		dat +=	"<br><b>Headset:</b> [ears] (<a href='?src=\ref[src];remove_inv=ears'>Remove</a>)"
+	else
+		dat +=	"<br><b>Headset:</b> <a href='?src=\ref[src];add_inv=ears'>Nothing</a>"
+
+	user << browse(dat, "window=mob[real_name];size=325x500")
+	onclose(user, "mob[real_name]")
+
+
+/mob/living/simple_animal/parrot/Topic(href, href_list)
+
+	//Can the usr physically do this?
+	if(usr.incapacitated() || !usr.Adjacent(loc))
+		return
+
+	//Is the usr's mob type able to do this? (lolaliens)
+	if(ishuman(usr) || ismonkey(usr) || isrobot(usr) ||  isalienadult(usr))
+
+		//Removing from inventory
+		if(href_list["remove_inv"])
+			var/remove_from = href_list["remove_inv"]
+			switch(remove_from)
+				if("ears")
+					if(ears)
+						if(!stat)
+							if(available_channels.len)
+								src.say("[pick(available_channels)] BAWWWWWK LEAVE THE HEADSET BAWKKKKK!")
+							else
+								src.say("BAWWWWWK LEAVE THE HEADSET BAWKKKKK!")
+						ears.loc = src.loc
+						ears = null
+						for(var/possible_phrase in speak)
+							if(copytext(possible_phrase,1,3) in department_radio_keys)
+								possible_phrase = copytext(possible_phrase,3)
+					else
+						usr << "<span class='warning'>There is nothing to remove from its [remove_from]!</span>"
+						return
+
+		//Adding things to inventory
+		else if(href_list["add_inv"])
+			var/add_to = href_list["add_inv"]
+			if(!usr.get_active_hand())
+				usr << "<span class='warning'>You have nothing in your hand to put on its [add_to]!</span>"
+				return
+			switch(add_to)
+				if("ears")
+					if(ears)
+						usr << "<span class='warning'>It's already wearing something!</span>"
+						return
+					else
+						var/obj/item/item_to_add = usr.get_active_hand()
+						if(!item_to_add)
+							return
+
+						if( !istype(item_to_add,  /obj/item/device/radio/headset) )
+							usr << "<span class='warning'>This object won't fit!</span>"
+							return
+
+						var/obj/item/device/radio/headset/headset_to_add = item_to_add
+
+						usr.drop_item()
+						headset_to_add.loc = src
+						src.ears = headset_to_add
+						usr << "<span class='notice'>You fit the headset onto [src].</span>"
+
+						clearlist(available_channels)
+						for(var/ch in headset_to_add.channels)
+							switch(ch)
+								if("Engineering")
+									available_channels.Add(":e")
+								if("Command")
+									available_channels.Add(":c")
+								if("Security")
+									available_channels.Add(":s")
+								if("Science")
+									available_channels.Add(":n")
+								if("Medical")
+									available_channels.Add(":m")
+								if("Supply")
+									available_channels.Add(":u")
+								if("Service")
+									available_channels.Add(":v")
+
+						if(headset_to_add.translate_binary)
+							available_channels.Add(":b")
+		else
+			..()
+
+
+/*
+ * Attack responces
+ */
+//Humans, monkeys, aliens
+/mob/living/simple_animal/parrot/attack_hand(mob/living/carbon/M)
+	..()
+	if(client)
+		return
+	if(!stat && M.a_intent == "harm")
+
+		icon_state = "parrot_fly" //It is going to be flying regardless of whether it flees or attacks
+
+		if(parrot_state == PARROT_PERCH)
+			parrot_sleep_dur = parrot_sleep_max //Reset it's sleep timer if it was perched
+
+		parrot_interest = M
+		parrot_state = PARROT_SWOOP //The parrot just got hit, it WILL move, now to pick a direction..
+
+		if(M.health < 50) //Weakened mob? Fight back!
+			parrot_state |= PARROT_ATTACK
+		else
+			parrot_state |= PARROT_FLEE		//Otherwise, fly like a bat out of hell!
+			drop_held_item(0)
+	if(!stat && M.a_intent == "help")
+		handle_automated_speech(1) //assured speak/emote
+	return
+
+/mob/living/simple_animal/parrot/attack_paw(mob/living/carbon/monkey/M)
+	attack_hand(M)
+
+/mob/living/simple_animal/parrot/attack_alien(mob/living/carbon/alien/M)
+	attack_hand(M)
+
+//Simple animals
+/mob/living/simple_animal/parrot/attack_animal(mob/living/simple_animal/M)
+	..() //goodbye immortal parrots
+
+	if(client)
+		return
+
+	if(parrot_state == PARROT_PERCH)
+		parrot_sleep_dur = parrot_sleep_max //Reset it's sleep timer if it was perched
+
+	if(M.melee_damage_upper > 0 && !stat)
+		parrot_interest = M
+		parrot_state = PARROT_SWOOP | PARROT_ATTACK //Attack other animals regardless
+		icon_state = "parrot_fly"
+
+//Mobs with objects
+/mob/living/simple_animal/parrot/attackby(obj/item/O, mob/living/user, params)
+	if(!stat && !client && !istype(O, /obj/item/stack/medical) && !istype(O,/obj/item/weapon/reagent_containers/food/snacks/cracker))
+		if(O.force)
+			if(parrot_state == PARROT_PERCH)
+				parrot_sleep_dur = parrot_sleep_max //Reset it's sleep timer if it was perched
+
+			parrot_interest = user
+			parrot_state = PARROT_SWOOP
+			if (user.health < 50)
+				parrot_state |= PARROT_ATTACK //weakened mob? fight back!
+			else
+				parrot_state |= PARROT_FLEE
+			icon_state = "parrot_fly"
+			drop_held_item(0)
+	else if(istype(O,/obj/item/weapon/reagent_containers/food/snacks/cracker)) //Poly wants a cracker.
+		qdel(O)
+		user.drop_item()
+		if(health < maxHealth)
+			adjustBruteLoss(-10)
+		speak_chance *= 1.27 // 20 crackers to go from 1% to 100%
+		speech_shuffle_rate += 10
+		user << "<span class='notice'>[src] eagerly devours the cracker.</span>"
+	..()
+	return
+
+//Bullets
+/mob/living/simple_animal/parrot/bullet_act(obj/item/projectile/Proj)
+	..()
+	if(!stat && !client)
+		if(parrot_state == PARROT_PERCH)
+			parrot_sleep_dur = parrot_sleep_max //Reset it's sleep timer if it was perched
+
+		parrot_interest = null
+		parrot_state = PARROT_WANDER | PARROT_FLEE //Been shot and survived! RUN LIKE HELL!
+		//parrot_been_shot += 5
+		icon_state = "parrot_fly"
+		drop_held_item(0)
+	return
+
+
+/*
+ * AI - Not really intelligent, but I'm calling it AI anyway.
+ */
+/mob/living/simple_animal/parrot/Life()
+	..()
+
+	//Sprite update for when a parrot gets pulled
+	if(pulledby && stat == CONSCIOUS)
+		icon_state = "parrot_fly"
+		if(!client)
+			parrot_state = PARROT_WANDER
+		return
+
+
+//-----SPEECH
+	/* Parrot speech mimickry!
+	   Phrases that the parrot Hear()s get added to speach_buffer.
+	   Every once in a while, the parrot picks one of the lines from the buffer and replaces an element of the 'speech' list. */
+/mob/living/simple_animal/parrot/handle_automated_speech()
+	..()
+	if(speech_buffer.len && prob(speech_shuffle_rate)) //shuffle out a phrase and add in a new one
+		if(speak.len)
+			speak.Remove(pick(speak))
+
+		speak.Add(pick(speech_buffer))
+
+
+/mob/living/simple_animal/parrot/handle_automated_movement()
+	if(!isturf(src.loc) || !canmove || buckled)
+		return //If it can't move, dont let it move. (The buckled check probably isn't necessary thanks to canmove)
+
+
+//-----SLEEPING
+	if(parrot_state == PARROT_PERCH)
+		if(parrot_perch && parrot_perch.loc != src.loc) //Make sure someone hasnt moved our perch on us
+			if(parrot_perch in view(src))
+				parrot_state = PARROT_SWOOP | PARROT_RETURN
+				icon_state = "parrot_fly"
+				return
+			else
+				parrot_state = PARROT_WANDER
+				icon_state = "parrot_fly"
+				return
+
+		if(--parrot_sleep_dur) //Zzz
+			return
+
+		else
+			//This way we only call the stuff below once every [sleep_max] ticks.
+			parrot_sleep_dur = parrot_sleep_max
+
+			//Cycle through message modes for the headset
+			if(speak.len)
+				var/list/newspeak = list()
+
+				if(available_channels.len && src.ears)
+					for(var/possible_phrase in speak)
+
+						//50/50 chance to not use the radio at all
+						var/useradio = 0
+						if(prob(50))
+							useradio = 1
+
+						if(copytext(possible_phrase,1,3) in department_radio_keys)
+							possible_phrase = "[useradio?pick(available_channels):""][copytext(possible_phrase,3)]" //crop out the channel prefix
+						else
+							possible_phrase = "[useradio?pick(available_channels):""][possible_phrase]"
+
+						newspeak.Add(possible_phrase)
+
+				else //If we have no headset or channels to use, dont try to use any!
+					for(var/possible_phrase in speak)
+						if(copytext(possible_phrase,1,3) in department_radio_keys)
+							possible_phrase = "[copytext(possible_phrase,3,length(possible_phrase)+1)]" //crop out the channel prefix
+						newspeak.Add(possible_phrase)
+				speak = newspeak
+
+			//Search for item to steal
+			parrot_interest = search_for_item()
+			if(parrot_interest)
+				emote("me", 1, "looks in [parrot_interest]'s direction and takes flight.")
+				parrot_state = PARROT_SWOOP | PARROT_STEAL
+				icon_state = "parrot_fly"
+			return
+
+//-----WANDERING - This is basically a 'I dont know what to do yet' state
+	else if(parrot_state == PARROT_WANDER)
+		//Stop movement, we'll set it later
+		walk(src, 0)
+		parrot_interest = null
+
+		//Wander around aimlessly. This will help keep the loops from searches down
+		//and possibly move the mob into a new are in view of something they can use
+		if(prob(90))
+			step(src, pick(cardinal))
+			return
+
+		if(!held_item && !parrot_perch) //If we've got nothing to do.. look for something to do.
+			var/atom/movable/AM = search_for_perch_and_item() //This handles checking through lists so we know it's either a perch or stealable item
+			if(AM)
+				if(istype(AM, /obj/item) || isliving(AM))	//If stealable item
+					parrot_interest = AM
+					emote("me", 1, "turns and flies towards [parrot_interest].")
+					parrot_state = PARROT_SWOOP | PARROT_STEAL
+					return
+				else	//Else it's a perch
+					parrot_perch = AM
+					parrot_state = PARROT_SWOOP | PARROT_RETURN
+					return
+			return
+
+		if(parrot_interest && parrot_interest in view(src))
+			parrot_state = PARROT_SWOOP | PARROT_STEAL
+			return
+
+		if(parrot_perch && parrot_perch in view(src))
+			parrot_state = PARROT_SWOOP | PARROT_RETURN
+			return
+
+		else //Have an item but no perch? Find one!
+			parrot_perch = search_for_perch()
+			if(parrot_perch)
+				parrot_state = PARROT_SWOOP | PARROT_RETURN
+				return
+//-----STEALING
+	else if(parrot_state == (PARROT_SWOOP | PARROT_STEAL))
+		walk(src,0)
+		if(!parrot_interest || held_item)
+			parrot_state = PARROT_SWOOP | PARROT_RETURN
+			return
+
+		if(!(parrot_interest in view(src)))
+			parrot_state = PARROT_SWOOP | PARROT_RETURN
+			return
+
+		if(Adjacent(parrot_interest))
+
+			if(isliving(parrot_interest))
+				steal_from_mob()
+
+			else //This should ensure that we only grab the item we want, and make sure it's not already collected on our perch
+				if(!parrot_perch || parrot_interest.loc != parrot_perch.loc)
+					held_item = parrot_interest
+					parrot_interest.loc = src
+					visible_message("[src] grabs [held_item]!", "<span class='notice'>You grab [held_item]!</span>", "<span class='italics'>You hear the sounds of wings flapping furiously.</span>")
+
+			parrot_interest = null
+			parrot_state = PARROT_SWOOP | PARROT_RETURN
+			return
+
+		walk_to(src, parrot_interest, 1, parrot_speed)
+		if(isStuck()) return
+
+		return
+
+//-----RETURNING TO PERCH
+	else if(parrot_state == (PARROT_SWOOP | PARROT_RETURN))
+		walk(src, 0)
+		if(!parrot_perch || !isturf(parrot_perch.loc)) //Make sure the perch exists and somehow isnt inside of something else.
+			parrot_perch = null
+			parrot_state = PARROT_WANDER
+			return
+
+		if(Adjacent(parrot_perch))
+			src.loc = parrot_perch.loc
+			drop_held_item()
+			parrot_state = PARROT_PERCH
+			icon_state = "parrot_sit"
+			return
+
+		walk_to(src, parrot_perch, 1, parrot_speed)
+		if(isStuck()) return
+
+		return
+
+//-----FLEEING
+	else if(parrot_state == (PARROT_SWOOP | PARROT_FLEE))
+		walk(src,0)
+		if(!parrot_interest || !isliving(parrot_interest)) //Sanity
+			parrot_state = PARROT_WANDER
+
+		walk_away(src, parrot_interest, 1, parrot_speed)
+		/*if(parrot_been_shot > 0)
+			parrot_been_shot--  didn't work anyways, and besides, any bullet poly survives isn't worth the speed boost.*/
+		if(isStuck()) return
+
+		return
+
+//-----ATTACKING
+	else if(parrot_state == (PARROT_SWOOP | PARROT_ATTACK))
+
+		//If we're attacking a nothing, an object, a turf or a ghost for some stupid reason, switch to wander
+		if(!parrot_interest || !isliving(parrot_interest))
+			parrot_interest = null
+			parrot_state = PARROT_WANDER
+			return
+
+		var/mob/living/L = parrot_interest
+		if(melee_damage_upper == 0)
+			melee_damage_upper = parrot_damage_upper
+			a_intent = "harm"
+
+		//If the mob is close enough to interact with
+		if(Adjacent(parrot_interest))
+
+			//If the mob we've been chasing/attacking dies or falls into crit, check for loot!
+			if(L.stat)
+				parrot_interest = null
+				if(!held_item)
+					held_item = steal_from_ground()
+					if(!held_item)
+						held_item = steal_from_mob() //Apparently it's possible for dead mobs to hang onto items in certain circumstances.
+				if(parrot_perch in view(src)) //If we have a home nearby, go to it, otherwise find a new home
+					parrot_state = PARROT_SWOOP | PARROT_RETURN
+				else
+					parrot_state = PARROT_WANDER
+				return
+
+			attacktext = pick("claws at", "chomps")
+			L.attack_animal(src)//Time for the hurt to begin!
+		//Otherwise, fly towards the mob!
+		else
+			walk_to(src, parrot_interest, 1, parrot_speed)
+			if(isStuck()) return
+
+		return
+//-----STATE MISHAP
+	else //This should not happen. If it does lets reset everything and try again
+		walk(src,0)
+		parrot_interest = null
+		parrot_perch = null
+		drop_held_item()
+		parrot_state = PARROT_WANDER
+		return
+
+/*
+ * Procs
+ */
+
+/mob/living/simple_animal/parrot/movement_delay()
+	if(client && stat == CONSCIOUS && parrot_state != "parrot_fly")
+		icon_state = "parrot_fly"
+		//Because the most appropriate place to set icon_state is movement_delay(), clearly
+	return ..()
+
+/mob/living/simple_animal/parrot/proc/isStuck()
+	//Check to see if the parrot is stuck due to things like windows or doors or windowdoors
+	if(parrot_lastmove)
+		if(parrot_lastmove == src.loc)
+			if(parrot_stuck_threshold >= ++parrot_stuck) //If it has been stuck for a while, go back to wander.
+				parrot_state = PARROT_WANDER
+				parrot_stuck = 0
+				parrot_lastmove = null
+				return 1
+		else
+			parrot_lastmove = null
+	else
+		parrot_lastmove = src.loc
+	return 0
+
+/mob/living/simple_animal/parrot/proc/search_for_item()
+	var/item
+	for(var/atom/movable/AM in view(src))
+		//Skip items we already stole or are wearing or are too big
+		if(parrot_perch && AM.loc == parrot_perch.loc || AM.loc == src)
+			continue
+		if(istype(AM, /obj/item))
+			var/obj/item/I = AM
+			if(I.w_class < 2)
+				item = I
+		else if(iscarbon(AM))
+			var/mob/living/carbon/C = AM
+			if((C.l_hand && C.l_hand.w_class <= 2) || (C.r_hand && C.r_hand.w_class <= 2))
+				item = C
+		if(item)
+			if(!AStar(src, get_turf(item), /turf/proc/Distance_cardinal))
+				item = null
+				continue
+			return item
+
+	return null
+
+/mob/living/simple_animal/parrot/proc/search_for_perch()
+	for(var/obj/O in view(src))
+		for(var/path in desired_perches)
+			if(istype(O, path))
+				return O
+	return null
+
+//This proc was made to save on doing two 'in view' loops seperatly
+/mob/living/simple_animal/parrot/proc/search_for_perch_and_item()
+	for(var/atom/movable/AM in view(src))
+		for(var/perch_path in desired_perches)
+			if(istype(AM, perch_path))
+				return AM
+
+		//Skip items we already stole or are wearing or are too big
+		if(parrot_perch && AM.loc == parrot_perch.loc || AM.loc == src)
+			continue
+
+		if(istype(AM, /obj/item))
+			var/obj/item/I = AM
+			if(I.w_class <= 2)
+				return I
+
+		if(iscarbon(AM))
+			var/mob/living/carbon/C = AM
+			if(C.l_hand && C.l_hand.w_class <= 2 || C.r_hand && C.r_hand.w_class <= 2)
+				return C
+	return null
+
+
+/*
+ * Verbs - These are actually procs, but can be used as verbs by player-controlled parrots.
+ */
+/mob/living/simple_animal/parrot/proc/steal_from_ground()
+	set name = "Steal from ground"
+	set category = "Parrot"
+	set desc = "Grabs a nearby item."
+
+	if(stat)
+		return -1
+
+	if(held_item)
+		src << "<span class='warning'>You are already holding [held_item]!</span>"
+		return 1
+
+	for(var/obj/item/I in view(1,src))
+		//Make sure we're not already holding it and it's small enough
+		if(I.loc != src && I.w_class <= 2)
+
+			//If we have a perch and the item is sitting on it, continue
+			if(!client && parrot_perch && I.loc == parrot_perch.loc)
+				continue
+
+			held_item = I
+			I.loc = src
+			visible_message("[src] grabs [held_item]!", "<span class='notice'>You grab [held_item]!</span>", "<span class='italics'>You hear the sounds of wings flapping furiously.</span>")
+			return held_item
+
+	src << "<span class='warning'>There is nothing of interest to take!</span>"
+	return 0
+
+/mob/living/simple_animal/parrot/proc/steal_from_mob()
+	set name = "Steal from mob"
+	set category = "Parrot"
+	set desc = "Steals an item right out of a person's hand!"
+
+	if(stat)
+		return -1
+
+	if(held_item)
+		src << "<span class='warning'>You are already holding [held_item]!</span>"
+		return 1
+
+	var/obj/item/stolen_item = null
+
+	for(var/mob/living/carbon/C in view(1,src))
+		if(C.l_hand && C.l_hand.w_class <= 2)
+			stolen_item = C.l_hand
+
+		if(C.r_hand && C.r_hand.w_class <= 2)
+			stolen_item = C.r_hand
+
+		if(stolen_item)
+			C.unEquip(stolen_item)
+			held_item = stolen_item
+			stolen_item.loc = src
+			visible_message("[src] grabs [held_item] out of [C]'s hand!", "<span class='notice'>You snag [held_item] out of [C]'s hand!</span>", "<span class='italics'>You hear the sounds of wings flapping furiously.</span>")
+			return held_item
+
+	src << "<span class='warning'>There is nothing of interest to take!</spawn>"
+	return 0
+
+/mob/living/simple_animal/parrot/verb/drop_held_item_player()
+	set name = "Drop held item"
+	set category = "Parrot"
+	set desc = "Drop the item you're holding."
+
+	if(stat)
+		return
+
+	src.drop_held_item()
+
+	return
+
+/mob/living/simple_animal/parrot/proc/drop_held_item(drop_gently = 1)
+	set name = "Drop held item"
+	set category = "Parrot"
+	set desc = "Drop the item you're holding."
+
+	if(stat)
+		return -1
+
+	if(!held_item)
+		if(src == usr) //So that other mobs wont make this message appear when they're bludgeoning you.
+			src << "<span class='danger'>You have nothing to drop!</span>"
+		return 0
+
+
+//parrots will eat crackers instead of dropping them
+	if(istype(held_item,/obj/item/weapon/reagent_containers/food/snacks/cracker) && (drop_gently))
+		qdel(held_item)
+		held_item = null
+		if(health < maxHealth)
+			adjustBruteLoss(-10)
+		emote("me", 1, "[src] eagerly downs the cracker.")
+		return 1
+
+
+	if(!drop_gently)
+		if(istype(held_item, /obj/item/weapon/grenade))
+			var/obj/item/weapon/grenade/G = held_item
+			G.loc = src.loc
+			G.prime()
+			src << "You let go of [held_item]!"
+			held_item = null
+			return 1
+
+	src << "You drop [held_item]."
+
+	held_item.loc = src.loc
+	held_item = null
+	return 1
+
+/mob/living/simple_animal/parrot/proc/perch_player()
+	set name = "Sit"
+	set category = "Parrot"
+	set desc = "Sit on a nice comfy perch."
+
+	if(stat || !client)
+		return
+
+	if(icon_state == "parrot_fly")
+		for(var/atom/movable/AM in view(src,1))
+			for(var/perch_path in desired_perches)
+				if(istype(AM, perch_path))
+					src.loc = AM.loc
+					icon_state = "parrot_sit"
+					return
+	src << "<span class='warning'>There is no perch nearby to sit on!</span>"
+	return
+
+
+/mob/living/simple_animal/parrot/proc/perch_mob_player()
+	set name = "Sit on Human's Shoulder"
+	set category = "Parrot"
+	set desc = "Sit on a nice comfy human being!"
+
+	if(stat || !client)
+		return
+
+	if(icon_state == "parrot_fly")
+		for(var/mob/living/carbon/human/H in view(src,1))
+			if(H.buckled_mob) //Already has a parrot, or is being eaten by a slime
+				continue
+			perch_on_human(H)
+			return
+		src << "<span class='warning'>There is nobody nearby that you can sit on!</span>"
+	else
+		icon_state = "parrot_fly"
+		parrot_state = PARROT_WANDER
+		if(buckled)
+			src << "<span class='notice'>You are no longer sitting on [buckled]'s shoulder.</span>"
+			buckled.buckled_mob = null
+		buckled = null
+		pixel_x = initial(pixel_x)
+		pixel_y = initial(pixel_y)
+
+
+
+/mob/living/simple_animal/parrot/proc/perch_on_human(mob/living/carbon/human/H)
+	if(!H)
+		return
+	loc = get_turf(H)
+	H.buckle_mob(src, force=1)
+	pixel_y = 9
+	pixel_x = pick(-8,8) //pick left or right shoulder
+	icon_state = "parrot_sit"
+	parrot_state = PARROT_PERCH
+	src << "<span class='notice'>You sit on [H]'s shoulder.</span>"
+
+
+/mob/living/simple_animal/parrot/proc/toggle_mode()
+	set name = "Toggle mode"
+	set category = "Parrot"
+	set desc = "Time to bear those claws!"
+
+	if(stat || !client)
+		return
+
+	if(melee_damage_upper)
+		melee_damage_upper = 0
+		a_intent = "help"
+	else
+		melee_damage_upper = parrot_damage_upper
+		a_intent = "harm"
+	src << "You will now [a_intent] others..."
+	return
+
+/*
+ * Sub-types
+ */
+/mob/living/simple_animal/parrot/Poly
+	name = "Poly"
+	desc = "Poly the Parrot. An expert on quantum cracker theory."
+	speak = list("Poly wanna cracker!", ":e Check the singlo, you chucklefucks!",":e Wire the solars, you lazy bums!",":e WHO TOOK THE DAMN HARDSUITS?",":e OH GOD ITS FREE CALL THE SHUTTLE")
+	gold_core_spawnable = 0
+	speak_chance = 3
+	var/memory_saved = 0
+	var/rounds_survived = 0
+	var/longest_survival = 0
+	var/longest_deathstreak = 0
+
+/mob/living/simple_animal/parrot/Poly/New()
+	ears = new /obj/item/device/radio/headset/headset_eng(src)
+	available_channels = list(":e")
+	Read_Memory()
+	if(rounds_survived == longest_survival)
+		speak += pick("...[longest_survival].", "The things I've seen!", "I have lived many lives!", "What are you before me?")
+		desc += " Old as sin, and just as loud. Claimed to be [rounds_survived]."
+		speak_chance = 20 //His hubris has made him more annoying/easier to justify killing
+		color = "#EEEE22"
+	else if(rounds_survived == longest_deathstreak)
+		speak += pick("What are you waiting for!", "Violence breeds violence!", "Blood! Blood!", "Strike me down if you dare!")
+		desc += " The squawks of [-rounds_survived] dead parrots ring out in your ears..."
+		color = "#BB7777"
+	else if(rounds_survived > 0)
+		speak += pick("...again?", "No, It was over!", "Let me out!", "It never ends!")
+		desc += " Over [rounds_survived] shifts without a \"terrible\" \"accident\"!"
+	else
+		speak += pick("...alive?", "This isn't parrot heaven!", "I live, I die, I live again!", "The void fades!")
+	..()
+
+/mob/living/simple_animal/parrot/Poly/Life()
+	if(!stat && ticker.current_state == GAME_STATE_FINISHED && !memory_saved)
+		rounds_survived = max(++rounds_survived,1)
+		if(rounds_survived > longest_survival)
+			longest_survival = rounds_survived
+		Write_Memory()
+	..()
+
+/mob/living/simple_animal/parrot/Poly/death(gibbed)
+	if(!memory_saved)
+		var/go_ghost = 0
+		if(rounds_survived == longest_survival || rounds_survived == longest_deathstreak)
+			go_ghost = 1
+		rounds_survived = min(--rounds_survived,0)
+		if(rounds_survived < longest_deathstreak)
+			longest_deathstreak = rounds_survived
+		Write_Memory()
+		if(go_ghost)
+			var/mob/living/simple_animal/parrot/Poly/ghost/G = new(loc)
+			if(mind)
+				mind.transfer_to(G)
+			else
+				G.key = key
+	..(gibbed)
+
+/mob/living/simple_animal/parrot/Poly/proc/Read_Memory()
+	var/savefile/S = new /savefile("data/npc_saves/Poly.sav")
+	S["phrases"] 			>> speech_buffer
+	S["roundssurvived"]		>> rounds_survived
+	S["longestsurvival"]	>> longest_survival
+	S["longestdeathstreak"] >> longest_deathstreak
+
+	if(isnull(speech_buffer))
+		speech_buffer = list()
+
+/mob/living/simple_animal/parrot/Poly/proc/Write_Memory()
+	var/savefile/S = new /savefile("data/npc_saves/Poly.sav")
+	S["phrases"] 			<< speech_buffer
+	S["roundssurvived"]		<< rounds_survived
+	S["longestsurvival"]	<< longest_survival
+	S["longestdeathstreak"] << longest_deathstreak
+	memory_saved = 1
+
+/mob/living/simple_animal/parrot/Poly/ghost
+	name = "The Ghost of Poly"
+	desc = "Doomed to squawk the earth."
+	color = "#FFFFFF77"
+	speak_chance = 20
+	status_flags = GODMODE
+	incorporeal_move = 1
+	butcher_results = list(/obj/item/weapon/ectoplasm = 1)
+
+/mob/living/simple_animal/parrot/Poly/ghost/New()
+	memory_saved = 1 //At this point nothing is saved
+	..()