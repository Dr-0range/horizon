/mob/verb/pray(msg as text)
	set category = "IC"
	set name = "Pray"

	if(GLOB.say_disabled)	//This is here to try to identify lag problems
		to_chat(usr, "<span class='danger'>Speech is currently admin-disabled.</span>")
		return

	msg = copytext(sanitize(msg), 1, MAX_MESSAGE_LEN)
	if(!msg)
		return
	log_prayer("[src.key]/([src.name]): [msg]")
	if(usr.client)
		if(usr.client.prefs.muted & MUTE_PRAY)
			to_chat(usr, "<span class='danger'>You cannot pray (muted).</span>")
			return
		if(src.client.handle_spam_prevention(msg,MUTE_PRAY))
			return

	var/image/cross = image('icons/obj/storage.dmi',"bible")
	var/font_color = "purple"
	var/prayer_type = "PRAYER"
	var/deity
	if(usr.job == "Chaplain")
		cross = image('icons/obj/storage.dmi',"kingyellow")
		font_color = "blue"
		prayer_type = "CHAPLAIN PRAYER"
		if(SSreligion.deity)
			deity = SSreligion.deity
	else if(iscultist(usr))
		cross = image('icons/obj/storage.dmi',"tome")
		font_color = "red"
		prayer_type = "CULTIST PRAYER"
		deity = "Nar-Sie"

<<<<<<< HEAD
	msg = "<span class='adminnotice'>[bicon(cross)]<b><font color=[font_color]>[prayer_type][deity ? " (to [deity])" : ""]: </font>[ADMIN_FULLMONTY(src)] [ADMIN_SC(src)] [ADMIN_SMITE(src)]:</b> [msg]</span>"
=======
	msg = "<span class='adminnotice'>\icon[cross]<b><font color=[font_color]>[prayer_type][deity ? " (to [deity])" : ""]: </font>[ADMIN_FULLMONTY(src)] [ADMIN_SC(src)]:</b> [msg]</span>"
>>>>>>> 8c5eca86

	for(var/client/C in GLOB.admins)
		if(C.prefs.chat_toggles & CHAT_PRAYER)
			to_chat(C, msg)
			if(C.prefs.toggles & SOUND_PRAYERS)
				if(usr.job == "Chaplain")
					C << 'sound/effects/pray.ogg'
	to_chat(usr, "Your prayers have been received by the gods.")

	feedback_add_details("admin_verb","Prayer") //If you are copy-pasting this, ensure the 2nd parameter is unique to the new proc!
	//log_admin("HELP: [key_name(src)]: [msg]")

/proc/Centcomm_announce(text , mob/Sender)
	var/msg = copytext(sanitize(text), 1, MAX_MESSAGE_LEN)
	msg = "<span class='adminnotice'><b><font color=orange>CENTCOM:</font>[ADMIN_FULLMONTY(Sender)] [ADMIN_CENTCOM_REPLY(Sender)]:</b> [msg]</span>"
	to_chat(GLOB.admins, msg)
	for(var/obj/machinery/computer/communications/C in GLOB.machines)
		C.overrideCooldown()

/proc/Syndicate_announce(text , mob/Sender)
	var/msg = copytext(sanitize(text), 1, MAX_MESSAGE_LEN)
	msg = "<span class='adminnotice'><b><font color=crimson>SYNDICATE:</font>[ADMIN_FULLMONTY(Sender)] [ADMIN_SYNDICATE_REPLY(Sender)]:</b> [msg]</span>"
	to_chat(GLOB.admins, msg)
	for(var/obj/machinery/computer/communications/C in GLOB.machines)
		C.overrideCooldown()

/proc/Nuke_request(text , mob/Sender)
	var/msg = copytext(sanitize(text), 1, MAX_MESSAGE_LEN)
	msg = "<span class='adminnotice'><b><font color=orange>NUKE CODE REQUEST:</font>[ADMIN_FULLMONTY(Sender)] [ADMIN_CENTCOM_REPLY(Sender)] [ADMIN_SET_SD_CODE]:</b> [msg]</span>"
	to_chat(GLOB.admins, msg)
	for(var/obj/machinery/computer/communications/C in GLOB.machines)
		C.overrideCooldown()
<|MERGE_RESOLUTION|>--- conflicted
+++ resolved
@@ -1,72 +1,68 @@
-/mob/verb/pray(msg as text)
-	set category = "IC"
-	set name = "Pray"
-
-	if(GLOB.say_disabled)	//This is here to try to identify lag problems
-		to_chat(usr, "<span class='danger'>Speech is currently admin-disabled.</span>")
-		return
-
-	msg = copytext(sanitize(msg), 1, MAX_MESSAGE_LEN)
-	if(!msg)
-		return
-	log_prayer("[src.key]/([src.name]): [msg]")
-	if(usr.client)
-		if(usr.client.prefs.muted & MUTE_PRAY)
-			to_chat(usr, "<span class='danger'>You cannot pray (muted).</span>")
-			return
-		if(src.client.handle_spam_prevention(msg,MUTE_PRAY))
-			return
-
-	var/image/cross = image('icons/obj/storage.dmi',"bible")
-	var/font_color = "purple"
-	var/prayer_type = "PRAYER"
-	var/deity
-	if(usr.job == "Chaplain")
-		cross = image('icons/obj/storage.dmi',"kingyellow")
-		font_color = "blue"
-		prayer_type = "CHAPLAIN PRAYER"
-		if(SSreligion.deity)
-			deity = SSreligion.deity
-	else if(iscultist(usr))
-		cross = image('icons/obj/storage.dmi',"tome")
-		font_color = "red"
-		prayer_type = "CULTIST PRAYER"
-		deity = "Nar-Sie"
-
-<<<<<<< HEAD
-	msg = "<span class='adminnotice'>[bicon(cross)]<b><font color=[font_color]>[prayer_type][deity ? " (to [deity])" : ""]: </font>[ADMIN_FULLMONTY(src)] [ADMIN_SC(src)] [ADMIN_SMITE(src)]:</b> [msg]</span>"
-=======
-	msg = "<span class='adminnotice'>\icon[cross]<b><font color=[font_color]>[prayer_type][deity ? " (to [deity])" : ""]: </font>[ADMIN_FULLMONTY(src)] [ADMIN_SC(src)]:</b> [msg]</span>"
->>>>>>> 8c5eca86
-
-	for(var/client/C in GLOB.admins)
-		if(C.prefs.chat_toggles & CHAT_PRAYER)
-			to_chat(C, msg)
-			if(C.prefs.toggles & SOUND_PRAYERS)
-				if(usr.job == "Chaplain")
-					C << 'sound/effects/pray.ogg'
-	to_chat(usr, "Your prayers have been received by the gods.")
-
-	feedback_add_details("admin_verb","Prayer") //If you are copy-pasting this, ensure the 2nd parameter is unique to the new proc!
-	//log_admin("HELP: [key_name(src)]: [msg]")
-
-/proc/Centcomm_announce(text , mob/Sender)
-	var/msg = copytext(sanitize(text), 1, MAX_MESSAGE_LEN)
-	msg = "<span class='adminnotice'><b><font color=orange>CENTCOM:</font>[ADMIN_FULLMONTY(Sender)] [ADMIN_CENTCOM_REPLY(Sender)]:</b> [msg]</span>"
-	to_chat(GLOB.admins, msg)
-	for(var/obj/machinery/computer/communications/C in GLOB.machines)
-		C.overrideCooldown()
-
-/proc/Syndicate_announce(text , mob/Sender)
-	var/msg = copytext(sanitize(text), 1, MAX_MESSAGE_LEN)
-	msg = "<span class='adminnotice'><b><font color=crimson>SYNDICATE:</font>[ADMIN_FULLMONTY(Sender)] [ADMIN_SYNDICATE_REPLY(Sender)]:</b> [msg]</span>"
-	to_chat(GLOB.admins, msg)
-	for(var/obj/machinery/computer/communications/C in GLOB.machines)
-		C.overrideCooldown()
-
-/proc/Nuke_request(text , mob/Sender)
-	var/msg = copytext(sanitize(text), 1, MAX_MESSAGE_LEN)
-	msg = "<span class='adminnotice'><b><font color=orange>NUKE CODE REQUEST:</font>[ADMIN_FULLMONTY(Sender)] [ADMIN_CENTCOM_REPLY(Sender)] [ADMIN_SET_SD_CODE]:</b> [msg]</span>"
-	to_chat(GLOB.admins, msg)
-	for(var/obj/machinery/computer/communications/C in GLOB.machines)
-		C.overrideCooldown()
+/mob/verb/pray(msg as text)
+	set category = "IC"
+	set name = "Pray"
+
+	if(GLOB.say_disabled)	//This is here to try to identify lag problems
+		to_chat(usr, "<span class='danger'>Speech is currently admin-disabled.</span>")
+		return
+
+	msg = copytext(sanitize(msg), 1, MAX_MESSAGE_LEN)
+	if(!msg)
+		return
+	log_prayer("[src.key]/([src.name]): [msg]")
+	if(usr.client)
+		if(usr.client.prefs.muted & MUTE_PRAY)
+			to_chat(usr, "<span class='danger'>You cannot pray (muted).</span>")
+			return
+		if(src.client.handle_spam_prevention(msg,MUTE_PRAY))
+			return
+
+	var/image/cross = image('icons/obj/storage.dmi',"bible")
+	var/font_color = "purple"
+	var/prayer_type = "PRAYER"
+	var/deity
+	if(usr.job == "Chaplain")
+		cross = image('icons/obj/storage.dmi',"kingyellow")
+		font_color = "blue"
+		prayer_type = "CHAPLAIN PRAYER"
+		if(SSreligion.deity)
+			deity = SSreligion.deity
+	else if(iscultist(usr))
+		cross = image('icons/obj/storage.dmi',"tome")
+		font_color = "red"
+		prayer_type = "CULTIST PRAYER"
+		deity = "Nar-Sie"
+
+	msg = "<span class='adminnotice'>[bicon(cross)]<b><font color=[font_color]>[prayer_type][deity ? " (to [deity])" : ""]: </font>[ADMIN_FULLMONTY(src)] [ADMIN_SC(src)]:</b> [msg]</span>"
+
+	for(var/client/C in GLOB.admins)
+		if(C.prefs.chat_toggles & CHAT_PRAYER)
+			to_chat(C, msg)
+			if(C.prefs.toggles & SOUND_PRAYERS)
+				if(usr.job == "Chaplain")
+					C << 'sound/effects/pray.ogg'
+	to_chat(usr, "Your prayers have been received by the gods.")
+
+	feedback_add_details("admin_verb","Prayer") //If you are copy-pasting this, ensure the 2nd parameter is unique to the new proc!
+	//log_admin("HELP: [key_name(src)]: [msg]")
+
+/proc/Centcomm_announce(text , mob/Sender)
+	var/msg = copytext(sanitize(text), 1, MAX_MESSAGE_LEN)
+	msg = "<span class='adminnotice'><b><font color=orange>CENTCOM:</font>[ADMIN_FULLMONTY(Sender)] [ADMIN_CENTCOM_REPLY(Sender)]:</b> [msg]</span>"
+	to_chat(GLOB.admins, msg)
+	for(var/obj/machinery/computer/communications/C in GLOB.machines)
+		C.overrideCooldown()
+
+/proc/Syndicate_announce(text , mob/Sender)
+	var/msg = copytext(sanitize(text), 1, MAX_MESSAGE_LEN)
+	msg = "<span class='adminnotice'><b><font color=crimson>SYNDICATE:</font>[ADMIN_FULLMONTY(Sender)] [ADMIN_SYNDICATE_REPLY(Sender)]:</b> [msg]</span>"
+	to_chat(GLOB.admins, msg)
+	for(var/obj/machinery/computer/communications/C in GLOB.machines)
+		C.overrideCooldown()
+
+/proc/Nuke_request(text , mob/Sender)
+	var/msg = copytext(sanitize(text), 1, MAX_MESSAGE_LEN)
+	msg = "<span class='adminnotice'><b><font color=orange>NUKE CODE REQUEST:</font>[ADMIN_FULLMONTY(Sender)] [ADMIN_CENTCOM_REPLY(Sender)] [ADMIN_SET_SD_CODE]:</b> [msg]</span>"
+	to_chat(GLOB.admins, msg)
+	for(var/obj/machinery/computer/communications/C in GLOB.machines)
+		C.overrideCooldown()