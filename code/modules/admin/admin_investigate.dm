/atom/proc/investigate_log(message, subject)
	if(!message || !subject)
		return
	var/F = file("[GLOB.log_directory]/[subject].html")
	F << "<small>[time_stamp()] \ref[src] ([x],[y],[z])</small> || [src] [message]<br>"


<<<<<<< HEAD
/client/proc/investigate_show(subject in list("hrefs","notes, memos, watchlist", INVESTIGATE_SINGULO, INVESTIGATE_WIRES, INVESTIGATE_TELESCI, INVESTIGATE_GRAVITY, INVESTIGATE_RECORDS, INVESTIGATE_CARGO, INVESTIGATE_SUPERMATTER, INVESTIGATE_ATMOS, INVESTIGATE_EXPERIMENTOR, INVESTIGATE_BOTANY, INVESTIGATE_HALLUCINATIONS) )
=======
/client/proc/investigate_show(subject in list("hrefs","notes, memos, watchlist", INVESTIGATE_PORTAL, INVESTIGATE_SINGULO, INVESTIGATE_WIRES, INVESTIGATE_TELESCI, INVESTIGATE_GRAVITY, INVESTIGATE_RECORDS, INVESTIGATE_CARGO, INVESTIGATE_SUPERMATTER, INVESTIGATE_ATMOS, INVESTIGATE_EXPERIMENTOR, INVESTIGATE_BOTANY) )
>>>>>>> c8d08b66
	set name = "Investigate"
	set category = "Admin"
	if(!holder)
		return
	switch(subject)
		if("notes, memos, watchlist")
			browse_messages()
		else
			var/F = file("[GLOB.log_directory]/[subject].html")
			if(!fexists(F))
				to_chat(src, "<span class='danger'>No [subject] logfile was found.</span>")
				return
			src << browse(F,"window=investigate[subject];size=800x300")
<|MERGE_RESOLUTION|>--- conflicted
+++ resolved
@@ -1,25 +1,21 @@
-/atom/proc/investigate_log(message, subject)
-	if(!message || !subject)
-		return
-	var/F = file("[GLOB.log_directory]/[subject].html")
-	F << "<small>[time_stamp()] \ref[src] ([x],[y],[z])</small> || [src] [message]<br>"
-
-
-<<<<<<< HEAD
-/client/proc/investigate_show(subject in list("hrefs","notes, memos, watchlist", INVESTIGATE_SINGULO, INVESTIGATE_WIRES, INVESTIGATE_TELESCI, INVESTIGATE_GRAVITY, INVESTIGATE_RECORDS, INVESTIGATE_CARGO, INVESTIGATE_SUPERMATTER, INVESTIGATE_ATMOS, INVESTIGATE_EXPERIMENTOR, INVESTIGATE_BOTANY, INVESTIGATE_HALLUCINATIONS) )
-=======
-/client/proc/investigate_show(subject in list("hrefs","notes, memos, watchlist", INVESTIGATE_PORTAL, INVESTIGATE_SINGULO, INVESTIGATE_WIRES, INVESTIGATE_TELESCI, INVESTIGATE_GRAVITY, INVESTIGATE_RECORDS, INVESTIGATE_CARGO, INVESTIGATE_SUPERMATTER, INVESTIGATE_ATMOS, INVESTIGATE_EXPERIMENTOR, INVESTIGATE_BOTANY) )
->>>>>>> c8d08b66
-	set name = "Investigate"
-	set category = "Admin"
-	if(!holder)
-		return
-	switch(subject)
-		if("notes, memos, watchlist")
-			browse_messages()
-		else
-			var/F = file("[GLOB.log_directory]/[subject].html")
-			if(!fexists(F))
-				to_chat(src, "<span class='danger'>No [subject] logfile was found.</span>")
-				return
-			src << browse(F,"window=investigate[subject];size=800x300")
+/atom/proc/investigate_log(message, subject)
+	if(!message || !subject)
+		return
+	var/F = file("[GLOB.log_directory]/[subject].html")
+	F << "<small>[time_stamp()] \ref[src] ([x],[y],[z])</small> || [src] [message]<br>"
+
+
+/client/proc/investigate_show(subject in list("hrefs","notes, memos, watchlist", INVESTIGATE_PORTAL, INVESTIGATE_SINGULO, INVESTIGATE_WIRES, INVESTIGATE_TELESCI, INVESTIGATE_GRAVITY, INVESTIGATE_RECORDS, INVESTIGATE_CARGO, INVESTIGATE_SUPERMATTER, INVESTIGATE_ATMOS, INVESTIGATE_EXPERIMENTOR, INVESTIGATE_BOTANY, INVESTIGATE_HALLUCINATIONS) )
+	set name = "Investigate"
+	set category = "Admin"
+	if(!holder)
+		return
+	switch(subject)
+		if("notes, memos, watchlist")
+			browse_messages()
+		else
+			var/F = file("[GLOB.log_directory]/[subject].html")
+			if(!fexists(F))
+				to_chat(src, "<span class='danger'>No [subject] logfile was found.</span>")
+				return
+			src << browse(F,"window=investigate[subject];size=800x300")