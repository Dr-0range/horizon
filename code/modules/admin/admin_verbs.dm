--- conflicted
+++ resolved
@@ -1,572 +1,568 @@
-//admin verb groups - They can overlap if you so wish. Only one of each verb will exist in the verbs list regardless
-var/list/admin_verbs_default = list(
-	/client/proc/toggleadminhelpsound,	/*toggles whether we hear a sound when adminhelps/PMs are used*/
-	/client/proc/deadmin_self,			/*destroys our own admin datum so we can play as a regular player*/
-	/client/proc/cmd_admin_say,			/*admin-only ooc chat*/
-	/client/proc/hide_verbs,			/*hides all our adminverbs*/
-	/client/proc/hide_most_verbs,		/*hides all our hideable adminverbs*/
-	/client/proc/debug_variables,		/*allows us to -see- the variables of any instance in the game. +VAREDIT needed to modify*/
-	/client/proc/admin_memo,			/*admin memo system. show/delete/write. +SERVER needed to delete admin memos of others*/
-	/client/proc/deadchat,				/*toggles deadchat on/off*/
-	/client/proc/dsay,					/*talk in deadchat using our ckey/fakekey*/
-	/client/proc/toggleprayers,			/*toggles prayers on/off*/
-	/client/proc/toggle_hear_radio,		/*toggles whether we hear the radio*/
-	/client/proc/investigate_show,		/*various admintools for investigation. Such as a singulo grief-log*/
-	/client/proc/secrets,
-	/client/proc/reload_admins,
-	/client/proc/reestablish_db_connection,/*reattempt a connection to the database*/
-	/client/proc/cmd_admin_pm_context,	/*right-click adminPM interface*/
-	/client/proc/cmd_admin_pm_panel,		/*admin-pm list*/
-	/client/proc/stop_sounds
-	)
-var/list/admin_verbs_admin = list(
-	/client/proc/player_panel,			/*shows an interface for all players, with links to various panels (old style)*/
-	/client/proc/player_panel_new,		/*shows an interface for all players, with links to various panels*/
-	/client/proc/invisimin,				/*allows our mob to go invisible/visible*/
-//	/datum/admins/proc/show_traitor_panel,	/*interface which shows a mob's mind*/ -Removed due to rare practical use. Moved to debug verbs ~Errorage
-	/datum/admins/proc/show_player_panel,	/*shows an interface for individual players, with various links (links require additional flags*/
-	/client/proc/game_panel,			/*game panel, allows to change game-mode etc*/
-	/client/proc/check_ai_laws,			/*shows AI and borg laws*/
-	/datum/admins/proc/toggleooc,		/*toggles ooc on/off for everyone*/
-	/datum/admins/proc/toggleoocdead,	/*toggles ooc on/off for everyone who is dead*/
-	/datum/admins/proc/toggleenter,		/*toggles whether people can join the current game*/
-	/datum/admins/proc/toggleguests,	/*toggles whether guests can join the current game*/
-	/datum/admins/proc/announce,		/*priority announce something to all clients.*/
-	/datum/admins/proc/set_admin_notice,/*announcement all clients see when joining the server.*/
-	/client/proc/admin_ghost,			/*allows us to ghost/reenter body at will*/
-	/client/proc/toggle_view_range,		/*changes how far we can see*/
-	/datum/admins/proc/view_txt_log,	/*shows the server log (diary) for today*/
-	/datum/admins/proc/view_atk_log,	/*shows the server combat-log, doesn't do anything presently*/
-	/client/proc/cmd_admin_subtle_message,	/*send an message to somebody as a 'voice in their head'*/
-	/client/proc/cmd_admin_delete,		/*delete an instance/object/mob/etc*/
-	/client/proc/cmd_admin_check_contents,	/*displays the contents of an instance*/
-	/client/proc/check_antagonists,		/*shows all antags*/
-	/datum/admins/proc/access_news_network,	/*allows access of newscasters*/
-	/client/proc/giveruntimelog,		/*allows us to give access to runtime logs to somebody*/
-	/client/proc/getruntimelog,			/*allows us to access runtime logs to somebody*/
-	/client/proc/getserverlog,			/*allows us to fetch server logs (diary) for other days*/
-	/client/proc/jumptocoord,			/*we ghost and jump to a coordinate*/
-	/client/proc/Getmob,				/*teleports a mob to our location*/
-	/client/proc/Getkey,				/*teleports a mob with a certain ckey to our location*/
-//	/client/proc/sendmob,				/*sends a mob somewhere*/ -Removed due to it needing two sorting procs to work, which were executed every time an admin right-clicked. ~Errorage
-	/client/proc/jumptoarea,
-	/client/proc/jumptokey,				/*allows us to jump to the location of a mob with a certain ckey*/
-	/client/proc/jumptomob,				/*allows us to jump to a specific mob*/
-	/client/proc/jumptoturf,			/*allows us to jump to a specific turf*/
-	/client/proc/admin_call_shuttle,	/*allows us to call the emergency shuttle*/
-	/client/proc/admin_cancel_shuttle,	/*allows us to cancel the emergency shuttle, sending it back to centcom*/
-	/client/proc/cmd_admin_direct_narrate,	/*send text directly to a player with no padding. Useful for narratives and fluff-text*/
-	/client/proc/cmd_admin_world_narrate,	/*sends text to all players with no padding*/
-	/client/proc/cmd_admin_create_centcom_report,
-	/client/proc/check_words,			/*displays cult-words*/
-	/client/proc/reset_all_tcs			/*resets all telecomms scripts*/
-	)
-var/list/admin_verbs_ban = list(
-	/client/proc/unban_panel,
-	/client/proc/jobbans,
-	/client/proc/unjobban_panel,
-	/client/proc/DB_ban_panel
-	)
-var/list/admin_verbs_sounds = list(
-	/client/proc/play_local_sound,
-	/client/proc/play_sound,
-	)
-var/list/admin_verbs_fun = list(
-	/client/proc/cmd_admin_dress,
-	/client/proc/cmd_admin_gib_self,
-	/client/proc/drop_bomb,
-	/client/proc/cinematic,
-	/client/proc/one_click_antag,
-	/client/proc/send_space_ninja,
-	/client/proc/cmd_admin_add_freeform_ai_law,
-	/client/proc/cmd_admin_add_random_ai_law,
-	/client/proc/object_say,
-	/client/proc/toggle_random_events,
-	/client/proc/set_ooc,
-	/client/proc/forceEvent
-	)
-var/list/admin_verbs_spawn = list(
-	/datum/admins/proc/spawn_atom,		/*allows us to spawn instances*/
-	/client/proc/respawn_character
-	)
-var/list/admin_verbs_server = list(
-	/datum/admins/proc/startnow,
-	/datum/admins/proc/restart,
-	/datum/admins/proc/delay,
-	/datum/admins/proc/toggleaban,
-	/client/proc/toggle_log_hrefs,
-	/datum/admins/proc/immreboot,
-	/client/proc/everyone_random,
-	/datum/admins/proc/toggleAI,
-	/client/proc/cmd_admin_delete,		/*delete an instance/object/mob/etc*/
-	/client/proc/cmd_debug_del_all,
-	/client/proc/toggle_random_events
-	)
-var/list/admin_verbs_debug = list(
-	/client/proc/restart_controller,
-	/client/proc/cmd_admin_list_open_jobs,
-	/client/proc/Debug2,
-	/client/proc/cmd_debug_make_powernets,
-	/client/proc/debug_controller,
-	/client/proc/cmd_debug_mob_lists,
-	/client/proc/cmd_admin_delete,
-	/client/proc/cmd_debug_del_all,
-	/client/proc/restart_controller,
-	/client/proc/enable_debug_verbs,
-	/client/proc/callproc,
-<<<<<<< HEAD
-	/client/proc/SDQL2_query,
-	/client/proc/test_movable_UI,
-	/client/proc/test_snap_UI
-=======
-	/client/proc/callproc_datum,
-	/client/proc/SDQL2_query
->>>>>>> 64ce7ea9
-	)
-var/list/admin_verbs_possess = list(
-	/proc/possess,
-	/proc/release
-	)
-var/list/admin_verbs_permissions = list(
-	/client/proc/edit_admin_permissions
-	)
-var/list/admin_verbs_rejuv = list(
-	/client/proc/respawn_character
-	)
-
-//verbs which can be hidden - needs work
-var/list/admin_verbs_hideable = list(
-	/client/proc/set_ooc,
-	/client/proc/deadmin_self,
-	/client/proc/deadchat,
-	/client/proc/toggleprayers,
-	/client/proc/toggle_hear_radio,
-	/datum/admins/proc/show_traitor_panel,
-	/datum/admins/proc/toggleenter,
-	/datum/admins/proc/toggleguests,
-	/datum/admins/proc/announce,
-	/datum/admins/proc/set_admin_notice,
-	/client/proc/admin_ghost,
-	/client/proc/toggle_view_range,
-	/datum/admins/proc/view_txt_log,
-	/datum/admins/proc/view_atk_log,
-	/client/proc/cmd_admin_subtle_message,
-	/client/proc/cmd_admin_check_contents,
-	/datum/admins/proc/access_news_network,
-	/client/proc/admin_call_shuttle,
-	/client/proc/admin_cancel_shuttle,
-	/client/proc/cmd_admin_direct_narrate,
-	/client/proc/cmd_admin_world_narrate,
-	/client/proc/check_words,
-	/client/proc/play_local_sound,
-	/client/proc/play_sound,
-	/client/proc/cmd_admin_dress,
-	/client/proc/cmd_admin_gib_self,
-	/client/proc/drop_bomb,
-	/client/proc/cinematic,
-	/client/proc/send_space_ninja,
-	/client/proc/cmd_admin_add_freeform_ai_law,
-	/client/proc/cmd_admin_add_random_ai_law,
-	/client/proc/cmd_admin_create_centcom_report,
-	/client/proc/object_say,
-	/client/proc/toggle_random_events,
-	/client/proc/cmd_admin_add_random_ai_law,
-	/datum/admins/proc/startnow,
-	/datum/admins/proc/restart,
-	/datum/admins/proc/delay,
-	/datum/admins/proc/toggleaban,
-	/client/proc/toggle_log_hrefs,
-	/datum/admins/proc/immreboot,
-	/client/proc/everyone_random,
-	/datum/admins/proc/toggleAI,
-	/client/proc/restart_controller,
-	/client/proc/cmd_admin_list_open_jobs,
-	/client/proc/callproc,
-	/client/proc/callproc_datum,
-	/client/proc/Debug2,
-	/client/proc/reload_admins,
-	/client/proc/cmd_debug_make_powernets,
-	/client/proc/debug_controller,
-	/client/proc/startSinglo,
-	/client/proc/cmd_debug_mob_lists,
-	/client/proc/cmd_debug_del_all,
-	/client/proc/enable_debug_verbs,
-	/proc/possess,
-	/proc/release,
-	/client/proc/reload_admins,
-	/client/proc/reset_all_tcs
-	)
-
-/client/proc/add_admin_verbs()
-	if(holder)
-		control_freak = CONTROL_FREAK_SKIN | CONTROL_FREAK_MACROS
-
-		var/rights = holder.rank.rights
-		verbs += admin_verbs_default
-		if(rights & R_BUILDMODE)	verbs += /client/proc/togglebuildmodeself
-		if(rights & R_ADMIN)		verbs += admin_verbs_admin
-		if(rights & R_BAN)			verbs += admin_verbs_ban
-		if(rights & R_FUN)			verbs += admin_verbs_fun
-		if(rights & R_SERVER)		verbs += admin_verbs_server
-		if(rights & R_DEBUG)		verbs += admin_verbs_debug
-		if(rights & R_POSSESS)		verbs += admin_verbs_possess
-		if(rights & R_PERMISSIONS)	verbs += admin_verbs_permissions
-		if(rights & R_STEALTH)		verbs += /client/proc/stealth
-		if(rights & R_REJUVINATE)	verbs += admin_verbs_rejuv
-		if(rights & R_SOUNDS)		verbs += admin_verbs_sounds
-		if(rights & R_SPAWN)		verbs += admin_verbs_spawn
-
-		for(var/path in holder.rank.adds)
-			verbs += path
-		for(var/path in holder.rank.subs)
-			verbs -= path
-
-/client/proc/remove_admin_verbs()
-	verbs.Remove(
-		admin_verbs_default,
-		/client/proc/togglebuildmodeself,
-		admin_verbs_admin,
-		admin_verbs_ban,
-		admin_verbs_fun,
-		admin_verbs_server,
-		admin_verbs_debug,
-		admin_verbs_possess,
-		admin_verbs_permissions,
-		/client/proc/stealth,
-		admin_verbs_rejuv,
-		admin_verbs_sounds,
-		admin_verbs_spawn,
-		/*Debug verbs added by "show debug verbs"*/
-		/client/proc/Cell,
-		/client/proc/do_not_use_these,
-		/client/proc/camera_view,
-		/client/proc/sec_camera_report,
-		/client/proc/intercom_view,
-		/client/proc/air_status,
-		/client/proc/atmosscan,
-		/client/proc/powerdebug,
-		/client/proc/count_objects_on_z_level,
-		/client/proc/count_objects_all,
-		/client/proc/cmd_assume_direct_control,
-		/client/proc/startSinglo,
-		/client/proc/fps,
-		/client/proc/cmd_admin_grantfullaccess,
-		/client/proc/cmd_admin_areatest,
-		/client/proc/readmin
-		)
-	if(holder)
-		verbs.Remove(holder.rank.adds)
-
-/client/proc/hide_most_verbs()//Allows you to keep some functionality while hiding some verbs
-	set name = "Adminverbs - Hide Most"
-	set category = "Admin"
-
-	verbs.Remove(/client/proc/hide_most_verbs, admin_verbs_hideable)
-	verbs += /client/proc/show_verbs
-
-	src << "<span class='interface'>Most of your adminverbs have been hidden.</span>"
-	feedback_add_details("admin_verb","HMV") //If you are copy-pasting this, ensure the 2nd parameter is unique to the new proc!
-	return
-
-/client/proc/hide_verbs()
-	set name = "Adminverbs - Hide All"
-	set category = "Admin"
-
-	remove_admin_verbs()
-	verbs += /client/proc/show_verbs
-
-	src << "<span class='interface'>Almost all of your adminverbs have been hidden.</span>"
-	feedback_add_details("admin_verb","TAVVH") //If you are copy-pasting this, ensure the 2nd parameter is unique to the new proc!
-	return
-
-/client/proc/show_verbs()
-	set name = "Adminverbs - Show"
-	set category = "Admin"
-
-	verbs -= /client/proc/show_verbs
-	add_admin_verbs()
-
-	src << "<span class='interface'>All of your adminverbs are now visible.</span>"
-	feedback_add_details("admin_verb","TAVVS") //If you are copy-pasting this, ensure the 2nd parameter is unique to the new proc!
-
-
-
-
-/client/proc/admin_ghost()
-	set category = "Admin"
-	set name = "Aghost"
-	if(!holder)	return
-	if(istype(mob,/mob/dead/observer))
-		//re-enter
-		var/mob/dead/observer/ghost = mob
-		ghost.can_reenter_corpse = 1			//just in-case.
-		ghost.reenter_corpse()
-		feedback_add_details("admin_verb","P") //If you are copy-pasting this, ensure the 2nd parameter is unique to the new proc!
-	else if(istype(mob,/mob/new_player))
-		src << "<font color='red'>Error: Aghost: Can't admin-ghost whilst in the lobby. Join or Observe first.</font>"
-	else
-		//ghostize
-		var/mob/body = mob
-		body.ghostize(1)
-		if(body && !body.key)
-			body.key = "@[key]"	//Haaaaaaaack. But the people have spoken. If it breaks; blame adminbus
-		feedback_add_details("admin_verb","O") //If you are copy-pasting this, ensure the 2nd parameter is unique to the new proc!
-
-
-/client/proc/invisimin()
-	set name = "Invisimin"
-	set category = "Admin"
-	set desc = "Toggles ghost-like invisibility (Don't abuse this)"
-	if(holder && mob)
-		if(mob.invisibility == INVISIBILITY_OBSERVER)
-			mob.invisibility = initial(mob.invisibility)
-			mob << "<span class='userdanger'>Invisimin off. Invisibility reset.</span>"
-		else
-			mob.invisibility = INVISIBILITY_OBSERVER
-			mob << "<span class='adminnotice'><b>Invisimin on. You are now as invisible as a ghost.</b></span>"
-
-
-/client/proc/player_panel()
-	set name = "Player Panel"
-	set category = "Admin"
-	if(holder)
-		holder.player_panel_old()
-	feedback_add_details("admin_verb","PP") //If you are copy-pasting this, ensure the 2nd parameter is unique to the new proc!
-	return
-
-/client/proc/player_panel_new()
-	set name = "Player Panel New"
-	set category = "Admin"
-	if(holder)
-		holder.player_panel_new()
-	feedback_add_details("admin_verb","PPN") //If you are copy-pasting this, ensure the 2nd parameter is unique to the new proc!
-	return
-
-/client/proc/check_antagonists()
-	set name = "Check Antagonists"
-	set category = "Admin"
-	if(holder)
-		holder.check_antagonists()
-		log_admin("[key_name(usr)] checked antagonists.")	//for tsar~
-	feedback_add_details("admin_verb","CHA") //If you are copy-pasting this, ensure the 2nd parameter is unique to the new proc!
-	return
-
-/client/proc/jobbans()
-	set name = "Display Job bans"
-	set category = "Admin"
-	if(holder)
-		if(config.ban_legacy_system)
-			holder.Jobbans()
-		else
-			holder.DB_ban_panel()
-	feedback_add_details("admin_verb","VJB") //If you are copy-pasting this, ensure the 2nd parameter is unique to the new proc!
-	return
-
-/client/proc/unban_panel()
-	set name = "Unban Panel"
-	set category = "Admin"
-	if(holder)
-		if(config.ban_legacy_system)
-			holder.unbanpanel()
-		else
-			holder.DB_ban_panel()
-	feedback_add_details("admin_verb","UBP") //If you are copy-pasting this, ensure the 2nd parameter is unique to the new proc!
-	return
-
-/client/proc/game_panel()
-	set name = "Game Panel"
-	set category = "Admin"
-	if(holder)
-		holder.Game()
-	feedback_add_details("admin_verb","GP") //If you are copy-pasting this, ensure the 2nd parameter is unique to the new proc!
-	return
-
-/client/proc/secrets()
-	set name = "Secrets"
-	set category = "Admin"
-	if (holder)
-		holder.Secrets()
-	feedback_add_details("admin_verb","S") //If you are copy-pasting this, ensure the 2nd parameter is unique to the new proc!
-	return
-
-/client/proc/stealth()
-	set category = "Admin"
-	set name = "Stealth Mode"
-	if(holder)
-		if(holder.fakekey)
-			holder.fakekey = null
-		else
-			var/new_key = ckeyEx(input("Enter your desired display name.", "Fake Key", key) as text|null)
-			if(!new_key)	return
-			if(length(new_key) >= 26)
-				new_key = copytext(new_key, 1, 26)
-			holder.fakekey = new_key
-		log_admin("[key_name(usr)] has turned stealth mode [holder.fakekey ? "ON" : "OFF"]")
-		message_admins("[key_name_admin(usr)] has turned stealth mode [holder.fakekey ? "ON" : "OFF"]")
-	feedback_add_details("admin_verb","SM") //If you are copy-pasting this, ensure the 2nd parameter is unique to the new proc!
-
-/client/proc/drop_bomb()
-	set category = "Special Verbs"
-	set name = "Drop Bomb"
-	set desc = "Cause an explosion of varying strength at your location."
-
-	var/turf/epicenter = mob.loc
-	var/list/choices = list("Small Bomb", "Medium Bomb", "Big Bomb", "Custom Bomb")
-	var/choice = input("What size explosion would you like to produce?") in choices
-	switch(choice)
-		if(null)
-			return 0
-		if("Small Bomb")
-			explosion(epicenter, 1, 2, 3, 3)
-		if("Medium Bomb")
-			explosion(epicenter, 2, 3, 4, 4)
-		if("Big Bomb")
-			explosion(epicenter, 3, 5, 7, 5)
-		if("Custom Bomb")
-			var/devastation_range = input("Devastation range (in tiles):") as null|num
-			if(devastation_range == null)
-				return
-			var/heavy_impact_range = input("Heavy impact range (in tiles):") as null|num
-			if(heavy_impact_range == null)
-				return
-			var/light_impact_range = input("Light impact range (in tiles):") as null|num
-			if(light_impact_range == null)
-				return
-			var/flash_range = input("Flash range (in tiles):") as null|num
-			if(flash_range == null)
-				return
-			explosion(epicenter, devastation_range, heavy_impact_range, light_impact_range, flash_range)
-	message_admins("<span class='adminnotice'>[ckey] creating an admin explosion at [epicenter.loc].</span>")
-	feedback_add_details("admin_verb","DB") //If you are copy-pasting this, ensure the 2nd parameter is unique to the new proc!
-
-/client/proc/give_spell(mob/T as mob in mob_list)
-	set category = "Fun"
-	set name = "Give Spell"
-	set desc = "Gives a spell to a mob."
-	var/obj/effect/proc_holder/spell/S = input("Choose the spell to give to that guy", "ABRAKADABRA") as null|anything in spells
-	if(!S)
-		return
-	feedback_add_details("admin_verb","GS") //If you are copy-pasting this, ensure the 2nd parameter is unique to the new proc!
-	log_admin("[key_name(usr)] gave [key_name(T)] the spell [S].")
-	message_admins("<span class='adminnotice'>[key_name_admin(usr)] gave [key_name(T)] the spell [S].</span>")
-
-	if(T.mind)
-		T.mind.spell_list += new S
-	else
-		T.mob_spell_list += new S
-		message_admins("<span class='danger'>Spells given to mindless mobs will not be transferred in mindswap or cloning!</span>")
-
-
-/client/proc/give_disease(mob/T as mob in mob_list)
-	set category = "Fun"
-	set name = "Give Disease"
-	set desc = "Gives a Disease to a mob."
-	var/datum/disease/D = input("Choose the disease to give to that guy", "ACHOO") as null|anything in diseases
-	if(!D) return
-	T.ForceContractDisease(new D)
-	feedback_add_details("admin_verb","GD") //If you are copy-pasting this, ensure the 2nd parameter is unique to the new proc!
-	log_admin("[key_name(usr)] gave [key_name(T)] the disease [D].")
-	message_admins("<span class='adminnotice'>[key_name_admin(usr)] gave [key_name(T)] the disease [D].</span>")
-
-/client/proc/object_say(var/obj/O in world)
-	set category = "Special Verbs"
-	set name = "OSay"
-	set desc = "Makes an object say something."
-	var/message = input(usr, "What do you want the message to be?", "Make Sound") as text | null
-	if(!message)
-		return
-	var/templanguages = O.languages
-	O.languages |= ALL
-	O.say(message)
-	O.languages = templanguages
-	log_admin("[key_name(usr)] made [O] at [O.x], [O.y], [O.z] say \"[message]\"")
-	message_admins("<span class='adminnotice'>[key_name_admin(usr)] made [O] at [O.x], [O.y], [O.z]. say \"[message]\"</span>")
-	feedback_add_details("admin_verb","OS") //If you are copy-pasting this, ensure the 2nd parameter is unique to the new proc!
-/client/proc/togglebuildmodeself()
-	set name = "Toggle Build Mode Self"
-	set category = "Special Verbs"
-	if(src.mob)
-		togglebuildmode(src.mob)
-	feedback_add_details("admin_verb","TBMS") //If you are copy-pasting this, ensure the 2nd parameter is unique to the new proc!
-
-/client/proc/deadmin_self()
-	set name = "De-admin self"
-	set category = "Admin"
-
-	if(holder)
-		log_admin("[src] deadmined themself.")
-		message_admins("[src] deadmined themself.")
-		deadmin()
-		verbs += /client/proc/readmin
-		deadmins += ckey
-		src << "<span class='interface'>You are now a normal player.</span>"
-	feedback_add_details("admin_verb","DAS") //If you are copy-pasting this, ensure the 2nd parameter is unique to the new proc!
-
-/client/proc/toggle_log_hrefs()
-	set name = "Toggle href logging"
-	set category = "Server"
-	if(!holder)	return
-	if(config)
-		if(config.log_hrefs)
-			config.log_hrefs = 0
-			src << "<b>Stopped logging hrefs</b>"
-		else
-			config.log_hrefs = 1
-			src << "<b>Started logging hrefs</b>"
-
-/client/proc/check_ai_laws()
-	set name = "Check AI Laws"
-	set category = "Admin"
-	if(holder)
-		src.holder.output_ai_laws()
-
-/client/proc/readmin()
-	set name = "Re-admin self"
-	set category = "Admin"
-	set desc = "Regain your admin powers."
-	var/list/rank_names = list()
-	for(var/datum/admin_rank/R in admin_ranks)
-		rank_names[R.name] = R
-	var/datum/admins/D = admin_datums[ckey]
-	var/rank = null
-	if(config.admin_legacy_system)
-		//load text from file
-		var/list/Lines = file2list("config/admins.txt")
-		for(var/line in Lines)
-			var/list/splitline = text2list(line, " = ")
-			if(splitline[1] == ckey)
-				if(splitline.len >= 2)
-					rank = ckeyEx(splitline[2])
-				break
-			continue
-	else
-		if(!dbcon.IsConnected())
-			message_admins("Warning, mysql database is not connected.")
-			src << "Warning, mysql database is not connected."
-			return
-		var/sql_ckey = sanitizeSQL(ckey)
-		var/DBQuery/query = dbcon.NewQuery("SELECT rank FROM [format_table_name("admin")] WHERE ckey = '[sql_ckey]'")
-		query.Execute()
-		while(query.NextRow())
-			rank = ckeyEx(query.item[1])
-	if(!D)
-		if(rank_names[rank] == null)
-			var/error_extra = ""
-			if(!config.admin_legacy_system)
-				error_extra = " Check mysql DB connection."
-			error("Error while re-adminning [src], admin rank ([rank]) does not exist.[error_extra]")
-			src << "Error while re-adminning, admin rank ([rank]) does not exist.[error_extra]"
-			return
-		D = new(rank_names[rank],ckey)
-		var/client/C = directory[ckey]
-		D.associate(C)
-		message_admins("[src] re-adminned themselves.")
-		log_admin("[src] re-adminned themselves.")
-		deadmins -= ckey
-		feedback_add_details("admin_verb","RAS")
-		return
-	else
-		src << "You are already an admin."
-		verbs -= /client/proc/readmin
-		deadmins -= ckey
-		return
+//admin verb groups - They can overlap if you so wish. Only one of each verb will exist in the verbs list regardless
+var/list/admin_verbs_default = list(
+	/client/proc/toggleadminhelpsound,	/*toggles whether we hear a sound when adminhelps/PMs are used*/
+	/client/proc/deadmin_self,			/*destroys our own admin datum so we can play as a regular player*/
+	/client/proc/cmd_admin_say,			/*admin-only ooc chat*/
+	/client/proc/hide_verbs,			/*hides all our adminverbs*/
+	/client/proc/hide_most_verbs,		/*hides all our hideable adminverbs*/
+	/client/proc/debug_variables,		/*allows us to -see- the variables of any instance in the game. +VAREDIT needed to modify*/
+	/client/proc/admin_memo,			/*admin memo system. show/delete/write. +SERVER needed to delete admin memos of others*/
+	/client/proc/deadchat,				/*toggles deadchat on/off*/
+	/client/proc/dsay,					/*talk in deadchat using our ckey/fakekey*/
+	/client/proc/toggleprayers,			/*toggles prayers on/off*/
+	/client/proc/toggle_hear_radio,		/*toggles whether we hear the radio*/
+	/client/proc/investigate_show,		/*various admintools for investigation. Such as a singulo grief-log*/
+	/client/proc/secrets,
+	/client/proc/reload_admins,
+	/client/proc/reestablish_db_connection,/*reattempt a connection to the database*/
+	/client/proc/cmd_admin_pm_context,	/*right-click adminPM interface*/
+	/client/proc/cmd_admin_pm_panel,		/*admin-pm list*/
+	/client/proc/stop_sounds
+	)
+var/list/admin_verbs_admin = list(
+	/client/proc/player_panel,			/*shows an interface for all players, with links to various panels (old style)*/
+	/client/proc/player_panel_new,		/*shows an interface for all players, with links to various panels*/
+	/client/proc/invisimin,				/*allows our mob to go invisible/visible*/
+//	/datum/admins/proc/show_traitor_panel,	/*interface which shows a mob's mind*/ -Removed due to rare practical use. Moved to debug verbs ~Errorage
+	/datum/admins/proc/show_player_panel,	/*shows an interface for individual players, with various links (links require additional flags*/
+	/client/proc/game_panel,			/*game panel, allows to change game-mode etc*/
+	/client/proc/check_ai_laws,			/*shows AI and borg laws*/
+	/datum/admins/proc/toggleooc,		/*toggles ooc on/off for everyone*/
+	/datum/admins/proc/toggleoocdead,	/*toggles ooc on/off for everyone who is dead*/
+	/datum/admins/proc/toggleenter,		/*toggles whether people can join the current game*/
+	/datum/admins/proc/toggleguests,	/*toggles whether guests can join the current game*/
+	/datum/admins/proc/announce,		/*priority announce something to all clients.*/
+	/datum/admins/proc/set_admin_notice,/*announcement all clients see when joining the server.*/
+	/client/proc/admin_ghost,			/*allows us to ghost/reenter body at will*/
+	/client/proc/toggle_view_range,		/*changes how far we can see*/
+	/datum/admins/proc/view_txt_log,	/*shows the server log (diary) for today*/
+	/datum/admins/proc/view_atk_log,	/*shows the server combat-log, doesn't do anything presently*/
+	/client/proc/cmd_admin_subtle_message,	/*send an message to somebody as a 'voice in their head'*/
+	/client/proc/cmd_admin_delete,		/*delete an instance/object/mob/etc*/
+	/client/proc/cmd_admin_check_contents,	/*displays the contents of an instance*/
+	/client/proc/check_antagonists,		/*shows all antags*/
+	/datum/admins/proc/access_news_network,	/*allows access of newscasters*/
+	/client/proc/giveruntimelog,		/*allows us to give access to runtime logs to somebody*/
+	/client/proc/getruntimelog,			/*allows us to access runtime logs to somebody*/
+	/client/proc/getserverlog,			/*allows us to fetch server logs (diary) for other days*/
+	/client/proc/jumptocoord,			/*we ghost and jump to a coordinate*/
+	/client/proc/Getmob,				/*teleports a mob to our location*/
+	/client/proc/Getkey,				/*teleports a mob with a certain ckey to our location*/
+//	/client/proc/sendmob,				/*sends a mob somewhere*/ -Removed due to it needing two sorting procs to work, which were executed every time an admin right-clicked. ~Errorage
+	/client/proc/jumptoarea,
+	/client/proc/jumptokey,				/*allows us to jump to the location of a mob with a certain ckey*/
+	/client/proc/jumptomob,				/*allows us to jump to a specific mob*/
+	/client/proc/jumptoturf,			/*allows us to jump to a specific turf*/
+	/client/proc/admin_call_shuttle,	/*allows us to call the emergency shuttle*/
+	/client/proc/admin_cancel_shuttle,	/*allows us to cancel the emergency shuttle, sending it back to centcom*/
+	/client/proc/cmd_admin_direct_narrate,	/*send text directly to a player with no padding. Useful for narratives and fluff-text*/
+	/client/proc/cmd_admin_world_narrate,	/*sends text to all players with no padding*/
+	/client/proc/cmd_admin_create_centcom_report,
+	/client/proc/check_words,			/*displays cult-words*/
+	/client/proc/reset_all_tcs			/*resets all telecomms scripts*/
+	)
+var/list/admin_verbs_ban = list(
+	/client/proc/unban_panel,
+	/client/proc/jobbans,
+	/client/proc/unjobban_panel,
+	/client/proc/DB_ban_panel
+	)
+var/list/admin_verbs_sounds = list(
+	/client/proc/play_local_sound,
+	/client/proc/play_sound,
+	)
+var/list/admin_verbs_fun = list(
+	/client/proc/cmd_admin_dress,
+	/client/proc/cmd_admin_gib_self,
+	/client/proc/drop_bomb,
+	/client/proc/cinematic,
+	/client/proc/one_click_antag,
+	/client/proc/send_space_ninja,
+	/client/proc/cmd_admin_add_freeform_ai_law,
+	/client/proc/cmd_admin_add_random_ai_law,
+	/client/proc/object_say,
+	/client/proc/toggle_random_events,
+	/client/proc/set_ooc,
+	/client/proc/forceEvent
+	)
+var/list/admin_verbs_spawn = list(
+	/datum/admins/proc/spawn_atom,		/*allows us to spawn instances*/
+	/client/proc/respawn_character
+	)
+var/list/admin_verbs_server = list(
+	/datum/admins/proc/startnow,
+	/datum/admins/proc/restart,
+	/datum/admins/proc/delay,
+	/datum/admins/proc/toggleaban,
+	/client/proc/toggle_log_hrefs,
+	/datum/admins/proc/immreboot,
+	/client/proc/everyone_random,
+	/datum/admins/proc/toggleAI,
+	/client/proc/cmd_admin_delete,		/*delete an instance/object/mob/etc*/
+	/client/proc/cmd_debug_del_all,
+	/client/proc/toggle_random_events
+	)
+var/list/admin_verbs_debug = list(
+	/client/proc/restart_controller,
+	/client/proc/cmd_admin_list_open_jobs,
+	/client/proc/Debug2,
+	/client/proc/cmd_debug_make_powernets,
+	/client/proc/debug_controller,
+	/client/proc/cmd_debug_mob_lists,
+	/client/proc/cmd_admin_delete,
+	/client/proc/cmd_debug_del_all,
+	/client/proc/restart_controller,
+	/client/proc/enable_debug_verbs,
+	/client/proc/callproc,
+	/client/proc/callproc_datum,
+	/client/proc/SDQL2_query,
+	/client/proc/test_movable_UI,
+	/client/proc/test_snap_UI
+	)
+var/list/admin_verbs_possess = list(
+	/proc/possess,
+	/proc/release
+	)
+var/list/admin_verbs_permissions = list(
+	/client/proc/edit_admin_permissions
+	)
+var/list/admin_verbs_rejuv = list(
+	/client/proc/respawn_character
+	)
+
+//verbs which can be hidden - needs work
+var/list/admin_verbs_hideable = list(
+	/client/proc/set_ooc,
+	/client/proc/deadmin_self,
+	/client/proc/deadchat,
+	/client/proc/toggleprayers,
+	/client/proc/toggle_hear_radio,
+	/datum/admins/proc/show_traitor_panel,
+	/datum/admins/proc/toggleenter,
+	/datum/admins/proc/toggleguests,
+	/datum/admins/proc/announce,
+	/datum/admins/proc/set_admin_notice,
+	/client/proc/admin_ghost,
+	/client/proc/toggle_view_range,
+	/datum/admins/proc/view_txt_log,
+	/datum/admins/proc/view_atk_log,
+	/client/proc/cmd_admin_subtle_message,
+	/client/proc/cmd_admin_check_contents,
+	/datum/admins/proc/access_news_network,
+	/client/proc/admin_call_shuttle,
+	/client/proc/admin_cancel_shuttle,
+	/client/proc/cmd_admin_direct_narrate,
+	/client/proc/cmd_admin_world_narrate,
+	/client/proc/check_words,
+	/client/proc/play_local_sound,
+	/client/proc/play_sound,
+	/client/proc/cmd_admin_dress,
+	/client/proc/cmd_admin_gib_self,
+	/client/proc/drop_bomb,
+	/client/proc/cinematic,
+	/client/proc/send_space_ninja,
+	/client/proc/cmd_admin_add_freeform_ai_law,
+	/client/proc/cmd_admin_add_random_ai_law,
+	/client/proc/cmd_admin_create_centcom_report,
+	/client/proc/object_say,
+	/client/proc/toggle_random_events,
+	/client/proc/cmd_admin_add_random_ai_law,
+	/datum/admins/proc/startnow,
+	/datum/admins/proc/restart,
+	/datum/admins/proc/delay,
+	/datum/admins/proc/toggleaban,
+	/client/proc/toggle_log_hrefs,
+	/datum/admins/proc/immreboot,
+	/client/proc/everyone_random,
+	/datum/admins/proc/toggleAI,
+	/client/proc/restart_controller,
+	/client/proc/cmd_admin_list_open_jobs,
+	/client/proc/callproc,
+	/client/proc/callproc_datum,
+	/client/proc/Debug2,
+	/client/proc/reload_admins,
+	/client/proc/cmd_debug_make_powernets,
+	/client/proc/debug_controller,
+	/client/proc/startSinglo,
+	/client/proc/cmd_debug_mob_lists,
+	/client/proc/cmd_debug_del_all,
+	/client/proc/enable_debug_verbs,
+	/proc/possess,
+	/proc/release,
+	/client/proc/reload_admins,
+	/client/proc/reset_all_tcs
+	)
+
+/client/proc/add_admin_verbs()
+	if(holder)
+		control_freak = CONTROL_FREAK_SKIN | CONTROL_FREAK_MACROS
+
+		var/rights = holder.rank.rights
+		verbs += admin_verbs_default
+		if(rights & R_BUILDMODE)	verbs += /client/proc/togglebuildmodeself
+		if(rights & R_ADMIN)		verbs += admin_verbs_admin
+		if(rights & R_BAN)			verbs += admin_verbs_ban
+		if(rights & R_FUN)			verbs += admin_verbs_fun
+		if(rights & R_SERVER)		verbs += admin_verbs_server
+		if(rights & R_DEBUG)		verbs += admin_verbs_debug
+		if(rights & R_POSSESS)		verbs += admin_verbs_possess
+		if(rights & R_PERMISSIONS)	verbs += admin_verbs_permissions
+		if(rights & R_STEALTH)		verbs += /client/proc/stealth
+		if(rights & R_REJUVINATE)	verbs += admin_verbs_rejuv
+		if(rights & R_SOUNDS)		verbs += admin_verbs_sounds
+		if(rights & R_SPAWN)		verbs += admin_verbs_spawn
+
+		for(var/path in holder.rank.adds)
+			verbs += path
+		for(var/path in holder.rank.subs)
+			verbs -= path
+
+/client/proc/remove_admin_verbs()
+	verbs.Remove(
+		admin_verbs_default,
+		/client/proc/togglebuildmodeself,
+		admin_verbs_admin,
+		admin_verbs_ban,
+		admin_verbs_fun,
+		admin_verbs_server,
+		admin_verbs_debug,
+		admin_verbs_possess,
+		admin_verbs_permissions,
+		/client/proc/stealth,
+		admin_verbs_rejuv,
+		admin_verbs_sounds,
+		admin_verbs_spawn,
+		/*Debug verbs added by "show debug verbs"*/
+		/client/proc/Cell,
+		/client/proc/do_not_use_these,
+		/client/proc/camera_view,
+		/client/proc/sec_camera_report,
+		/client/proc/intercom_view,
+		/client/proc/air_status,
+		/client/proc/atmosscan,
+		/client/proc/powerdebug,
+		/client/proc/count_objects_on_z_level,
+		/client/proc/count_objects_all,
+		/client/proc/cmd_assume_direct_control,
+		/client/proc/startSinglo,
+		/client/proc/fps,
+		/client/proc/cmd_admin_grantfullaccess,
+		/client/proc/cmd_admin_areatest,
+		/client/proc/readmin
+		)
+	if(holder)
+		verbs.Remove(holder.rank.adds)
+
+/client/proc/hide_most_verbs()//Allows you to keep some functionality while hiding some verbs
+	set name = "Adminverbs - Hide Most"
+	set category = "Admin"
+
+	verbs.Remove(/client/proc/hide_most_verbs, admin_verbs_hideable)
+	verbs += /client/proc/show_verbs
+
+	src << "<span class='interface'>Most of your adminverbs have been hidden.</span>"
+	feedback_add_details("admin_verb","HMV") //If you are copy-pasting this, ensure the 2nd parameter is unique to the new proc!
+	return
+
+/client/proc/hide_verbs()
+	set name = "Adminverbs - Hide All"
+	set category = "Admin"
+
+	remove_admin_verbs()
+	verbs += /client/proc/show_verbs
+
+	src << "<span class='interface'>Almost all of your adminverbs have been hidden.</span>"
+	feedback_add_details("admin_verb","TAVVH") //If you are copy-pasting this, ensure the 2nd parameter is unique to the new proc!
+	return
+
+/client/proc/show_verbs()
+	set name = "Adminverbs - Show"
+	set category = "Admin"
+
+	verbs -= /client/proc/show_verbs
+	add_admin_verbs()
+
+	src << "<span class='interface'>All of your adminverbs are now visible.</span>"
+	feedback_add_details("admin_verb","TAVVS") //If you are copy-pasting this, ensure the 2nd parameter is unique to the new proc!
+
+
+
+
+/client/proc/admin_ghost()
+	set category = "Admin"
+	set name = "Aghost"
+	if(!holder)	return
+	if(istype(mob,/mob/dead/observer))
+		//re-enter
+		var/mob/dead/observer/ghost = mob
+		ghost.can_reenter_corpse = 1			//just in-case.
+		ghost.reenter_corpse()
+		feedback_add_details("admin_verb","P") //If you are copy-pasting this, ensure the 2nd parameter is unique to the new proc!
+	else if(istype(mob,/mob/new_player))
+		src << "<font color='red'>Error: Aghost: Can't admin-ghost whilst in the lobby. Join or Observe first.</font>"
+	else
+		//ghostize
+		var/mob/body = mob
+		body.ghostize(1)
+		if(body && !body.key)
+			body.key = "@[key]"	//Haaaaaaaack. But the people have spoken. If it breaks; blame adminbus
+		feedback_add_details("admin_verb","O") //If you are copy-pasting this, ensure the 2nd parameter is unique to the new proc!
+
+
+/client/proc/invisimin()
+	set name = "Invisimin"
+	set category = "Admin"
+	set desc = "Toggles ghost-like invisibility (Don't abuse this)"
+	if(holder && mob)
+		if(mob.invisibility == INVISIBILITY_OBSERVER)
+			mob.invisibility = initial(mob.invisibility)
+			mob << "<span class='userdanger'>Invisimin off. Invisibility reset.</span>"
+		else
+			mob.invisibility = INVISIBILITY_OBSERVER
+			mob << "<span class='adminnotice'><b>Invisimin on. You are now as invisible as a ghost.</b></span>"
+
+
+/client/proc/player_panel()
+	set name = "Player Panel"
+	set category = "Admin"
+	if(holder)
+		holder.player_panel_old()
+	feedback_add_details("admin_verb","PP") //If you are copy-pasting this, ensure the 2nd parameter is unique to the new proc!
+	return
+
+/client/proc/player_panel_new()
+	set name = "Player Panel New"
+	set category = "Admin"
+	if(holder)
+		holder.player_panel_new()
+	feedback_add_details("admin_verb","PPN") //If you are copy-pasting this, ensure the 2nd parameter is unique to the new proc!
+	return
+
+/client/proc/check_antagonists()
+	set name = "Check Antagonists"
+	set category = "Admin"
+	if(holder)
+		holder.check_antagonists()
+		log_admin("[key_name(usr)] checked antagonists.")	//for tsar~
+	feedback_add_details("admin_verb","CHA") //If you are copy-pasting this, ensure the 2nd parameter is unique to the new proc!
+	return
+
+/client/proc/jobbans()
+	set name = "Display Job bans"
+	set category = "Admin"
+	if(holder)
+		if(config.ban_legacy_system)
+			holder.Jobbans()
+		else
+			holder.DB_ban_panel()
+	feedback_add_details("admin_verb","VJB") //If you are copy-pasting this, ensure the 2nd parameter is unique to the new proc!
+	return
+
+/client/proc/unban_panel()
+	set name = "Unban Panel"
+	set category = "Admin"
+	if(holder)
+		if(config.ban_legacy_system)
+			holder.unbanpanel()
+		else
+			holder.DB_ban_panel()
+	feedback_add_details("admin_verb","UBP") //If you are copy-pasting this, ensure the 2nd parameter is unique to the new proc!
+	return
+
+/client/proc/game_panel()
+	set name = "Game Panel"
+	set category = "Admin"
+	if(holder)
+		holder.Game()
+	feedback_add_details("admin_verb","GP") //If you are copy-pasting this, ensure the 2nd parameter is unique to the new proc!
+	return
+
+/client/proc/secrets()
+	set name = "Secrets"
+	set category = "Admin"
+	if (holder)
+		holder.Secrets()
+	feedback_add_details("admin_verb","S") //If you are copy-pasting this, ensure the 2nd parameter is unique to the new proc!
+	return
+
+/client/proc/stealth()
+	set category = "Admin"
+	set name = "Stealth Mode"
+	if(holder)
+		if(holder.fakekey)
+			holder.fakekey = null
+		else
+			var/new_key = ckeyEx(input("Enter your desired display name.", "Fake Key", key) as text|null)
+			if(!new_key)	return
+			if(length(new_key) >= 26)
+				new_key = copytext(new_key, 1, 26)
+			holder.fakekey = new_key
+		log_admin("[key_name(usr)] has turned stealth mode [holder.fakekey ? "ON" : "OFF"]")
+		message_admins("[key_name_admin(usr)] has turned stealth mode [holder.fakekey ? "ON" : "OFF"]")
+	feedback_add_details("admin_verb","SM") //If you are copy-pasting this, ensure the 2nd parameter is unique to the new proc!
+
+/client/proc/drop_bomb()
+	set category = "Special Verbs"
+	set name = "Drop Bomb"
+	set desc = "Cause an explosion of varying strength at your location."
+
+	var/turf/epicenter = mob.loc
+	var/list/choices = list("Small Bomb", "Medium Bomb", "Big Bomb", "Custom Bomb")
+	var/choice = input("What size explosion would you like to produce?") in choices
+	switch(choice)
+		if(null)
+			return 0
+		if("Small Bomb")
+			explosion(epicenter, 1, 2, 3, 3)
+		if("Medium Bomb")
+			explosion(epicenter, 2, 3, 4, 4)
+		if("Big Bomb")
+			explosion(epicenter, 3, 5, 7, 5)
+		if("Custom Bomb")
+			var/devastation_range = input("Devastation range (in tiles):") as null|num
+			if(devastation_range == null)
+				return
+			var/heavy_impact_range = input("Heavy impact range (in tiles):") as null|num
+			if(heavy_impact_range == null)
+				return
+			var/light_impact_range = input("Light impact range (in tiles):") as null|num
+			if(light_impact_range == null)
+				return
+			var/flash_range = input("Flash range (in tiles):") as null|num
+			if(flash_range == null)
+				return
+			explosion(epicenter, devastation_range, heavy_impact_range, light_impact_range, flash_range)
+	message_admins("<span class='adminnotice'>[ckey] creating an admin explosion at [epicenter.loc].</span>")
+	feedback_add_details("admin_verb","DB") //If you are copy-pasting this, ensure the 2nd parameter is unique to the new proc!
+
+/client/proc/give_spell(mob/T as mob in mob_list)
+	set category = "Fun"
+	set name = "Give Spell"
+	set desc = "Gives a spell to a mob."
+	var/obj/effect/proc_holder/spell/S = input("Choose the spell to give to that guy", "ABRAKADABRA") as null|anything in spells
+	if(!S)
+		return
+	feedback_add_details("admin_verb","GS") //If you are copy-pasting this, ensure the 2nd parameter is unique to the new proc!
+	log_admin("[key_name(usr)] gave [key_name(T)] the spell [S].")
+	message_admins("<span class='adminnotice'>[key_name_admin(usr)] gave [key_name(T)] the spell [S].</span>")
+
+	if(T.mind)
+		T.mind.spell_list += new S
+	else
+		T.mob_spell_list += new S
+		message_admins("<span class='danger'>Spells given to mindless mobs will not be transferred in mindswap or cloning!</span>")
+
+
+/client/proc/give_disease(mob/T as mob in mob_list)
+	set category = "Fun"
+	set name = "Give Disease"
+	set desc = "Gives a Disease to a mob."
+	var/datum/disease/D = input("Choose the disease to give to that guy", "ACHOO") as null|anything in diseases
+	if(!D) return
+	T.ForceContractDisease(new D)
+	feedback_add_details("admin_verb","GD") //If you are copy-pasting this, ensure the 2nd parameter is unique to the new proc!
+	log_admin("[key_name(usr)] gave [key_name(T)] the disease [D].")
+	message_admins("<span class='adminnotice'>[key_name_admin(usr)] gave [key_name(T)] the disease [D].</span>")
+
+/client/proc/object_say(var/obj/O in world)
+	set category = "Special Verbs"
+	set name = "OSay"
+	set desc = "Makes an object say something."
+	var/message = input(usr, "What do you want the message to be?", "Make Sound") as text | null
+	if(!message)
+		return
+	var/templanguages = O.languages
+	O.languages |= ALL
+	O.say(message)
+	O.languages = templanguages
+	log_admin("[key_name(usr)] made [O] at [O.x], [O.y], [O.z] say \"[message]\"")
+	message_admins("<span class='adminnotice'>[key_name_admin(usr)] made [O] at [O.x], [O.y], [O.z]. say \"[message]\"</span>")
+	feedback_add_details("admin_verb","OS") //If you are copy-pasting this, ensure the 2nd parameter is unique to the new proc!
+/client/proc/togglebuildmodeself()
+	set name = "Toggle Build Mode Self"
+	set category = "Special Verbs"
+	if(src.mob)
+		togglebuildmode(src.mob)
+	feedback_add_details("admin_verb","TBMS") //If you are copy-pasting this, ensure the 2nd parameter is unique to the new proc!
+
+/client/proc/deadmin_self()
+	set name = "De-admin self"
+	set category = "Admin"
+
+	if(holder)
+		log_admin("[src] deadmined themself.")
+		message_admins("[src] deadmined themself.")
+		deadmin()
+		verbs += /client/proc/readmin
+		deadmins += ckey
+		src << "<span class='interface'>You are now a normal player.</span>"
+	feedback_add_details("admin_verb","DAS") //If you are copy-pasting this, ensure the 2nd parameter is unique to the new proc!
+
+/client/proc/toggle_log_hrefs()
+	set name = "Toggle href logging"
+	set category = "Server"
+	if(!holder)	return
+	if(config)
+		if(config.log_hrefs)
+			config.log_hrefs = 0
+			src << "<b>Stopped logging hrefs</b>"
+		else
+			config.log_hrefs = 1
+			src << "<b>Started logging hrefs</b>"
+
+/client/proc/check_ai_laws()
+	set name = "Check AI Laws"
+	set category = "Admin"
+	if(holder)
+		src.holder.output_ai_laws()
+
+/client/proc/readmin()
+	set name = "Re-admin self"
+	set category = "Admin"
+	set desc = "Regain your admin powers."
+	var/list/rank_names = list()
+	for(var/datum/admin_rank/R in admin_ranks)
+		rank_names[R.name] = R
+	var/datum/admins/D = admin_datums[ckey]
+	var/rank = null
+	if(config.admin_legacy_system)
+		//load text from file
+		var/list/Lines = file2list("config/admins.txt")
+		for(var/line in Lines)
+			var/list/splitline = text2list(line, " = ")
+			if(splitline[1] == ckey)
+				if(splitline.len >= 2)
+					rank = ckeyEx(splitline[2])
+				break
+			continue
+	else
+		if(!dbcon.IsConnected())
+			message_admins("Warning, mysql database is not connected.")
+			src << "Warning, mysql database is not connected."
+			return
+		var/sql_ckey = sanitizeSQL(ckey)
+		var/DBQuery/query = dbcon.NewQuery("SELECT rank FROM [format_table_name("admin")] WHERE ckey = '[sql_ckey]'")
+		query.Execute()
+		while(query.NextRow())
+			rank = ckeyEx(query.item[1])
+	if(!D)
+		if(rank_names[rank] == null)
+			var/error_extra = ""
+			if(!config.admin_legacy_system)
+				error_extra = " Check mysql DB connection."
+			error("Error while re-adminning [src], admin rank ([rank]) does not exist.[error_extra]")
+			src << "Error while re-adminning, admin rank ([rank]) does not exist.[error_extra]"
+			return
+		D = new(rank_names[rank],ckey)
+		var/client/C = directory[ckey]
+		D.associate(C)
+		message_admins("[src] re-adminned themselves.")
+		log_admin("[src] re-adminned themselves.")
+		deadmins -= ckey
+		feedback_add_details("admin_verb","RAS")
+		return
+	else
+		src << "You are already an admin."
+		verbs -= /client/proc/readmin
+		deadmins -= ckey
+		return