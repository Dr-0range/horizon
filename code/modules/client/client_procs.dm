--- conflicted
+++ resolved
@@ -349,13 +349,7 @@
 		adminGreet(1)
 		holder.owner = null
 		GLOB.admins -= src
-<<<<<<< HEAD
-
-		if (!GLOB.admins.len && SSticker.current_state == GAME_STATE_PLAYING) //Only report this stuff if we are currently playing.
-=======
-    
 		if (!GLOB.admins.len && SSticker.IsRoundInProgress()) //Only report this stuff if we are currently playing.
->>>>>>> e803369f
 			if(!GLOB.admins.len) //Apparently the admin logging out is no longer an admin at this point, so we have to check this towards 0 and not towards 1. Awell.
 				var/cheesy_message = pick(
 					"I have no admins online!",\
