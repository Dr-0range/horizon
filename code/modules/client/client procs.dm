	////////////
	//SECURITY//
	////////////
#define TOPIC_SPAM_DELAY	4		//4 ticks is about 3/10ths of a second
#define UPLOAD_LIMIT		1048576	//Restricts client uploads to the server to 1MB //Could probably do with being lower.
#define MIN_CLIENT_VERSION	0		//Just an ambiguously low version for now, I don't want to suddenly stop people playing.
									//I would just like the code ready should it ever need to be used.
	/*
	When somebody clicks a link in game, this Topic is called first.
	It does the stuff in this proc and  then is redirected to the Topic() proc for the src=[0xWhatever]
	(if specified in the link). ie locate(hsrc).Topic()

	Such links can be spoofed.

	Because of this certain things MUST be considered whenever adding a Topic() for something:
		- Can it be fed harmful values which could cause runtimes?
		- Is the Topic call an admin-only thing?
		- If so, does it have checks to see if the person who called it (usr.client) is an admin?
		- Are the processes being called by Topic() particularly laggy?
		- If so, is there any protection against somebody spam-clicking a link?
	If you have any  questions about this stuff feel free to ask. ~Carn
	*/
/client/Topic(href, href_list, hsrc)
	if(!usr || usr != mob)	//stops us calling Topic for somebody else's client. Also helps prevent usr=null
		return

	//Reduces spamming of links by dropping calls that happen during the delay period
	if(next_allowed_topic_time > world.time)
		return
	next_allowed_topic_time = world.time + TOPIC_SPAM_DELAY

	//Admin PM
	if(href_list["priv_msg"])
		cmd_admin_pm(href_list["priv_msg"],null)
		return

	//Logs all hrefs
	if(config && config.log_hrefs && href_logfile)
		href_logfile << "<small>[time2text(world.timeofday,"hh:mm")] [src] (usr:[usr])</small> || [hsrc ? "[hsrc] " : ""][href]<br>"

	switch(href_list["_src_"])
		if("holder")	hsrc = holder
		if("usr")		hsrc = mob
		if("prefs")		return prefs.process_link(usr,href_list)
		if("vars")		return view_var_Topic(href,href_list,hsrc)

	..()	//redirect to hsrc.Topic()

/client/proc/handle_spam_prevention(var/message, var/mute_type)
	if(config.automute_on && !holder && src.last_message == message)
		src.last_message_count++
		if(src.last_message_count >= SPAM_TRIGGER_AUTOMUTE)
			src << "\red You have exceeded the spam filter limit for identical messages. An auto-mute was applied."
			cmd_admin_mute(src, mute_type, 1)
			return 1
		if(src.last_message_count >= SPAM_TRIGGER_WARNING)
			src << "\red You are nearing the spam filter limit for identical messages."
			return 0
	else
		last_message = message
		src.last_message_count = 0
		return 0

//This stops files larger than UPLOAD_LIMIT being sent from client to server via input(), client.Import() etc.
/client/AllowUpload(filename, filelength)
	if(filelength > UPLOAD_LIMIT)
		src << "<font color='red'>Error: AllowUpload(): File Upload too large. Upload Limit: [UPLOAD_LIMIT/1024]KiB.</font>"
		return 0
/*	//Don't need this at the moment. But it's here if it's needed later.
	//Helps prevent multiple files being uploaded at once. Or right after eachother.
	var/time_to_wait = fileaccess_timer - world.time
	if(time_to_wait > 0)
		src << "<font color='red'>Error: AllowUpload(): Spam prevention. Please wait [round(time_to_wait/10)] seconds.</font>"
		return 0
	fileaccess_timer = world.time + FTPDELAY	*/
	return 1


	///////////
	//CONNECT//
	///////////
#if (PRELOAD_RSC == 0)
var/list/external_rsc_urls
var/next_external_rsc = 0
#endif

/client/New(TopicData)
	TopicData = null							//Prevent calls to client.Topic from connect

	if(connection != "seeker")					//Invalid connection type.
		return null
	if(byond_version < MIN_CLIENT_VERSION)		//Out of date client.
		return null

<<<<<<< HEAD
=======
	unlock_content = IsByondMember()

#if (PRELOAD_RSC == 0)
	if(external_rsc_urls && external_rsc_urls.len)
		next_external_rsc = Wrap(next_external_rsc+1, 1, external_rsc_urls.len+1)
		preload_rsc = external_rsc_urls[next_external_rsc]
#endif
	
>>>>>>> 26957f53
	clients += src
	directory[ckey] = src

	//Admin Authorisation
	holder = admin_datums[ckey]
	if(holder)
		admins += src
		holder.owner = src

	//preferences datum - also holds some persistant data for the client (because we may as well keep these datums to a minimum)
	prefs = preferences_datums[ckey]
	if(!prefs)
		prefs = new /datum/preferences(src)
		preferences_datums[ckey] = prefs
	prefs.last_ip = address				//these are gonna be used for banning
	prefs.last_id = computer_id			//these are gonna be used for banning

	. = ..()	//calls mob.Login()

	if( (world.address == address || !address) && !host )
		host = key
		world.update_status()

	if(holder)
		add_admin_verbs()
		admin_memo_show()

	log_client_to_db()

	send_resources()

	if(prefs.lastchangelog != changelog_hash) //bolds the changelog button on the interface so we know there are updates.
		winset(src, "rpane.changelog", "background-color=#eaeaea;font-style=bold")


	//////////////
	//DISCONNECT//
	//////////////
/client/Del()
	if(holder)
		holder.owner = null
		admins -= src
	directory -= ckey
	clients -= src
	return ..()



/client/proc/log_client_to_db()

	if ( IsGuestKey(src.key) )
		return

	establish_db_connection()
	if(!dbcon.IsConnected())
		return

	var/sql_ckey = sql_sanitize_text(src.ckey)

	var/DBQuery/query = dbcon.NewQuery("SELECT id, datediff(Now(),firstseen) as age FROM erro_player WHERE ckey = '[sql_ckey]'")
	query.Execute()
	var/sql_id = 0
	while(query.NextRow())
		sql_id = query.item[1]
		player_age = text2num(query.item[2])
		break

	var/DBQuery/query_ip = dbcon.NewQuery("SELECT ckey FROM erro_player WHERE ip = '[address]'")
	query_ip.Execute()
	related_accounts_ip = ""
	while(query_ip.NextRow())
		related_accounts_ip += "[query_ip.item[1]], "
		break

	var/DBQuery/query_cid = dbcon.NewQuery("SELECT ckey FROM erro_player WHERE computerid = '[computer_id]'")
	query_cid.Execute()
	related_accounts_cid = ""
	while(query_cid.NextRow())
		related_accounts_cid += "[query_cid.item[1]], "
		break

	//Just the standard check to see if it's actually a number
	if(sql_id)
		if(istext(sql_id))
			sql_id = text2num(sql_id)
		if(!isnum(sql_id))
			return

	var/admin_rank = "Player"
	if(src.holder)
		admin_rank = src.holder.rank

	var/sql_ip = sql_sanitize_text(src.address)
	var/sql_computerid = sql_sanitize_text(src.computer_id)
	var/sql_admin_rank = sql_sanitize_text(admin_rank)


	if(sql_id)
		//Player already identified previously, we need to just update the 'lastseen', 'ip' and 'computer_id' variables
		var/DBQuery/query_update = dbcon.NewQuery("UPDATE erro_player SET lastseen = Now(), ip = '[sql_ip]', computerid = '[sql_computerid]', lastadminrank = '[sql_admin_rank]' WHERE id = [sql_id]")
		query_update.Execute()
	else
		//New player!! Need to insert all the stuff
		var/DBQuery/query_insert = dbcon.NewQuery("INSERT INTO erro_player (id, ckey, firstseen, lastseen, ip, computerid, lastadminrank) VALUES (null, '[sql_ckey]', Now(), Now(), '[sql_ip]', '[sql_computerid]', '[sql_admin_rank]')")
		query_insert.Execute()

	//Logging player access
	var/serverip = "[world.internet_address]:[world.port]"
	var/DBQuery/query_accesslog = dbcon.NewQuery("INSERT INTO `erro_connection_log`(`id`,`datetime`,`serverip`,`ckey`,`ip`,`computerid`) VALUES(null,Now(),'[serverip]','[sql_ckey]','[sql_ip]','[sql_computerid]');")
	query_accesslog.Execute()


#undef TOPIC_SPAM_DELAY
#undef UPLOAD_LIMIT
#undef MIN_CLIENT_VERSION

//checks if a client is afk
//3000 frames = 5 minutes
/client/proc/is_afk(duration=3000)
	if(inactivity > duration)	return inactivity
	return 0

//send resources to the client. It's here in its own proc so we can move it around easiliy if need be
/client/proc/send_resources()
	getFiles(
		'html/search.js',
		'html/panels.css',
		'html/browser/common.css',
		'html/browser/cryo.css',
		'html/browser/scannernew.css',
		'html/browser/sleeper.css',
		'icons/pda_icons/pda_atmos.png',
		'icons/pda_icons/pda_back.png',
		'icons/pda_icons/pda_bell.png',
		'icons/pda_icons/pda_blank.png',
		'icons/pda_icons/pda_boom.png',
		'icons/pda_icons/pda_bucket.png',
		'icons/pda_icons/pda_crate.png',
		'icons/pda_icons/pda_cuffs.png',
		'icons/pda_icons/pda_eject.png',
		'icons/pda_icons/pda_exit.png',
		'icons/pda_icons/pda_flashlight.png',
		'icons/pda_icons/pda_honk.png',
		'icons/pda_icons/pda_mail.png',
		'icons/pda_icons/pda_medical.png',
		'icons/pda_icons/pda_menu.png',
		'icons/pda_icons/pda_mule.png',
		'icons/pda_icons/pda_notes.png',
		'icons/pda_icons/pda_power.png',
		'icons/pda_icons/pda_rdoor.png',
		'icons/pda_icons/pda_reagent.png',
		'icons/pda_icons/pda_refresh.png',
		'icons/pda_icons/pda_scanner.png',
		'icons/pda_icons/pda_signaler.png',
		'icons/pda_icons/pda_status.png',
		'icons/spideros_icons/sos_1.png',
		'icons/spideros_icons/sos_2.png',
		'icons/spideros_icons/sos_3.png',
		'icons/spideros_icons/sos_4.png',
		'icons/spideros_icons/sos_5.png',
		'icons/spideros_icons/sos_6.png',
		'icons/spideros_icons/sos_7.png',
		'icons/spideros_icons/sos_8.png',
		'icons/spideros_icons/sos_9.png',
		'icons/spideros_icons/sos_10.png',
		'icons/spideros_icons/sos_11.png',
		'icons/spideros_icons/sos_12.png',
		'icons/spideros_icons/sos_13.png',
		'icons/spideros_icons/sos_14.png',
		'icons/stamp_icons/large_stamp-clown.png',
		'icons/stamp_icons/large_stamp-deny.png',
		'icons/stamp_icons/large_stamp-ok.png',
		'icons/stamp_icons/large_stamp-hop.png',
		'icons/stamp_icons/large_stamp-cmo.png',
		'icons/stamp_icons/large_stamp-ce.png',
		'icons/stamp_icons/large_stamp-hos.png',
		'icons/stamp_icons/large_stamp-rd.png',
		'icons/stamp_icons/large_stamp-cap.png',
		'icons/stamp_icons/large_stamp-qm.png',
		'icons/stamp_icons/large_stamp-law.png'
		)

/client/proc/is_content_unlocked()
	if(!prefs.unlock_content)
		src << "Become a BYOND member to access member-perks and features, as well as support the engine that makes this game possible. <a href='http://www.byond.com/membership'>Click Here to find out more</a>."
		return 0
	return 1<|MERGE_RESOLUTION|>--- conflicted
+++ resolved
@@ -1,292 +1,287 @@
-	////////////
-	//SECURITY//
-	////////////
-#define TOPIC_SPAM_DELAY	4		//4 ticks is about 3/10ths of a second
-#define UPLOAD_LIMIT		1048576	//Restricts client uploads to the server to 1MB //Could probably do with being lower.
-#define MIN_CLIENT_VERSION	0		//Just an ambiguously low version for now, I don't want to suddenly stop people playing.
-									//I would just like the code ready should it ever need to be used.
-	/*
-	When somebody clicks a link in game, this Topic is called first.
-	It does the stuff in this proc and  then is redirected to the Topic() proc for the src=[0xWhatever]
-	(if specified in the link). ie locate(hsrc).Topic()
-
-	Such links can be spoofed.
-
-	Because of this certain things MUST be considered whenever adding a Topic() for something:
-		- Can it be fed harmful values which could cause runtimes?
-		- Is the Topic call an admin-only thing?
-		- If so, does it have checks to see if the person who called it (usr.client) is an admin?
-		- Are the processes being called by Topic() particularly laggy?
-		- If so, is there any protection against somebody spam-clicking a link?
-	If you have any  questions about this stuff feel free to ask. ~Carn
-	*/
-/client/Topic(href, href_list, hsrc)
-	if(!usr || usr != mob)	//stops us calling Topic for somebody else's client. Also helps prevent usr=null
-		return
-
-	//Reduces spamming of links by dropping calls that happen during the delay period
-	if(next_allowed_topic_time > world.time)
-		return
-	next_allowed_topic_time = world.time + TOPIC_SPAM_DELAY
-
-	//Admin PM
-	if(href_list["priv_msg"])
-		cmd_admin_pm(href_list["priv_msg"],null)
-		return
-
-	//Logs all hrefs
-	if(config && config.log_hrefs && href_logfile)
-		href_logfile << "<small>[time2text(world.timeofday,"hh:mm")] [src] (usr:[usr])</small> || [hsrc ? "[hsrc] " : ""][href]<br>"
-
-	switch(href_list["_src_"])
-		if("holder")	hsrc = holder
-		if("usr")		hsrc = mob
-		if("prefs")		return prefs.process_link(usr,href_list)
-		if("vars")		return view_var_Topic(href,href_list,hsrc)
-
-	..()	//redirect to hsrc.Topic()
-
-/client/proc/handle_spam_prevention(var/message, var/mute_type)
-	if(config.automute_on && !holder && src.last_message == message)
-		src.last_message_count++
-		if(src.last_message_count >= SPAM_TRIGGER_AUTOMUTE)
-			src << "\red You have exceeded the spam filter limit for identical messages. An auto-mute was applied."
-			cmd_admin_mute(src, mute_type, 1)
-			return 1
-		if(src.last_message_count >= SPAM_TRIGGER_WARNING)
-			src << "\red You are nearing the spam filter limit for identical messages."
-			return 0
-	else
-		last_message = message
-		src.last_message_count = 0
-		return 0
-
-//This stops files larger than UPLOAD_LIMIT being sent from client to server via input(), client.Import() etc.
-/client/AllowUpload(filename, filelength)
-	if(filelength > UPLOAD_LIMIT)
-		src << "<font color='red'>Error: AllowUpload(): File Upload too large. Upload Limit: [UPLOAD_LIMIT/1024]KiB.</font>"
-		return 0
-/*	//Don't need this at the moment. But it's here if it's needed later.
-	//Helps prevent multiple files being uploaded at once. Or right after eachother.
-	var/time_to_wait = fileaccess_timer - world.time
-	if(time_to_wait > 0)
-		src << "<font color='red'>Error: AllowUpload(): Spam prevention. Please wait [round(time_to_wait/10)] seconds.</font>"
-		return 0
-	fileaccess_timer = world.time + FTPDELAY	*/
-	return 1
-
-
-	///////////
-	//CONNECT//
-	///////////
-#if (PRELOAD_RSC == 0)
-var/list/external_rsc_urls
-var/next_external_rsc = 0
-#endif
-
-/client/New(TopicData)
-	TopicData = null							//Prevent calls to client.Topic from connect
-
-	if(connection != "seeker")					//Invalid connection type.
-		return null
-	if(byond_version < MIN_CLIENT_VERSION)		//Out of date client.
-		return null
-
-<<<<<<< HEAD
-=======
-	unlock_content = IsByondMember()
-
-#if (PRELOAD_RSC == 0)
-	if(external_rsc_urls && external_rsc_urls.len)
-		next_external_rsc = Wrap(next_external_rsc+1, 1, external_rsc_urls.len+1)
-		preload_rsc = external_rsc_urls[next_external_rsc]
-#endif
-	
->>>>>>> 26957f53
-	clients += src
-	directory[ckey] = src
-
-	//Admin Authorisation
-	holder = admin_datums[ckey]
-	if(holder)
-		admins += src
-		holder.owner = src
-
-	//preferences datum - also holds some persistant data for the client (because we may as well keep these datums to a minimum)
-	prefs = preferences_datums[ckey]
-	if(!prefs)
-		prefs = new /datum/preferences(src)
-		preferences_datums[ckey] = prefs
-	prefs.last_ip = address				//these are gonna be used for banning
-	prefs.last_id = computer_id			//these are gonna be used for banning
-
-	. = ..()	//calls mob.Login()
-
-	if( (world.address == address || !address) && !host )
-		host = key
-		world.update_status()
-
-	if(holder)
-		add_admin_verbs()
-		admin_memo_show()
-
-	log_client_to_db()
-
-	send_resources()
-
-	if(prefs.lastchangelog != changelog_hash) //bolds the changelog button on the interface so we know there are updates.
-		winset(src, "rpane.changelog", "background-color=#eaeaea;font-style=bold")
-
-
-	//////////////
-	//DISCONNECT//
-	//////////////
-/client/Del()
-	if(holder)
-		holder.owner = null
-		admins -= src
-	directory -= ckey
-	clients -= src
-	return ..()
-
-
-
-/client/proc/log_client_to_db()
-
-	if ( IsGuestKey(src.key) )
-		return
-
-	establish_db_connection()
-	if(!dbcon.IsConnected())
-		return
-
-	var/sql_ckey = sql_sanitize_text(src.ckey)
-
-	var/DBQuery/query = dbcon.NewQuery("SELECT id, datediff(Now(),firstseen) as age FROM erro_player WHERE ckey = '[sql_ckey]'")
-	query.Execute()
-	var/sql_id = 0
-	while(query.NextRow())
-		sql_id = query.item[1]
-		player_age = text2num(query.item[2])
-		break
-
-	var/DBQuery/query_ip = dbcon.NewQuery("SELECT ckey FROM erro_player WHERE ip = '[address]'")
-	query_ip.Execute()
-	related_accounts_ip = ""
-	while(query_ip.NextRow())
-		related_accounts_ip += "[query_ip.item[1]], "
-		break
-
-	var/DBQuery/query_cid = dbcon.NewQuery("SELECT ckey FROM erro_player WHERE computerid = '[computer_id]'")
-	query_cid.Execute()
-	related_accounts_cid = ""
-	while(query_cid.NextRow())
-		related_accounts_cid += "[query_cid.item[1]], "
-		break
-
-	//Just the standard check to see if it's actually a number
-	if(sql_id)
-		if(istext(sql_id))
-			sql_id = text2num(sql_id)
-		if(!isnum(sql_id))
-			return
-
-	var/admin_rank = "Player"
-	if(src.holder)
-		admin_rank = src.holder.rank
-
-	var/sql_ip = sql_sanitize_text(src.address)
-	var/sql_computerid = sql_sanitize_text(src.computer_id)
-	var/sql_admin_rank = sql_sanitize_text(admin_rank)
-
-
-	if(sql_id)
-		//Player already identified previously, we need to just update the 'lastseen', 'ip' and 'computer_id' variables
-		var/DBQuery/query_update = dbcon.NewQuery("UPDATE erro_player SET lastseen = Now(), ip = '[sql_ip]', computerid = '[sql_computerid]', lastadminrank = '[sql_admin_rank]' WHERE id = [sql_id]")
-		query_update.Execute()
-	else
-		//New player!! Need to insert all the stuff
-		var/DBQuery/query_insert = dbcon.NewQuery("INSERT INTO erro_player (id, ckey, firstseen, lastseen, ip, computerid, lastadminrank) VALUES (null, '[sql_ckey]', Now(), Now(), '[sql_ip]', '[sql_computerid]', '[sql_admin_rank]')")
-		query_insert.Execute()
-
-	//Logging player access
-	var/serverip = "[world.internet_address]:[world.port]"
-	var/DBQuery/query_accesslog = dbcon.NewQuery("INSERT INTO `erro_connection_log`(`id`,`datetime`,`serverip`,`ckey`,`ip`,`computerid`) VALUES(null,Now(),'[serverip]','[sql_ckey]','[sql_ip]','[sql_computerid]');")
-	query_accesslog.Execute()
-
-
-#undef TOPIC_SPAM_DELAY
-#undef UPLOAD_LIMIT
-#undef MIN_CLIENT_VERSION
-
-//checks if a client is afk
-//3000 frames = 5 minutes
-/client/proc/is_afk(duration=3000)
-	if(inactivity > duration)	return inactivity
-	return 0
-
-//send resources to the client. It's here in its own proc so we can move it around easiliy if need be
-/client/proc/send_resources()
-	getFiles(
-		'html/search.js',
-		'html/panels.css',
-		'html/browser/common.css',
-		'html/browser/cryo.css',
-		'html/browser/scannernew.css',
-		'html/browser/sleeper.css',
-		'icons/pda_icons/pda_atmos.png',
-		'icons/pda_icons/pda_back.png',
-		'icons/pda_icons/pda_bell.png',
-		'icons/pda_icons/pda_blank.png',
-		'icons/pda_icons/pda_boom.png',
-		'icons/pda_icons/pda_bucket.png',
-		'icons/pda_icons/pda_crate.png',
-		'icons/pda_icons/pda_cuffs.png',
-		'icons/pda_icons/pda_eject.png',
-		'icons/pda_icons/pda_exit.png',
-		'icons/pda_icons/pda_flashlight.png',
-		'icons/pda_icons/pda_honk.png',
-		'icons/pda_icons/pda_mail.png',
-		'icons/pda_icons/pda_medical.png',
-		'icons/pda_icons/pda_menu.png',
-		'icons/pda_icons/pda_mule.png',
-		'icons/pda_icons/pda_notes.png',
-		'icons/pda_icons/pda_power.png',
-		'icons/pda_icons/pda_rdoor.png',
-		'icons/pda_icons/pda_reagent.png',
-		'icons/pda_icons/pda_refresh.png',
-		'icons/pda_icons/pda_scanner.png',
-		'icons/pda_icons/pda_signaler.png',
-		'icons/pda_icons/pda_status.png',
-		'icons/spideros_icons/sos_1.png',
-		'icons/spideros_icons/sos_2.png',
-		'icons/spideros_icons/sos_3.png',
-		'icons/spideros_icons/sos_4.png',
-		'icons/spideros_icons/sos_5.png',
-		'icons/spideros_icons/sos_6.png',
-		'icons/spideros_icons/sos_7.png',
-		'icons/spideros_icons/sos_8.png',
-		'icons/spideros_icons/sos_9.png',
-		'icons/spideros_icons/sos_10.png',
-		'icons/spideros_icons/sos_11.png',
-		'icons/spideros_icons/sos_12.png',
-		'icons/spideros_icons/sos_13.png',
-		'icons/spideros_icons/sos_14.png',
-		'icons/stamp_icons/large_stamp-clown.png',
-		'icons/stamp_icons/large_stamp-deny.png',
-		'icons/stamp_icons/large_stamp-ok.png',
-		'icons/stamp_icons/large_stamp-hop.png',
-		'icons/stamp_icons/large_stamp-cmo.png',
-		'icons/stamp_icons/large_stamp-ce.png',
-		'icons/stamp_icons/large_stamp-hos.png',
-		'icons/stamp_icons/large_stamp-rd.png',
-		'icons/stamp_icons/large_stamp-cap.png',
-		'icons/stamp_icons/large_stamp-qm.png',
-		'icons/stamp_icons/large_stamp-law.png'
-		)
-
-/client/proc/is_content_unlocked()
-	if(!prefs.unlock_content)
-		src << "Become a BYOND member to access member-perks and features, as well as support the engine that makes this game possible. <a href='http://www.byond.com/membership'>Click Here to find out more</a>."
-		return 0
-	return 1+	////////////
+	//SECURITY//
+	////////////
+#define TOPIC_SPAM_DELAY	4		//4 ticks is about 3/10ths of a second
+#define UPLOAD_LIMIT		1048576	//Restricts client uploads to the server to 1MB //Could probably do with being lower.
+#define MIN_CLIENT_VERSION	0		//Just an ambiguously low version for now, I don't want to suddenly stop people playing.
+									//I would just like the code ready should it ever need to be used.
+	/*
+	When somebody clicks a link in game, this Topic is called first.
+	It does the stuff in this proc and  then is redirected to the Topic() proc for the src=[0xWhatever]
+	(if specified in the link). ie locate(hsrc).Topic()
+
+	Such links can be spoofed.
+
+	Because of this certain things MUST be considered whenever adding a Topic() for something:
+		- Can it be fed harmful values which could cause runtimes?
+		- Is the Topic call an admin-only thing?
+		- If so, does it have checks to see if the person who called it (usr.client) is an admin?
+		- Are the processes being called by Topic() particularly laggy?
+		- If so, is there any protection against somebody spam-clicking a link?
+	If you have any  questions about this stuff feel free to ask. ~Carn
+	*/
+/client/Topic(href, href_list, hsrc)
+	if(!usr || usr != mob)	//stops us calling Topic for somebody else's client. Also helps prevent usr=null
+		return
+
+	//Reduces spamming of links by dropping calls that happen during the delay period
+	if(next_allowed_topic_time > world.time)
+		return
+	next_allowed_topic_time = world.time + TOPIC_SPAM_DELAY
+
+	//Admin PM
+	if(href_list["priv_msg"])
+		cmd_admin_pm(href_list["priv_msg"],null)
+		return
+
+	//Logs all hrefs
+	if(config && config.log_hrefs && href_logfile)
+		href_logfile << "<small>[time2text(world.timeofday,"hh:mm")] [src] (usr:[usr])</small> || [hsrc ? "[hsrc] " : ""][href]<br>"
+
+	switch(href_list["_src_"])
+		if("holder")	hsrc = holder
+		if("usr")		hsrc = mob
+		if("prefs")		return prefs.process_link(usr,href_list)
+		if("vars")		return view_var_Topic(href,href_list,hsrc)
+
+	..()	//redirect to hsrc.Topic()
+
+/client/proc/is_content_unlocked()
+	if(!prefs.unlock_content)
+		src << "Become a BYOND member to access member-perks and features, as well as support the engine that makes this game possible. <a href='http://www.byond.com/membership'>Click Here to find out more</a>."
+		return 0
+	return 1
+
+/client/proc/handle_spam_prevention(var/message, var/mute_type)
+	if(config.automute_on && !holder && src.last_message == message)
+		src.last_message_count++
+		if(src.last_message_count >= SPAM_TRIGGER_AUTOMUTE)
+			src << "\red You have exceeded the spam filter limit for identical messages. An auto-mute was applied."
+			cmd_admin_mute(src, mute_type, 1)
+			return 1
+		if(src.last_message_count >= SPAM_TRIGGER_WARNING)
+			src << "\red You are nearing the spam filter limit for identical messages."
+			return 0
+	else
+		last_message = message
+		src.last_message_count = 0
+		return 0
+
+//This stops files larger than UPLOAD_LIMIT being sent from client to server via input(), client.Import() etc.
+/client/AllowUpload(filename, filelength)
+	if(filelength > UPLOAD_LIMIT)
+		src << "<font color='red'>Error: AllowUpload(): File Upload too large. Upload Limit: [UPLOAD_LIMIT/1024]KiB.</font>"
+		return 0
+/*	//Don't need this at the moment. But it's here if it's needed later.
+	//Helps prevent multiple files being uploaded at once. Or right after eachother.
+	var/time_to_wait = fileaccess_timer - world.time
+	if(time_to_wait > 0)
+		src << "<font color='red'>Error: AllowUpload(): Spam prevention. Please wait [round(time_to_wait/10)] seconds.</font>"
+		return 0
+	fileaccess_timer = world.time + FTPDELAY	*/
+	return 1
+
+
+	///////////
+	//CONNECT//
+	///////////
+#if (PRELOAD_RSC == 0)
+var/list/external_rsc_urls
+var/next_external_rsc = 0
+#endif
+
+/client/New(TopicData)
+	TopicData = null							//Prevent calls to client.Topic from connect
+
+	if(connection != "seeker")					//Invalid connection type.
+		return null
+	if(byond_version < MIN_CLIENT_VERSION)		//Out of date client.
+		return null
+
+#if (PRELOAD_RSC == 0)
+	if(external_rsc_urls && external_rsc_urls.len)
+		next_external_rsc = Wrap(next_external_rsc+1, 1, external_rsc_urls.len+1)
+		preload_rsc = external_rsc_urls[next_external_rsc]
+#endif
+
+	clients += src
+	directory[ckey] = src
+
+	//Admin Authorisation
+	holder = admin_datums[ckey]
+	if(holder)
+		admins += src
+		holder.owner = src
+
+	//preferences datum - also holds some persistant data for the client (because we may as well keep these datums to a minimum)
+	prefs = preferences_datums[ckey]
+	if(!prefs)
+		prefs = new /datum/preferences(src)
+		preferences_datums[ckey] = prefs
+	prefs.last_ip = address				//these are gonna be used for banning
+	prefs.last_id = computer_id			//these are gonna be used for banning
+
+	. = ..()	//calls mob.Login()
+
+	if( (world.address == address || !address) && !host )
+		host = key
+		world.update_status()
+
+	if(holder)
+		add_admin_verbs()
+		admin_memo_show()
+
+	log_client_to_db()
+
+	send_resources()
+
+	if(prefs.lastchangelog != changelog_hash) //bolds the changelog button on the interface so we know there are updates.
+		winset(src, "rpane.changelog", "background-color=#eaeaea;font-style=bold")
+
+
+	//////////////
+	//DISCONNECT//
+	//////////////
+/client/Del()
+	if(holder)
+		holder.owner = null
+		admins -= src
+	directory -= ckey
+	clients -= src
+	return ..()
+
+
+
+/client/proc/log_client_to_db()
+
+	if ( IsGuestKey(src.key) )
+		return
+
+	establish_db_connection()
+	if(!dbcon.IsConnected())
+		return
+
+	var/sql_ckey = sql_sanitize_text(src.ckey)
+
+	var/DBQuery/query = dbcon.NewQuery("SELECT id, datediff(Now(),firstseen) as age FROM erro_player WHERE ckey = '[sql_ckey]'")
+	query.Execute()
+	var/sql_id = 0
+	while(query.NextRow())
+		sql_id = query.item[1]
+		player_age = text2num(query.item[2])
+		break
+
+	var/DBQuery/query_ip = dbcon.NewQuery("SELECT ckey FROM erro_player WHERE ip = '[address]'")
+	query_ip.Execute()
+	related_accounts_ip = ""
+	while(query_ip.NextRow())
+		related_accounts_ip += "[query_ip.item[1]], "
+		break
+
+	var/DBQuery/query_cid = dbcon.NewQuery("SELECT ckey FROM erro_player WHERE computerid = '[computer_id]'")
+	query_cid.Execute()
+	related_accounts_cid = ""
+	while(query_cid.NextRow())
+		related_accounts_cid += "[query_cid.item[1]], "
+		break
+
+	//Just the standard check to see if it's actually a number
+	if(sql_id)
+		if(istext(sql_id))
+			sql_id = text2num(sql_id)
+		if(!isnum(sql_id))
+			return
+
+	var/admin_rank = "Player"
+	if(src.holder)
+		admin_rank = src.holder.rank
+
+	var/sql_ip = sql_sanitize_text(src.address)
+	var/sql_computerid = sql_sanitize_text(src.computer_id)
+	var/sql_admin_rank = sql_sanitize_text(admin_rank)
+
+
+	if(sql_id)
+		//Player already identified previously, we need to just update the 'lastseen', 'ip' and 'computer_id' variables
+		var/DBQuery/query_update = dbcon.NewQuery("UPDATE erro_player SET lastseen = Now(), ip = '[sql_ip]', computerid = '[sql_computerid]', lastadminrank = '[sql_admin_rank]' WHERE id = [sql_id]")
+		query_update.Execute()
+	else
+		//New player!! Need to insert all the stuff
+		var/DBQuery/query_insert = dbcon.NewQuery("INSERT INTO erro_player (id, ckey, firstseen, lastseen, ip, computerid, lastadminrank) VALUES (null, '[sql_ckey]', Now(), Now(), '[sql_ip]', '[sql_computerid]', '[sql_admin_rank]')")
+		query_insert.Execute()
+
+	//Logging player access
+	var/serverip = "[world.internet_address]:[world.port]"
+	var/DBQuery/query_accesslog = dbcon.NewQuery("INSERT INTO `erro_connection_log`(`id`,`datetime`,`serverip`,`ckey`,`ip`,`computerid`) VALUES(null,Now(),'[serverip]','[sql_ckey]','[sql_ip]','[sql_computerid]');")
+	query_accesslog.Execute()
+
+
+#undef TOPIC_SPAM_DELAY
+#undef UPLOAD_LIMIT
+#undef MIN_CLIENT_VERSION
+
+//checks if a client is afk
+//3000 frames = 5 minutes
+/client/proc/is_afk(duration=3000)
+	if(inactivity > duration)	return inactivity
+	return 0
+
+//send resources to the client. It's here in its own proc so we can move it around easiliy if need be
+/client/proc/send_resources()
+	getFiles(
+		'html/search.js',
+		'html/panels.css',
+		'html/browser/common.css',
+		'html/browser/cryo.css',
+		'html/browser/scannernew.css',
+		'html/browser/sleeper.css',
+		'icons/pda_icons/pda_atmos.png',
+		'icons/pda_icons/pda_back.png',
+		'icons/pda_icons/pda_bell.png',
+		'icons/pda_icons/pda_blank.png',
+		'icons/pda_icons/pda_boom.png',
+		'icons/pda_icons/pda_bucket.png',
+		'icons/pda_icons/pda_crate.png',
+		'icons/pda_icons/pda_cuffs.png',
+		'icons/pda_icons/pda_eject.png',
+		'icons/pda_icons/pda_exit.png',
+		'icons/pda_icons/pda_flashlight.png',
+		'icons/pda_icons/pda_honk.png',
+		'icons/pda_icons/pda_mail.png',
+		'icons/pda_icons/pda_medical.png',
+		'icons/pda_icons/pda_menu.png',
+		'icons/pda_icons/pda_mule.png',
+		'icons/pda_icons/pda_notes.png',
+		'icons/pda_icons/pda_power.png',
+		'icons/pda_icons/pda_rdoor.png',
+		'icons/pda_icons/pda_reagent.png',
+		'icons/pda_icons/pda_refresh.png',
+		'icons/pda_icons/pda_scanner.png',
+		'icons/pda_icons/pda_signaler.png',
+		'icons/pda_icons/pda_status.png',
+		'icons/spideros_icons/sos_1.png',
+		'icons/spideros_icons/sos_2.png',
+		'icons/spideros_icons/sos_3.png',
+		'icons/spideros_icons/sos_4.png',
+		'icons/spideros_icons/sos_5.png',
+		'icons/spideros_icons/sos_6.png',
+		'icons/spideros_icons/sos_7.png',
+		'icons/spideros_icons/sos_8.png',
+		'icons/spideros_icons/sos_9.png',
+		'icons/spideros_icons/sos_10.png',
+		'icons/spideros_icons/sos_11.png',
+		'icons/spideros_icons/sos_12.png',
+		'icons/spideros_icons/sos_13.png',
+		'icons/spideros_icons/sos_14.png',
+		'icons/stamp_icons/large_stamp-clown.png',
+		'icons/stamp_icons/large_stamp-deny.png',
+		'icons/stamp_icons/large_stamp-ok.png',
+		'icons/stamp_icons/large_stamp-hop.png',
+		'icons/stamp_icons/large_stamp-cmo.png',
+		'icons/stamp_icons/large_stamp-ce.png',
+		'icons/stamp_icons/large_stamp-hos.png',
+		'icons/stamp_icons/large_stamp-rd.png',
+		'icons/stamp_icons/large_stamp-cap.png',
+		'icons/stamp_icons/large_stamp-qm.png',
+		'icons/stamp_icons/large_stamp-law.png'
+		)