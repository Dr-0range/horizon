--- conflicted
+++ resolved
@@ -250,13 +250,8 @@
 				ASSERT_GAS(/datum/gas/tritium, air)
 				cached_gases[/datum/gas/tritium][MOLES] += plasma_burn_rate
 			else
-<<<<<<< HEAD
-				ASSERT_GAS(/datum/gas/carbon_dioxide, air)
-				ASSERT_GAS(/datum/gas/water_vapor, air)
-=======
 				ASSERT_GAS(/datum/gas/carbon_dioxide,air)
 				ASSERT_GAS(/datum/gas/water_vapor,air)
->>>>>>> 8a8983d8
 				cached_gases[/datum/gas/carbon_dioxide][MOLES] += plasma_burn_rate * 0.75
 				cached_gases[/datum/gas/water_vapor][MOLES] += plasma_burn_rate * 0.25
 
