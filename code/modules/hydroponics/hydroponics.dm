/obj/machinery/hydroponics
	name = "hydroponics tray"
	icon = 'icons/obj/hydroponics.dmi'
	icon_state = "hydrotray"
	density = 1
	anchored = 1
	var/waterlevel = 100	//The amount of water in the tray (max 100)
	var/maxwater = 100		//The maximum amount of water in the tray
	var/nutrilevel = 10		//The amount of nutrient in the tray (max 10)
	var/maxnutri = 10		//The maximum nutrient of water in the tray
	var/pestlevel = 0		//The amount of pests in the tray (max 10)
	var/weedlevel = 0		//The amount of weeds in the tray (max 10)
	var/toxic = 0			//Toxicity in the tray?
	var/age = 0				//Current age
	var/dead = 0			//Is it dead?
	var/health = 0			//Its health.
	var/lastproduce = 0		//Last time it was harvested
	var/lastcycle = 0		//Used for timing of cycles.
	var/cycledelay = 200	//About 10 seconds / cycle
	var/planted = 0			//Is it occupied?
	var/harvest = 0			//Ready to harvest?
	var/obj/item/seeds/myseed = null	//The currently planted seed
	var/unwrenchable = 1

	pixel_y=8

/obj/machinery/hydroponics/constructable
	name = "hydroponics tray"
	icon = 'icons/obj/hydroponics.dmi'
	icon_state = "hydrotray3"

/obj/machinery/hydroponics/constructable/New()
	..()
	component_parts = list()
	component_parts += new /obj/item/weapon/circuitboard/hydroponics(null)
	component_parts += new /obj/item/weapon/stock_parts/matter_bin(null)
	component_parts += new /obj/item/weapon/stock_parts/matter_bin(null)
	component_parts += new /obj/item/weapon/stock_parts/console_screen(null)
	RefreshParts()

/obj/machinery/hydroponics/constructable/RefreshParts()
	var tmp_capacity = 0
	for (var/obj/item/weapon/stock_parts/matter_bin/M in component_parts)
		tmp_capacity += M.rating
	maxwater = tmp_capacity * 50 // Up to 300
	maxnutri = tmp_capacity * 5 // Up to 30
	waterlevel = maxwater
	nutrilevel = 3


/obj/machinery/hydroponics/proc/FindConnected()

	var/list/connected = list()
	var/list/processing_atoms = list(src)

	while(processing_atoms.len)

		var/atom/a = processing_atoms[1]

		for(var/step_dir in cardinal)
			var/obj/machinery/hydroponics/h = locate() in get_step(a, step_dir)
			if(h && h.anchored==2 && !(h in connected) && !(h in processing_atoms))
				processing_atoms += h

		processing_atoms -= a
		connected += a

	return connected


/obj/machinery/hydroponics/bullet_act(var/obj/item/projectile/Proj) //Works with the Somatoray to modify plant variables.
	if(!planted)
		..()
		return
	if(istype(Proj ,/obj/item/projectile/energy/floramut))
		mutate()
	else if(istype(Proj ,/obj/item/projectile/energy/florayield))
		if(myseed.yield == 0)//Oh god don't divide by zero you'll doom us all.
			adjustSYield(1)
			//world << "Yield increased by 1, from 0, to a total of [myseed.yield]"
		else if(prob(1/(myseed.yield * myseed.yield) *100))//This formula gives you diminishing returns based on yield. 100% with 1 yield, decreasing to 25%, 11%, 6, 4, 2...
			adjustSYield(1)
			//world << "Yield increased by 1, to a total of [myseed.yield]"
	else
		..()
		return

obj/machinery/hydroponics/process()

	var/needs_update = 0 // Checks if the icon needs updating so we don't redraw empty trays every time

	if(myseed && (myseed.loc != src))
		myseed.loc = src

	if(world.time > (lastcycle + cycledelay))
		lastcycle = world.time
		if(planted && !dead)
			// Advance age
			age++
			needs_update = 1

//Nutrients//////////////////////////////////////////////////////////////
			// Nutrients deplete slowly
			if(prob(50))
				adjustNutri(-1)

			// Lack of nutrients hurts non-weeds
			if(nutrilevel <= 0 && myseed.plant_type != 1)
				adjustHealth(-rand(1,3))

//Photosynthesis/////////////////////////////////////////////////////////
			// Lack of light hurts non-mushrooms
			if(isturf(loc))
				var/turf/currentTurf = loc
				var/lightAmt = currentTurf.lighting_lumcount
				if(myseed.plant_type == 2) // Mushroom
					if(lightAmt < 2)
						adjustHealth(-1)
				else // Non-mushroom
					if(lightAmt < 4)
						adjustHealth(-2)

//Water//////////////////////////////////////////////////////////////////
			// Drink random amount of water
			adjustWater(-rand(1,6))

			// If the plant is dry, it loses health pretty fast, unless mushroom
			if(waterlevel <= 10 && myseed.plant_type != 2)
				adjustHealth(-rand(0,1))
				if(waterlevel <= 0)
					adjustHealth(-rand(0,2))

			// Sufficient water level and nutrient level = plant healthy
			else if(waterlevel > 10 && nutrilevel > 0)
				adjustHealth(rand(1,2))
				if(prob(5))  //5 percent chance the weed population will increase
					adjustWeeds(1)

//Toxins/////////////////////////////////////////////////////////////////

			// Too much toxins cause harm, but when the plant drinks the contaiminated water, the toxins disappear slowly
			if(toxic >= 40 && toxic < 80)
				adjustHealth(-1)
				adjustToxic(-rand(1,10))
			else if(toxic >= 80) // I don't think it ever gets here tbh unless above is commented out
				adjustHealth(-3)
				adjustToxic(-rand(1,10))

//Pests & Weeds//////////////////////////////////////////////////////////

			else if(pestlevel >= 5)
				adjustHealth(-1)

			// If it's a weed, it doesn't stunt the growth
			if(weedlevel >= 5 && myseed.plant_type != 1 )
				adjustHealth(-1)

//Health & Age///////////////////////////////////////////////////////////

			// Plant dies if health <= 0
			if(health <= 0)
				plantdies()
				adjustWeeds(1) // Weeds flourish

			// If the plant is too old, lose health fast
			if(age > myseed.lifespan)
				adjustHealth(-rand(1,5))

			// Harvest code
			if(age > myseed.production && (age - lastproduce) > myseed.production && (!harvest && !dead))
				if(prob(85))
					mutate()
				else if(prob(30))
					hardmutate()
				else if(prob(5))
					mutatespecie()

				if(myseed && myseed.yield != -1) // Unharvestable shouldn't be harvested
					harvest = 1
				else
					lastproduce = age
			if(prob(5))  // On each tick, there's a 5 percent chance the pest population will increase
				adjustPests(1)
		else
			if(waterlevel > 10 && nutrilevel > 0 && prob(10))  // If there's no plant, the percentage chance is 10%
				adjustWeeds(1)

		// Weeeeeeeeeeeeeeedddssss

		if(weedlevel >= 10 && prob(50)) // At this point the plant is kind of fucked. Weeds can overtake the plant spot.
			if(planted)
				if(myseed.plant_type == 0) // If a normal plant
					weedinvasion()
			else
				weedinvasion() // Weed invasion into empty tray
			needs_update = 1
		if (needs_update)
			update_icon()
	return



obj/machinery/hydroponics/update_icon()

	//Refreshes the icon and sets the luminosity
	overlays.Cut()

	var/n = 0

	for(var/Dir in cardinal)

		var/obj/machinery/hydroponics/t = locate() in get_step(src,Dir)
		if(t && t.anchored==2 && src.anchored==2)
			n += Dir

	icon_state = "hoses-[n]"

	UpdateDescription()

	if(planted)
		if(dead)
			overlays += image('icons/obj/hydroponics.dmi', icon_state="[myseed.species]-dead")
		else if(harvest)
			if(myseed.plant_type == 2) // Shrooms don't have a -harvest graphic
				overlays += image('icons/obj/hydroponics.dmi', icon_state="[myseed.species]-grow[myseed.growthstages]")
			else
				overlays += image('icons/obj/hydroponics.dmi', icon_state="[myseed.species]-harvest")
		else if(age < myseed.maturation)
			var/t_growthstate = ((age / myseed.maturation) * myseed.growthstages ) // Make sure it won't crap out due to HERPDERP 6 stages only
			overlays += image('icons/obj/hydroponics.dmi', icon_state="[myseed.species]-grow[round(t_growthstate)]")
			lastproduce = age //Cheating by putting this here, it means that it isn't instantly ready to harvest
		else
			overlays += image('icons/obj/hydroponics.dmi', icon_state="[myseed.species]-grow[myseed.growthstages]") // Same

		if(waterlevel <= 10)
			overlays += image('icons/obj/hydroponics.dmi', icon_state="over_lowwater3")
		if(nutrilevel <= 2)
			overlays += image('icons/obj/hydroponics.dmi', icon_state="over_lownutri3")
		if(health <= (myseed.endurance / 2))
			overlays += image('icons/obj/hydroponics.dmi', icon_state="over_lowhealth3")
		if(weedlevel >= 5 || pestlevel >= 5 || toxic >= 40)
			overlays += image('icons/obj/hydroponics.dmi', icon_state="over_alert3")
		if(harvest)
			overlays += image('icons/obj/hydroponics.dmi', icon_state="over_harvest3")

	if(istype(myseed,/obj/item/seeds/glowshroom))
		SetLuminosity(round(myseed.potency / 10))
	else
		SetLuminosity(0)

	return

obj/machinery/hydroponics/proc/UpdateDescription()
	desc = null
	if (planted)
		desc = "[src] has <span class='info'>[myseed.plantname]</span> planted."
		if (dead)
			desc += " It's dead."
		else if (harvest)
			desc += " It's ready to harvest."

obj/machinery/hydroponics/proc/weedinvasion() // If a weed growth is sufficient, this happens.
	dead = 0
	var/oldPlantName
	if(myseed) // In case there's nothing in the tray beforehand
		oldPlantName = myseed.plantname
		del(myseed)
	else
		oldPlantName = "Empty tray"
	switch(rand(1,18))		// randomly pick predominative weed
		if(16 to 18)
			myseed = new /obj/item/seeds/reishimycelium
		if(14 to 15)
			myseed = new /obj/item/seeds/nettleseed
		if(12 to 13)
			myseed = new /obj/item/seeds/harebell
		if(10 to 11)
			myseed = new /obj/item/seeds/amanitamycelium
		if(8 to 9)
			myseed = new /obj/item/seeds/chantermycelium
		if(6 to 7)
			myseed = new /obj/item/seeds/towermycelium
		if(4 to 5)
			myseed = new /obj/item/seeds/plumpmycelium
		else
			myseed = new /obj/item/seeds/weeds
	planted = 1
	age = 0
	health = myseed.endurance
	lastcycle = world.time
	harvest = 0
	weedlevel = 0 // Reset
	pestlevel = 0 // Reset
	update_icon()
	visible_message("<span class='info'>[oldPlantName] overtaken by [myseed.plantname].</span>")


obj/machinery/hydroponics/proc/mutate(var/lifemut=2, var/endmut=5, var/productmut=1, var/yieldmut=2, var/potmut=25) // Mutates the current seed
	if(!planted)
		return
	adjustSLife(rand(-lifemut,lifemut))
	adjustSEnd(rand(-endmut,endmut))
	adjustSProduct(rand(-productmut,productmut))
	adjustSYield(rand(-yieldmut,yieldmut))
	adjustSPot(rand(-potmut,potmut))


obj/machinery/hydroponics/proc/hardmutate()
	mutate(4, 10, 2, 4, 50)


obj/machinery/hydroponics/proc/mutatespecie() // Mutagent produced a new plant!
	if(!planted || dead)
		return

	var/oldPlantName = myseed.plantname
	if(myseed.mutatelist.len > 0)
		var/mutantseed = pick(myseed.mutatelist)
		del(myseed)
		myseed = new mutantseed

	else
		return

	dead = 0
	hardmutate()
	planted = 1
	age = 0
	health = myseed.endurance
	lastcycle = world.time
	harvest = 0
	weedlevel = 0 // Reset

	spawn(5) // Wait a while
	update_icon()
	visible_message("<span class='warning'>[oldPlantName] suddenly mutated into [myseed.plantname]!</span>")


obj/machinery/hydroponics/proc/mutateweed() // If the weeds gets the mutagent instead. Mind you, this pretty much destroys the old plant
	if( weedlevel > 5 )
		if(myseed)
			del(myseed)
		var/newWeed = pick(/obj/item/seeds/libertymycelium, /obj/item/seeds/angelmycelium, /obj/item/seeds/deathnettleseed, /obj/item/seeds/kudzuseed)
		myseed = new newWeed
		dead = 0
		hardmutate()
		planted = 1
		age = 0
		health = myseed.endurance
		lastcycle = world.time
		harvest = 0
		weedlevel = 0 // Reset

		spawn(5) // Wait a while
		update_icon()
		visible_message("<span class='warning'>The mutated weeds in [src] spawned a [myseed.plantname]!</span>")
	else
		usr << "The few weeds in [src] seem to react, but only for a moment..."


obj/machinery/hydroponics/proc/plantdies() // OH NOES!!!!! I put this all in one function to make things easier
	health = 0
	harvest = 0
	pestlevel = 0 // Pests die
	if(!dead)
		update_icon()
		dead = 1


obj/machinery/hydroponics/proc/mutatepest()
	if(pestlevel > 5)
		visible_message("The pests seem to behave oddly...")
		for(var/i=0, i<3, i++)
			var/obj/effect/spider/spiderling/S = new(src.loc)
			S.grow_as = /mob/living/simple_animal/hostile/giant_spider/hunter
	else
		usr << "The pests seem to behave oddly, but quickly settle down..."


obj/machinery/hydroponics/attackby(var/obj/item/O as obj, var/mob/user as mob)

	//Called when mob user "attacks" it with object O
<<<<<<< HEAD
	if(istype(O, /obj/item/weapon/reagent_containers) )  // Syringe stuff (and other reagent containers now too)
=======
	if(istype(O, /obj/item/nutrient))
		var/obj/item/nutrient/myNut = O
		user.unEquip(O)
		if (yieldmod == myNut.yieldmod && mutmod == myNut.mutmod)
			user << "You add the nutriment solution to [src]."
		else
			nutrilevel = 0
			yieldmod = myNut.yieldmod
			mutmod = myNut.mutmod
			user << "You replace the nutrient solution in [src]."
		adjustNutri(10)
		del(O)
		update_icon()

	else if(istype(O, /obj/item/weapon/reagent_containers) )  // Syringe stuff (and other reagent containers now too)
>>>>>>> af75d132
		var/obj/item/weapon/reagent_containers/reagent_source = O

		if(istype(reagent_source, /obj/item/weapon/reagent_containers/syringe))
			var/obj/item/weapon/reagent_containers/syringe/syr = reagent_source
			if(syr.mode != 1)
				user << "You can't get any extract out of this plant."
				return

		if(!reagent_source.reagents.total_volume)
			user << "<span class='notice'>[reagent_source] is empty.</span>"
			return 1

		var/list/trays = list(src)//makes the list just this in cases of syringes and compost etc
		var/target = myseed ? myseed.plantname : src
		var/visi_msg = ""

		if(istype(reagent_source, /obj/item/weapon/reagent_containers/food/snacks) || istype(reagent_source, /obj/item/weapon/reagent_containers/pill))
			visi_msg="[user] composts [reagent_source], spreading it through [target]"
		else
			if(istype(reagent_source, /obj/item/weapon/reagent_containers/syringe/))
				var/obj/item/weapon/reagent_containers/syringe/syr = reagent_source
				visi_msg="[user] injects [target] with [syr]"
				if(syr.reagents.total_volume <= 0)
					syr.mode = 0
					syr.update_icon()
			else if(istype(reagent_source, /obj/item/weapon/reagent_containers/spray/))
				visi_msg="[user] sprays [target] with [reagent_source]"
				playsound(loc, 'sound/effects/spray3.ogg', 50, 1, -6)
			else if(reagent_source.amount_per_transfer_from_this) // Droppers, cans, beakers, what have you.
				visi_msg="[user] uses [reagent_source] on [target]"
			// Beakers, bottles, buckets, etc.  Can't use is_open_container though.
			if(istype(reagent_source, /obj/item/weapon/reagent_containers/glass/))
				playsound(loc, 'sound/effects/slosh.ogg', 25, 1)

		if(reagent_source.amount_per_transfer_from_this>30 && reagent_source.reagents.total_volume>=reagent_source.amount_per_transfer_from_this)
			trays=FindConnected()
			visi_msg+=" setting off the irrigation system"

		if(visi_msg)
			visible_message("<span class='notice'>[visi_msg].</span>")

		var/split = round(reagent_source.amount_per_transfer_from_this/trays.len)

		for(var/obj/machinery/hydroponics/H in trays)
		//cause I don't want to feel like im juggling 15 tamagotchis and I can get to my real work of ripping flooring apart in hopes of validating my life choices of becoming a space-gardener

			var/datum/reagents/S = new /datum/reagents()
			S.my_atom = H

			reagent_source.reagents.trans_to(S,split)
			if(istype(reagent_source, /obj/item/weapon/reagent_containers/food/snacks) || istype(reagent_source, /obj/item/weapon/reagent_containers/pill))
				del(reagent_source)



			// Requires 5 mutagen to possibly change species.
			if(S.has_reagent("mutagen", 5))
				switch(rand(100))
					if(91  to 100)	H.plantdies()
					if(81  to 90)  H.mutatespecie()
					if(66	to 80)	H.hardmutate()
					if(41  to 65)  H.mutate()
					if(21  to 41)  user << "The plants don't seem to react..."
					if(11	to 20)  H.mutateweed()
					if(1   to 10)  H.mutatepest()
					else 			user << "Nothing happens..."

			// 2 or 1 units is enough to change the yield and other stats.
			else if(S.has_reagent("mutagen", 2))
				H.hardmutate()
			else if(S.has_reagent("mutagen", 1))
				H.mutate()

			// Antitoxin binds shit pretty well. So the tox goes significantly down
			if(S.has_reagent("anti_toxin", 1))
				H.adjustToxic(-round(S.get_reagent_amount("anti_toxin")*2))

			// NIGGA, YOU JUST WENT ON FULL RETARD.
			if(S.has_reagent("toxin", 1))
				H.adjustToxic(round(S.get_reagent_amount("toxin")*2))

			// Milk is good for humans, but bad for plants. The sugars canot be used by plants, and the milk fat fucks up growth. Not shrooms though. I can't deal with this now...
			if(S.has_reagent("milk", 1))
				H.adjustNutri(round(S.get_reagent_amount("milk")*0.1))
				H.adjustWater(round(S.get_reagent_amount("milk")*0.9))

			// Beer is a chemical composition of alcohol and various other things. It's a shitty nutrient but hey, it's still one. Also alcohol is bad, mmmkay?
			if(S.has_reagent("beer", 1))
				H.adjustHealth(-round(S.get_reagent_amount("beer")*0.05))
				H.adjustNutri(round(S.get_reagent_amount("beer")*0.25))
				H.adjustWater(round(S.get_reagent_amount("beer")*0.7))

			// You're an idiot for thinking that one of the most corrosive and deadly gasses would be beneficial
			if(S.has_reagent("fluorine", 1))
				H.adjustHealth(-round(S.get_reagent_amount("fluorine")*2))
				H.adjustToxic(round(S.get_reagent_amount("flourine")*2.5))
				H.adjustWater(-round(S.get_reagent_amount("flourine")*0.5))
				H.adjustWeeds(-rand(1,4))

			// You're an idiot for thinking that one of the most corrosive and deadly gasses would be beneficial
			if(S.has_reagent("chlorine", 1))
				H.adjustHealth(-round(S.get_reagent_amount("chlorine")*1))
				H.adjustToxic(round(S.get_reagent_amount("chlorine")*1.5))
				H.adjustWater(-round(S.get_reagent_amount("chlorine")*0.5))
				H.adjustWeeds(-rand(1,3))

			// White Phosphorous + water -> phosphoric acid. That's not a good thing really. Phosphoric salts are beneficial though. And even if the plant suffers, in the long run the tray gets some nutrients. The benefit isn't worth that much.
			if(S.has_reagent("phosphorus", 1))
				H.adjustHealth(-round(S.get_reagent_amount("phosphorus")*0.75))
				H.adjustNutri(round(S.get_reagent_amount("phosphorus")*0.1))
				H.adjustWater(-round(S.get_reagent_amount("phosphorus")*0.5))
				H.adjustWeeds(-rand(1,2))

			// Plants should not have sugar, they can't use it and it prevents them getting water/ nutients, it is good for mold though...
			if(S.has_reagent("sugar", 1))
				H.adjustWeeds(rand(1,2))
				H.adjustPests(rand(1,2))
				H.adjustNutri(round(S.get_reagent_amount("sugar")*0.1))

			// It is water!
			if(S.has_reagent("water", 1))
				H.adjustWater(round(S.get_reagent_amount("water")*1))

			// Holy water. Mostly the same as water, it also heals the plant a little with the power of the spirits~
			if(S.has_reagent("holywater", 1))
				H.adjustWater(round(S.get_reagent_amount("holywater")*1))
				H.adjustHealth(round(S.get_reagent_amount("holywater")*0.1))

			// A variety of nutrients are dissolved in club soda, without sugar. These nutrients include carbon, oxygen, hydrogen, phosphorous, potassium, sulfur and sodium, all of which are needed for healthy plant growth.
			if(S.has_reagent("sodawater", 1))
				H.adjustWater(round(S.get_reagent_amount("sodawater")*1))
				H.adjustHealth(round(S.get_reagent_amount("sodawater")*0.1))
				H.adjustNutri(round(S.get_reagent_amount("sodawater")*0.1))

			// Man, you guys are retards
			if(S.has_reagent("sacid", 1))
				H.adjustHealth(-round(S.get_reagent_amount("sacid")*1))
				H.adjustToxic(round(S.get_reagent_amount("sacid")*1.5))
				H.adjustWeeds(-rand(1,2))

			// SERIOUSLY
			if(S.has_reagent("pacid", 1))
				H.adjustHealth(-round(S.get_reagent_amount("pacid")*2))
				H.adjustToxic(round(S.get_reagent_amount("pacid")*3))
				H.adjustWeeds(-rand(1,4))

			// Plant-B-Gone is just as bad
			if(S.has_reagent("plantbgone", 1))
				H.adjustHealth(-round(S.get_reagent_amount("plantbgone")*2))
				H.adjustToxic(-round(S.get_reagent_amount("plantbgone")*3))
				H.adjustWeeds(-rand(4,8))

			//Weed Spray
			if(S.has_reagent("weedkiller", 1))
				H.adjustToxic(round(S.get_reagent_amount("weedkiller")*0.5))
				//old toxicity was 4, each spray is default 10 (minimal of 5) so 5 and 2.5 are the new ammounts
				H.adjustWeeds(-rand(1,2))

			//Pest Spray
			if(S.has_reagent("pestkiller", 1))
				H.adjustToxic(round(S.get_reagent_amount("pestkiller")*0.5))
				H.adjustPests(-rand(1,2))

			// Healing
			if(S.has_reagent("cryoxadone", 1))
				H.adjustHealth(round(S.get_reagent_amount("cryoxadone")*3))
				H.adjustToxic(-round(S.get_reagent_amount("cryoxadone")*3))

			// Ammonia is bad ass.
			if(S.has_reagent("ammonia", 1))
				H.adjustHealth(round(S.get_reagent_amount("ammonia")*0.5))
				H.adjustNutri(round(S.get_reagent_amount("ammonia")*1))
				H.adjustSYield(round(S.get_reagent_amount("ammonia")*0.01))

			// This is more bad ass, and pests get hurt by the corrosive nature of it, not the plant.
			if(S.has_reagent("diethylamine", 1))
				H.adjustHealth(round(S.get_reagent_amount("diethylamine")*1))
				H.adjustNutri(round(S.get_reagent_amount("diethylamine")*2))
				H.adjustSYield(round(S.get_reagent_amount("diethylamine")*0.02))
				H.adjustPests(-rand(1,2))


			// Compost, effectively
			if(S.has_reagent("nutriment", 1))
				H.adjustHealth(round(S.get_reagent_amount("nutriment")*0.5))
				H.adjustNutri(round(S.get_reagent_amount("nutriment")*1))

			// Poor man's mutagen.
			if(S.has_reagent("radium", 10) || S.has_reagent("uranium", 10))
				switch(rand(100))
					if(91  to 100)	H.plantdies()
					if(81  to 90)  H.mutatespecie()
					if(66	to 80)	H.hardmutate()
					if(41  to 65)  H.mutate()
					if(21  to 41)  user << "The plants don't seem to react..."
					if(11	to 20)  H.mutateweed()
					if(1   to 10)  H.mutatepest()
					else 			user << "Nothing happens..."
			// Can change the yield and other stats, but requires more than mutagen
			else if(S.has_reagent("radium", 5) || S.has_reagent("uranium", 5))
				H.hardmutate()
			else if(S.has_reagent("radium", 2) || S.has_reagent("uranium", 2))
				H.mutate()

			// After handling the mutating, we now handle the damage from adding crude radioactives...
			if(S.has_reagent("uranium", 1))
				H.adjustHealth(-round(S.get_reagent_amount("uranium")*1))
				H.adjustToxic(round(S.get_reagent_amount("uranium")*2))
			if(S.has_reagent("radium", 1))
				H.adjustHealth(-round(S.get_reagent_amount("radium")*1))
				H.adjustToxic(round(S.get_reagent_amount("radium")*3)) // Radium is harsher (OOC: also easier to produce)

			// The best stuff there is. For testing/debugging.
			if(S.has_reagent("adminordrazine", 1))
				H.adjustWater(round(S.get_reagent_amount("adminordrazine")*1))
				H.adjustHealth(round(S.get_reagent_amount("adminordrazine")*1))
				H.adjustNutri(round(S.get_reagent_amount("adminordrazine")*1))
				H.adjustPests(-rand(1,5))
				H.adjustWeeds(-rand(1,5))
			if(S.has_reagent("adminordrazine", 5))
				switch(rand(100))
					if(66  to 100)  H.mutatespecie()
					if(33	to 65)  H.mutateweed()
					if(1   to 32)  H.mutatepest()
					else 			user << "Nothing happens..."

			S.clear_reagents()
			del(S)
			H.update_icon()
		return 1

	else if( istype(O, /obj/item/seeds/) )
		if(!planted)
			user.unEquip(O)
			user << "You plant [O]."
			dead = 0
			myseed = O
			planted = 1
			age = 1
			health = myseed.endurance
			lastcycle = world.time
			O.loc = src
			if((user.client  && user.s_active != src))
				user.client.screen -= O
			O.dropped(user)
			update_icon()

		else
			user << "<span class='warning'>[src] already has seeds in it!</span>"

	else if(istype(O, /obj/item/device/analyzer/plant_analyzer))
		if(planted && myseed)
			user << "*** <B>[myseed.plantname]</B> ***" //Carn: now reports the plants growing, not the seeds.
			user << "-Plant Age: <span class='notice'> [age]</span>"
			user << "-Plant Endurance: <span class='notice'> [myseed.endurance]</span>"
			user << "-Plant Lifespan: <span class='notice'> [myseed.lifespan]</span>"
			if(myseed.yield != -1)
				user << "-Plant Yield: <span class='notice'> [myseed.yield]</span>"
			user << "-Plant Production: <span class='notice'> [myseed.production]</span>"
			if(myseed.potency != -1)
				user << "-Plant Potency: <span class='notice'> [myseed.potency]</span>"
			user << "-Weed level: <span class='notice'> [weedlevel]/10</span>"
			user << "-Pest level: <span class='notice'> [pestlevel]/10</span>"
			user << "-Toxicity level: <span class='notice'> [toxic]/100</span>"
			user << "-Water level: <span class='notice'> [waterlevel]/[maxwater]</span>"
			user << "-Nutrition level: <span class='notice'> [nutrilevel]/[maxnutri]</span>"
			user << ""
		else
			user << "<B>No plant found.</B>"
			user << "-Weed level: <span class='notice'> [weedlevel]/10</span>"
			user << "-Pest level: <span class='notice'> [pestlevel]/10</span>"
			user << "-Toxicity level: <span class='notice'> [toxic]/100</span>"
			user << "-Water level: <span class='notice'> [waterlevel]/[maxwater]</span>"
			user << "-Nutrition level: <span class='notice'> [nutrilevel]/[maxnutri]</span>"
			user << ""

	else if(istype(O, /obj/item/weapon/minihoe))
		if(weedlevel > 0)
			user.visible_message("<span class='notice'>[user] uproots the weeds.</span>", "<span class='notice'>You remove the weeds from [src].</span>")
			weedlevel = 0
			update_icon()
		else
			user << "<span class='notice'>This plot is completely devoid of weeds. It doesn't need uprooting.</span>"

	else if(istype(O, /obj/item/weapon/storage/bag/plants))
		attack_hand(user)
		var/obj/item/weapon/storage/bag/plants/S = O
		for(var/obj/item/weapon/reagent_containers/food/snacks/grown/G in locate(user.x,user.y,user.z))
			if(!S.can_be_inserted(G))
				return
			S.handle_item_insertion(G, 1)

	else if(istype(O, /obj/item/weapon/wrench) && unwrenchable)
		if(anchored==2)
			user << "Unscrew the hoses first!"
			return

		if(!anchored && !isinspace())
			playsound(loc, 'sound/items/Ratchet.ogg', 50, 1)
			anchored = 1
			user << "You wrench [src] in place."
		else if(anchored)
			playsound(loc, 'sound/items/Ratchet.ogg', 50, 1)
			anchored = 0
			user << "You unwrench [src]."

	else if(istype(O, /obj/item/weapon/screwdriver))

		if(anchored)
			if(anchored==2)
				playsound(src.loc, 'sound/items/Screwdriver.ogg', 50, 1)
				anchored = 1
				user << "You unscrew the [src]'s hoses."

			else if(anchored==1)
				playsound(src.loc, 'sound/items/Screwdriver.ogg', 50, 1)
				anchored = 2
				user << "You screw in the [src]'s hoses."

			for(var/obj/machinery/hydroponics/h in range(1,src))
				spawn()
					h.update_icon()

	return

obj/machinery/hydroponics/constructable/attackby(var/obj/item/O as obj, var/mob/user as mob)
	..()
	if(istype(O, /obj/item/weapon/crowbar))
		if(anchored==2)
			user << "Unscrew the hoses first!"
			return

		if(istype(src, /obj/machinery/hydroponics/soil))
			return
		default_deconstruction_crowbar(O, 1)

/obj/machinery/hydroponics/attack_hand(mob/user as mob)
	if(istype(user, /mob/living/silicon))		//How does AI know what plant is?
		return
	if(harvest)
		if(!user in range(1,src))
			return
		myseed.harvest()
	else if(dead)
		planted = 0
		dead = 0
		user << "You remove the dead plant from [src]."
		del(myseed)
		update_icon()
	else
		if(planted && !dead)
			user << "[src] has <span class='info'>[myseed.plantname]</span> planted."
			if(health <= (myseed.endurance / 2))
				user << "The plant looks unhealthy."
		else
			user << "[src] is empty."
		user << "Water: [waterlevel]/[maxwater]"
		user << "Nutrient: [nutrilevel]/[maxnutri]"
		if(weedlevel >= 5) // Visual aid for those blind
			user << "[src] is filled with weeds!"
		if(pestlevel >= 5) // Visual aid for those blind
			user << "[src] is filled with tiny worms!"
		user << "" // Empty line for readability.

/obj/item/seeds/proc/harvest(mob/user = usr)
	var/obj/machinery/hydroponics/parent = loc //for ease of access
	var/t_amount = 0

	while(t_amount < yield)
		var/obj/item/weapon/reagent_containers/food/snacks/grown/t_prod = new product(user.loc, potency) // User gets a consumable
		if(!t_prod)	return
		t_prod.seed = type
		t_prod.lifespan = lifespan
		t_prod.endurance = endurance
		t_prod.maturation = maturation
		t_prod.production = production
		t_prod.yield = yield
		t_prod.potency = potency
		t_prod.plant_type = plant_type
		t_amount++

	parent.update_tray()
/*
/obj/item/seeds/grassseed/harvest(mob/user = usr)
	var/obj/machinery/hydroponics/parent = loc //for ease of access
	var/t_yield = round(yield*parent.yieldmod)

	if(t_yield > 0)
		var/obj/item/stack/tile/grass/new_grass = new/obj/item/stack/tile/grass(user.loc)
		new_grass.amount = t_yield

	parent.update_tray()

/obj/item/seeds/gibtomato/harvest(mob/user = usr)
	var/obj/machinery/hydroponics/parent = loc //for ease of access
	var/t_amount = 0

	while ( t_amount < (yield * parent.yieldmod ))
		var/obj/item/weapon/reagent_containers/food/snacks/grown/t_prod = new product(user.loc, potency) // User gets a consumable

		t_prod.seed = type
		t_prod.lifespan = lifespan
		t_prod.endurance = endurance
		t_prod.maturation = maturation
		t_prod.production = production
		t_prod.yield = yield
		t_prod.potency = potency
		t_prod.plant_type = plant_type
		t_amount++

	parent.update_tray()
*/
/obj/item/seeds/nettleseed/harvest(mob/user = usr)
	var/obj/machinery/hydroponics/parent = loc //for ease of access
	var/t_amount = 0

	while(t_amount < yield)
		var/obj/item/weapon/grown/t_prod = new product(user.loc, potency) // User gets a consumable -QualityVan
		t_prod.seed = type
		t_prod.lifespan = lifespan
		t_prod.endurance = endurance
		t_prod.maturation = maturation
		t_prod.production = production
		t_prod.yield = yield
		t_prod.changePotency(potency) // -QualityVan
		t_prod.plant_type = plant_type
		t_amount++

	parent.update_tray()

/obj/item/seeds/deathnettleseed/harvest(mob/user = usr) //isn't a nettle subclass yet, so
	var/obj/machinery/hydroponics/parent = loc //for ease of access
	var/t_amount = 0

	while(t_amount < yield)
		var/obj/item/weapon/grown/t_prod = new product(user.loc, potency) // User gets a consumable -QualityVan
		t_prod.seed = type
		t_prod.lifespan = lifespan
		t_prod.endurance = endurance
		t_prod.maturation = maturation
		t_prod.production = production
		t_prod.yield = yield
		t_prod.changePotency(potency) // -QualityVan
		t_prod.plant_type = plant_type
		t_amount++

	parent.update_tray()

/obj/item/seeds/eggyseed/harvest(mob/user = usr)
	var/obj/machinery/hydroponics/parent = loc //for ease of access
	var/t_amount = 0

	while(t_amount < yield)
		new product(user.loc)
		t_amount++

	parent.update_tray()

/obj/item/seeds/replicapod/harvest(mob/user = usr) //now that one is fun -- Urist
	var/obj/machinery/hydroponics/parent = loc
	var/make_podman = 0
	var/mob/ghost
	if(ckey && config.revival_pod_plants)
		ghost = find_dead_player("[ckey]")
		if(ismob(ghost))
			if(istype(ghost,/mob/dead/observer))
				var/mob/dead/observer/O = ghost
				if(istype(mind,/datum/mind))
					if(O.can_reenter_corpse)
						make_podman = 1
			else
				make_podman = 1

	if(make_podman)	//all conditions met!
		var/mob/living/carbon/human/podman = new /mob/living/carbon/human(parent.loc)
		if(realName)
			podman.real_name = realName
		else
			podman.real_name = "Pod Person [rand(0,999)]"
		var/oldactive = mind.active
		mind.active = 1
		mind.transfer_to(podman)
		mind.active = oldactive
			// -- Mode/mind specific stuff goes here. TODO! Broken :( Should be merged into mob/living/Login
		switch(ticker.mode.name)
			if("revolution")
				if(podman.mind in ticker.mode:revolutionaries)
					ticker.mode:add_revolutionary(podman.mind)
					ticker.mode:update_all_rev_icons() //So the icon actually appears
				if(podman.mind in ticker.mode:head_revolutionaries)
					ticker.mode:update_all_rev_icons()
			if("nuclear emergency")
				if(podman.mind in ticker.mode:syndicates)
					ticker.mode:update_all_synd_icons()
			if("cult")
				if(podman.mind in ticker.mode:cult)
					ticker.mode:add_cultist(podman.mind)
					ticker.mode:update_all_cult_icons() //So the icon actually appears

			// -- End mode specific stuff

		podman.gender = ghost.gender

		//dna stuff
		hardset_dna(podman, ui, se, null, !prob(potency) ? "plant" : null)	//makes sure podman has dna and sets the dna's ui/se/mutantrace/real_name etc variables

	else //else, one packet of seeds. maybe two
		var/seed_count = 1
		if(prob(yield * 20))
			seed_count++
		for(var/i=0,i<seed_count,i++)
			var/obj/item/seeds/replicapod/harvestseeds = new /obj/item/seeds/replicapod(user.loc)
			harvestseeds.lifespan = lifespan
			harvestseeds.endurance = endurance
			harvestseeds.maturation = maturation
			harvestseeds.production = production
			harvestseeds.yield = yield
			harvestseeds.potency = potency

	parent.update_tray()

/obj/item/seeds/replicapod/attackby(obj/item/weapon/W as obj, mob/user as mob)
	if(istype(W,/obj/item/weapon/reagent_containers))
		if(ckey == null)
			user << "You inject the contents of the syringe into the seeds."

			for(var/datum/reagent/blood/bloodSample in W:reagents.reagent_list)
				var/mob/living/carbon/human/source = bloodSample.data["donor"] //hacky, since it gets the CURRENT condition of the mob, not how it was when the blood sample was taken
				if(!istype(source))
					continue
				//ui = bloodSample.data["blood_dna"] doesn't work for whatever reason
				ui = source.dna.uni_identity
				se = source.dna.struc_enzymes
				if(source.ckey)
					ckey = source.ckey
				else if(source.mind)
					ckey = ckey(source.mind.key)
				realName = source.real_name
				gender = source.gender

				if(!isnull(source.mind))
					mind = source.mind

			W:reagents.clear_reagents()
		else
			user << "There is already a genetic sample in these seeds."
	else
		return ..()

/obj/machinery/hydroponics/proc/update_tray(mob/user = usr)
	harvest = 0
	lastproduce = age
	if(istype(myseed,/obj/item/seeds/replicapod/))
		user << "You harvest from the [myseed.plantname]."
<<<<<<< HEAD
	else if(myseed.yield <= 0)
		user << "\red You fail to harvest anything useful."
=======
	else if((yieldmod * myseed.yield) <= 0)
		user << "<span class='warning'>You fail to harvest anything useful.</span>"
>>>>>>> af75d132
	else
		user << "You harvest [myseed.yield] items from the [myseed.plantname]."
	if(myseed.oneharvest)
		del(myseed)
		planted = 0
		dead = 0
	update_icon()

/// Tray Setters - The following procs adjust the tray or plants variables, and make sure that the stat doesn't go out of bounds.///
/obj/machinery/hydroponics/proc/adjustNutri(var/adjustamt)
	nutrilevel += adjustamt
	nutrilevel = max(nutrilevel, 0)
	nutrilevel = min(nutrilevel, maxnutri)

/obj/machinery/hydroponics/proc/adjustWater(var/adjustamt)
	waterlevel += adjustamt
	waterlevel = max(waterlevel, 0)
	waterlevel = min(waterlevel, maxwater)
	if(adjustamt>0)
		adjustToxic(-round(adjustamt/4))//Toxicity dilutation code. The more water you put in, the lesser the toxin concentration.

/obj/machinery/hydroponics/proc/adjustHealth(var/adjustamt)
	if(planted && !dead)
		health += adjustamt
		health = max(health, 0)
		health = min(health, myseed.endurance)

/obj/machinery/hydroponics/proc/adjustToxic(var/adjustamt)
	toxic += adjustamt
	toxic = max(toxic, 0)
	toxic = min(toxic, 100)

/obj/machinery/hydroponics/proc/adjustPests(var/adjustamt)
	pestlevel += adjustamt
	pestlevel = max(pestlevel, 0)
	pestlevel = min(pestlevel, 10)

/obj/machinery/hydroponics/proc/adjustWeeds(var/adjustamt)
	weedlevel += adjustamt
	weedlevel = max(weedlevel, 0)
	weedlevel = min(weedlevel, 10)

/// Seed Setters ///
/obj/machinery/hydroponics/proc/adjustSYield(var/adjustamt)//0,10
	if(myseed && myseed.yield != -1) // Unharvestable shouldn't suddenly turn harvestable
		myseed.yield += adjustamt
		myseed.yield = max(myseed.yield, 0)
		myseed.yield = min(myseed.yield, 10)
		if(myseed.yield <= 0 && myseed.plant_type == 2)
			myseed.yield = 1 // Mushrooms always have a minimum yield of 1.

/obj/machinery/hydroponics/proc/adjustSLife(var/adjustamt)//10,100
	if(myseed)
		myseed.lifespan += adjustamt
		myseed.lifespan = max(myseed.lifespan, 10)
		myseed.lifespan = min(myseed.lifespan, 100)

/obj/machinery/hydroponics/proc/adjustSEnd(var/adjustamt)//10,100
	if(myseed)
		myseed.endurance += adjustamt
		myseed.endurance = max(myseed.endurance, 10)
		myseed.endurance = min(myseed.endurance, 100)

/obj/machinery/hydroponics/proc/adjustSProduct(var/adjustamt)//2,10
	if(myseed)
		myseed.production += adjustamt
		myseed.production = max(myseed.production, 2)
		myseed.production = min(myseed.production, 10)

/obj/machinery/hydroponics/proc/adjustSPot(var/adjustamt)//0,100
	if(myseed && myseed.potency != -1) //Not all plants have a potency
		myseed.potency += adjustamt
		myseed.potency = max(myseed.potency, 0)
		myseed.potency = min(myseed.potency, 100)

///////////////////////////////////////////////////////////////////////////////
/obj/machinery/hydroponics/soil //Not actually hydroponics at all! Honk!
	name = "soil"
	icon = 'icons/obj/hydroponics.dmi'
	icon_state = "soil"
	density = 0
	use_power = 0
	unwrenchable = 0

	update_icon() // Same as normal but with the overlays removed - Cheridan.
		overlays.Cut()

		UpdateDescription()

		if(planted)
			if(dead)
				overlays += image('icons/obj/hydroponics.dmi', icon_state="[myseed.species]-dead")
			else if(harvest)
				if(myseed.plant_type == 2) // Shrooms don't have a -harvest graphic
					overlays += image('icons/obj/hydroponics.dmi', icon_state="[myseed.species]-grow[myseed.growthstages]")
				else
					overlays += image('icons/obj/hydroponics.dmi', icon_state="[myseed.species]-harvest")
			else if(age < myseed.maturation)
				var/t_growthstate = ((age / myseed.maturation) * myseed.growthstages )
				overlays += image('icons/obj/hydroponics.dmi', icon_state="[myseed.species]-grow[round(t_growthstate)]")
				lastproduce = age
			else
				overlays += image('icons/obj/hydroponics.dmi', icon_state="[myseed.species]-grow[myseed.growthstages]")

		if(!luminosity)
			if(istype(myseed,/obj/item/seeds/glowshroom))
				SetLuminosity(round(myseed.potency/10))
		else
			SetLuminosity(0)
		return

	attackby(var/obj/item/O as obj, var/mob/user as mob)
		..()
		if(istype(O, /obj/item/weapon/shovel))
			user << "You clear up [src]!"
			del(src)<|MERGE_RESOLUTION|>--- conflicted
+++ resolved
@@ -1,1078 +1,1055 @@
-/obj/machinery/hydroponics
-	name = "hydroponics tray"
-	icon = 'icons/obj/hydroponics.dmi'
-	icon_state = "hydrotray"
-	density = 1
-	anchored = 1
-	var/waterlevel = 100	//The amount of water in the tray (max 100)
-	var/maxwater = 100		//The maximum amount of water in the tray
-	var/nutrilevel = 10		//The amount of nutrient in the tray (max 10)
-	var/maxnutri = 10		//The maximum nutrient of water in the tray
-	var/pestlevel = 0		//The amount of pests in the tray (max 10)
-	var/weedlevel = 0		//The amount of weeds in the tray (max 10)
-	var/toxic = 0			//Toxicity in the tray?
-	var/age = 0				//Current age
-	var/dead = 0			//Is it dead?
-	var/health = 0			//Its health.
-	var/lastproduce = 0		//Last time it was harvested
-	var/lastcycle = 0		//Used for timing of cycles.
-	var/cycledelay = 200	//About 10 seconds / cycle
-	var/planted = 0			//Is it occupied?
-	var/harvest = 0			//Ready to harvest?
-	var/obj/item/seeds/myseed = null	//The currently planted seed
-	var/unwrenchable = 1
-
-	pixel_y=8
-
-/obj/machinery/hydroponics/constructable
-	name = "hydroponics tray"
-	icon = 'icons/obj/hydroponics.dmi'
-	icon_state = "hydrotray3"
-
-/obj/machinery/hydroponics/constructable/New()
-	..()
-	component_parts = list()
-	component_parts += new /obj/item/weapon/circuitboard/hydroponics(null)
-	component_parts += new /obj/item/weapon/stock_parts/matter_bin(null)
-	component_parts += new /obj/item/weapon/stock_parts/matter_bin(null)
-	component_parts += new /obj/item/weapon/stock_parts/console_screen(null)
-	RefreshParts()
-
-/obj/machinery/hydroponics/constructable/RefreshParts()
-	var tmp_capacity = 0
-	for (var/obj/item/weapon/stock_parts/matter_bin/M in component_parts)
-		tmp_capacity += M.rating
-	maxwater = tmp_capacity * 50 // Up to 300
-	maxnutri = tmp_capacity * 5 // Up to 30
-	waterlevel = maxwater
-	nutrilevel = 3
-
-
-/obj/machinery/hydroponics/proc/FindConnected()
-
-	var/list/connected = list()
-	var/list/processing_atoms = list(src)
-
-	while(processing_atoms.len)
-
-		var/atom/a = processing_atoms[1]
-
-		for(var/step_dir in cardinal)
-			var/obj/machinery/hydroponics/h = locate() in get_step(a, step_dir)
-			if(h && h.anchored==2 && !(h in connected) && !(h in processing_atoms))
-				processing_atoms += h
-
-		processing_atoms -= a
-		connected += a
-
-	return connected
-
-
-/obj/machinery/hydroponics/bullet_act(var/obj/item/projectile/Proj) //Works with the Somatoray to modify plant variables.
-	if(!planted)
-		..()
-		return
-	if(istype(Proj ,/obj/item/projectile/energy/floramut))
-		mutate()
-	else if(istype(Proj ,/obj/item/projectile/energy/florayield))
-		if(myseed.yield == 0)//Oh god don't divide by zero you'll doom us all.
-			adjustSYield(1)
-			//world << "Yield increased by 1, from 0, to a total of [myseed.yield]"
-		else if(prob(1/(myseed.yield * myseed.yield) *100))//This formula gives you diminishing returns based on yield. 100% with 1 yield, decreasing to 25%, 11%, 6, 4, 2...
-			adjustSYield(1)
-			//world << "Yield increased by 1, to a total of [myseed.yield]"
-	else
-		..()
-		return
-
-obj/machinery/hydroponics/process()
-
-	var/needs_update = 0 // Checks if the icon needs updating so we don't redraw empty trays every time
-
-	if(myseed && (myseed.loc != src))
-		myseed.loc = src
-
-	if(world.time > (lastcycle + cycledelay))
-		lastcycle = world.time
-		if(planted && !dead)
-			// Advance age
-			age++
-			needs_update = 1
-
-//Nutrients//////////////////////////////////////////////////////////////
-			// Nutrients deplete slowly
-			if(prob(50))
-				adjustNutri(-1)
-
-			// Lack of nutrients hurts non-weeds
-			if(nutrilevel <= 0 && myseed.plant_type != 1)
-				adjustHealth(-rand(1,3))
-
-//Photosynthesis/////////////////////////////////////////////////////////
-			// Lack of light hurts non-mushrooms
-			if(isturf(loc))
-				var/turf/currentTurf = loc
-				var/lightAmt = currentTurf.lighting_lumcount
-				if(myseed.plant_type == 2) // Mushroom
-					if(lightAmt < 2)
-						adjustHealth(-1)
-				else // Non-mushroom
-					if(lightAmt < 4)
-						adjustHealth(-2)
-
-//Water//////////////////////////////////////////////////////////////////
-			// Drink random amount of water
-			adjustWater(-rand(1,6))
-
-			// If the plant is dry, it loses health pretty fast, unless mushroom
-			if(waterlevel <= 10 && myseed.plant_type != 2)
-				adjustHealth(-rand(0,1))
-				if(waterlevel <= 0)
-					adjustHealth(-rand(0,2))
-
-			// Sufficient water level and nutrient level = plant healthy
-			else if(waterlevel > 10 && nutrilevel > 0)
-				adjustHealth(rand(1,2))
-				if(prob(5))  //5 percent chance the weed population will increase
-					adjustWeeds(1)
-
-//Toxins/////////////////////////////////////////////////////////////////
-
-			// Too much toxins cause harm, but when the plant drinks the contaiminated water, the toxins disappear slowly
-			if(toxic >= 40 && toxic < 80)
-				adjustHealth(-1)
-				adjustToxic(-rand(1,10))
-			else if(toxic >= 80) // I don't think it ever gets here tbh unless above is commented out
-				adjustHealth(-3)
-				adjustToxic(-rand(1,10))
-
-//Pests & Weeds//////////////////////////////////////////////////////////
-
-			else if(pestlevel >= 5)
-				adjustHealth(-1)
-
-			// If it's a weed, it doesn't stunt the growth
-			if(weedlevel >= 5 && myseed.plant_type != 1 )
-				adjustHealth(-1)
-
-//Health & Age///////////////////////////////////////////////////////////
-
-			// Plant dies if health <= 0
-			if(health <= 0)
-				plantdies()
-				adjustWeeds(1) // Weeds flourish
-
-			// If the plant is too old, lose health fast
-			if(age > myseed.lifespan)
-				adjustHealth(-rand(1,5))
-
-			// Harvest code
-			if(age > myseed.production && (age - lastproduce) > myseed.production && (!harvest && !dead))
-				if(prob(85))
-					mutate()
-				else if(prob(30))
-					hardmutate()
-				else if(prob(5))
-					mutatespecie()
-
-				if(myseed && myseed.yield != -1) // Unharvestable shouldn't be harvested
-					harvest = 1
-				else
-					lastproduce = age
-			if(prob(5))  // On each tick, there's a 5 percent chance the pest population will increase
-				adjustPests(1)
-		else
-			if(waterlevel > 10 && nutrilevel > 0 && prob(10))  // If there's no plant, the percentage chance is 10%
-				adjustWeeds(1)
-
-		// Weeeeeeeeeeeeeeedddssss
-
-		if(weedlevel >= 10 && prob(50)) // At this point the plant is kind of fucked. Weeds can overtake the plant spot.
-			if(planted)
-				if(myseed.plant_type == 0) // If a normal plant
-					weedinvasion()
-			else
-				weedinvasion() // Weed invasion into empty tray
-			needs_update = 1
-		if (needs_update)
-			update_icon()
-	return
-
-
-
-obj/machinery/hydroponics/update_icon()
-
-	//Refreshes the icon and sets the luminosity
-	overlays.Cut()
-
-	var/n = 0
-
-	for(var/Dir in cardinal)
-
-		var/obj/machinery/hydroponics/t = locate() in get_step(src,Dir)
-		if(t && t.anchored==2 && src.anchored==2)
-			n += Dir
-
-	icon_state = "hoses-[n]"
-
-	UpdateDescription()
-
-	if(planted)
-		if(dead)
-			overlays += image('icons/obj/hydroponics.dmi', icon_state="[myseed.species]-dead")
-		else if(harvest)
-			if(myseed.plant_type == 2) // Shrooms don't have a -harvest graphic
-				overlays += image('icons/obj/hydroponics.dmi', icon_state="[myseed.species]-grow[myseed.growthstages]")
-			else
-				overlays += image('icons/obj/hydroponics.dmi', icon_state="[myseed.species]-harvest")
-		else if(age < myseed.maturation)
-			var/t_growthstate = ((age / myseed.maturation) * myseed.growthstages ) // Make sure it won't crap out due to HERPDERP 6 stages only
-			overlays += image('icons/obj/hydroponics.dmi', icon_state="[myseed.species]-grow[round(t_growthstate)]")
-			lastproduce = age //Cheating by putting this here, it means that it isn't instantly ready to harvest
-		else
-			overlays += image('icons/obj/hydroponics.dmi', icon_state="[myseed.species]-grow[myseed.growthstages]") // Same
-
-		if(waterlevel <= 10)
-			overlays += image('icons/obj/hydroponics.dmi', icon_state="over_lowwater3")
-		if(nutrilevel <= 2)
-			overlays += image('icons/obj/hydroponics.dmi', icon_state="over_lownutri3")
-		if(health <= (myseed.endurance / 2))
-			overlays += image('icons/obj/hydroponics.dmi', icon_state="over_lowhealth3")
-		if(weedlevel >= 5 || pestlevel >= 5 || toxic >= 40)
-			overlays += image('icons/obj/hydroponics.dmi', icon_state="over_alert3")
-		if(harvest)
-			overlays += image('icons/obj/hydroponics.dmi', icon_state="over_harvest3")
-
-	if(istype(myseed,/obj/item/seeds/glowshroom))
-		SetLuminosity(round(myseed.potency / 10))
-	else
-		SetLuminosity(0)
-
-	return
-
-obj/machinery/hydroponics/proc/UpdateDescription()
-	desc = null
-	if (planted)
-		desc = "[src] has <span class='info'>[myseed.plantname]</span> planted."
-		if (dead)
-			desc += " It's dead."
-		else if (harvest)
-			desc += " It's ready to harvest."
-
-obj/machinery/hydroponics/proc/weedinvasion() // If a weed growth is sufficient, this happens.
-	dead = 0
-	var/oldPlantName
-	if(myseed) // In case there's nothing in the tray beforehand
-		oldPlantName = myseed.plantname
-		del(myseed)
-	else
-		oldPlantName = "Empty tray"
-	switch(rand(1,18))		// randomly pick predominative weed
-		if(16 to 18)
-			myseed = new /obj/item/seeds/reishimycelium
-		if(14 to 15)
-			myseed = new /obj/item/seeds/nettleseed
-		if(12 to 13)
-			myseed = new /obj/item/seeds/harebell
-		if(10 to 11)
-			myseed = new /obj/item/seeds/amanitamycelium
-		if(8 to 9)
-			myseed = new /obj/item/seeds/chantermycelium
-		if(6 to 7)
-			myseed = new /obj/item/seeds/towermycelium
-		if(4 to 5)
-			myseed = new /obj/item/seeds/plumpmycelium
-		else
-			myseed = new /obj/item/seeds/weeds
-	planted = 1
-	age = 0
-	health = myseed.endurance
-	lastcycle = world.time
-	harvest = 0
-	weedlevel = 0 // Reset
-	pestlevel = 0 // Reset
-	update_icon()
-	visible_message("<span class='info'>[oldPlantName] overtaken by [myseed.plantname].</span>")
-
-
-obj/machinery/hydroponics/proc/mutate(var/lifemut=2, var/endmut=5, var/productmut=1, var/yieldmut=2, var/potmut=25) // Mutates the current seed
-	if(!planted)
-		return
-	adjustSLife(rand(-lifemut,lifemut))
-	adjustSEnd(rand(-endmut,endmut))
-	adjustSProduct(rand(-productmut,productmut))
-	adjustSYield(rand(-yieldmut,yieldmut))
-	adjustSPot(rand(-potmut,potmut))
-
-
-obj/machinery/hydroponics/proc/hardmutate()
-	mutate(4, 10, 2, 4, 50)
-
-
-obj/machinery/hydroponics/proc/mutatespecie() // Mutagent produced a new plant!
-	if(!planted || dead)
-		return
-
-	var/oldPlantName = myseed.plantname
-	if(myseed.mutatelist.len > 0)
-		var/mutantseed = pick(myseed.mutatelist)
-		del(myseed)
-		myseed = new mutantseed
-
-	else
-		return
-
-	dead = 0
-	hardmutate()
-	planted = 1
-	age = 0
-	health = myseed.endurance
-	lastcycle = world.time
-	harvest = 0
-	weedlevel = 0 // Reset
-
-	spawn(5) // Wait a while
-	update_icon()
-	visible_message("<span class='warning'>[oldPlantName] suddenly mutated into [myseed.plantname]!</span>")
-
-
-obj/machinery/hydroponics/proc/mutateweed() // If the weeds gets the mutagent instead. Mind you, this pretty much destroys the old plant
-	if( weedlevel > 5 )
-		if(myseed)
-			del(myseed)
-		var/newWeed = pick(/obj/item/seeds/libertymycelium, /obj/item/seeds/angelmycelium, /obj/item/seeds/deathnettleseed, /obj/item/seeds/kudzuseed)
-		myseed = new newWeed
-		dead = 0
-		hardmutate()
-		planted = 1
-		age = 0
-		health = myseed.endurance
-		lastcycle = world.time
-		harvest = 0
-		weedlevel = 0 // Reset
-
-		spawn(5) // Wait a while
-		update_icon()
-		visible_message("<span class='warning'>The mutated weeds in [src] spawned a [myseed.plantname]!</span>")
-	else
-		usr << "The few weeds in [src] seem to react, but only for a moment..."
-
-
-obj/machinery/hydroponics/proc/plantdies() // OH NOES!!!!! I put this all in one function to make things easier
-	health = 0
-	harvest = 0
-	pestlevel = 0 // Pests die
-	if(!dead)
-		update_icon()
-		dead = 1
-
-
-obj/machinery/hydroponics/proc/mutatepest()
-	if(pestlevel > 5)
-		visible_message("The pests seem to behave oddly...")
-		for(var/i=0, i<3, i++)
-			var/obj/effect/spider/spiderling/S = new(src.loc)
-			S.grow_as = /mob/living/simple_animal/hostile/giant_spider/hunter
-	else
-		usr << "The pests seem to behave oddly, but quickly settle down..."
-
-
-obj/machinery/hydroponics/attackby(var/obj/item/O as obj, var/mob/user as mob)
-
-	//Called when mob user "attacks" it with object O
-<<<<<<< HEAD
-	if(istype(O, /obj/item/weapon/reagent_containers) )  // Syringe stuff (and other reagent containers now too)
-=======
-	if(istype(O, /obj/item/nutrient))
-		var/obj/item/nutrient/myNut = O
-		user.unEquip(O)
-		if (yieldmod == myNut.yieldmod && mutmod == myNut.mutmod)
-			user << "You add the nutriment solution to [src]."
-		else
-			nutrilevel = 0
-			yieldmod = myNut.yieldmod
-			mutmod = myNut.mutmod
-			user << "You replace the nutrient solution in [src]."
-		adjustNutri(10)
-		del(O)
-		update_icon()
-
-	else if(istype(O, /obj/item/weapon/reagent_containers) )  // Syringe stuff (and other reagent containers now too)
->>>>>>> af75d132
-		var/obj/item/weapon/reagent_containers/reagent_source = O
-
-		if(istype(reagent_source, /obj/item/weapon/reagent_containers/syringe))
-			var/obj/item/weapon/reagent_containers/syringe/syr = reagent_source
-			if(syr.mode != 1)
-				user << "You can't get any extract out of this plant."
-				return
-
-		if(!reagent_source.reagents.total_volume)
-			user << "<span class='notice'>[reagent_source] is empty.</span>"
-			return 1
-
-		var/list/trays = list(src)//makes the list just this in cases of syringes and compost etc
-		var/target = myseed ? myseed.plantname : src
-		var/visi_msg = ""
-
-		if(istype(reagent_source, /obj/item/weapon/reagent_containers/food/snacks) || istype(reagent_source, /obj/item/weapon/reagent_containers/pill))
-			visi_msg="[user] composts [reagent_source], spreading it through [target]"
-		else
-			if(istype(reagent_source, /obj/item/weapon/reagent_containers/syringe/))
-				var/obj/item/weapon/reagent_containers/syringe/syr = reagent_source
-				visi_msg="[user] injects [target] with [syr]"
-				if(syr.reagents.total_volume <= 0)
-					syr.mode = 0
-					syr.update_icon()
-			else if(istype(reagent_source, /obj/item/weapon/reagent_containers/spray/))
-				visi_msg="[user] sprays [target] with [reagent_source]"
-				playsound(loc, 'sound/effects/spray3.ogg', 50, 1, -6)
-			else if(reagent_source.amount_per_transfer_from_this) // Droppers, cans, beakers, what have you.
-				visi_msg="[user] uses [reagent_source] on [target]"
-			// Beakers, bottles, buckets, etc.  Can't use is_open_container though.
-			if(istype(reagent_source, /obj/item/weapon/reagent_containers/glass/))
-				playsound(loc, 'sound/effects/slosh.ogg', 25, 1)
-
-		if(reagent_source.amount_per_transfer_from_this>30 && reagent_source.reagents.total_volume>=reagent_source.amount_per_transfer_from_this)
-			trays=FindConnected()
-			visi_msg+=" setting off the irrigation system"
-
-		if(visi_msg)
-			visible_message("<span class='notice'>[visi_msg].</span>")
-
-		var/split = round(reagent_source.amount_per_transfer_from_this/trays.len)
-
-		for(var/obj/machinery/hydroponics/H in trays)
-		//cause I don't want to feel like im juggling 15 tamagotchis and I can get to my real work of ripping flooring apart in hopes of validating my life choices of becoming a space-gardener
-
-			var/datum/reagents/S = new /datum/reagents()
-			S.my_atom = H
-
-			reagent_source.reagents.trans_to(S,split)
-			if(istype(reagent_source, /obj/item/weapon/reagent_containers/food/snacks) || istype(reagent_source, /obj/item/weapon/reagent_containers/pill))
-				del(reagent_source)
-
-
-
-			// Requires 5 mutagen to possibly change species.
-			if(S.has_reagent("mutagen", 5))
-				switch(rand(100))
-					if(91  to 100)	H.plantdies()
-					if(81  to 90)  H.mutatespecie()
-					if(66	to 80)	H.hardmutate()
-					if(41  to 65)  H.mutate()
-					if(21  to 41)  user << "The plants don't seem to react..."
-					if(11	to 20)  H.mutateweed()
-					if(1   to 10)  H.mutatepest()
-					else 			user << "Nothing happens..."
-
-			// 2 or 1 units is enough to change the yield and other stats.
-			else if(S.has_reagent("mutagen", 2))
-				H.hardmutate()
-			else if(S.has_reagent("mutagen", 1))
-				H.mutate()
-
-			// Antitoxin binds shit pretty well. So the tox goes significantly down
-			if(S.has_reagent("anti_toxin", 1))
-				H.adjustToxic(-round(S.get_reagent_amount("anti_toxin")*2))
-
-			// NIGGA, YOU JUST WENT ON FULL RETARD.
-			if(S.has_reagent("toxin", 1))
-				H.adjustToxic(round(S.get_reagent_amount("toxin")*2))
-
-			// Milk is good for humans, but bad for plants. The sugars canot be used by plants, and the milk fat fucks up growth. Not shrooms though. I can't deal with this now...
-			if(S.has_reagent("milk", 1))
-				H.adjustNutri(round(S.get_reagent_amount("milk")*0.1))
-				H.adjustWater(round(S.get_reagent_amount("milk")*0.9))
-
-			// Beer is a chemical composition of alcohol and various other things. It's a shitty nutrient but hey, it's still one. Also alcohol is bad, mmmkay?
-			if(S.has_reagent("beer", 1))
-				H.adjustHealth(-round(S.get_reagent_amount("beer")*0.05))
-				H.adjustNutri(round(S.get_reagent_amount("beer")*0.25))
-				H.adjustWater(round(S.get_reagent_amount("beer")*0.7))
-
-			// You're an idiot for thinking that one of the most corrosive and deadly gasses would be beneficial
-			if(S.has_reagent("fluorine", 1))
-				H.adjustHealth(-round(S.get_reagent_amount("fluorine")*2))
-				H.adjustToxic(round(S.get_reagent_amount("flourine")*2.5))
-				H.adjustWater(-round(S.get_reagent_amount("flourine")*0.5))
-				H.adjustWeeds(-rand(1,4))
-
-			// You're an idiot for thinking that one of the most corrosive and deadly gasses would be beneficial
-			if(S.has_reagent("chlorine", 1))
-				H.adjustHealth(-round(S.get_reagent_amount("chlorine")*1))
-				H.adjustToxic(round(S.get_reagent_amount("chlorine")*1.5))
-				H.adjustWater(-round(S.get_reagent_amount("chlorine")*0.5))
-				H.adjustWeeds(-rand(1,3))
-
-			// White Phosphorous + water -> phosphoric acid. That's not a good thing really. Phosphoric salts are beneficial though. And even if the plant suffers, in the long run the tray gets some nutrients. The benefit isn't worth that much.
-			if(S.has_reagent("phosphorus", 1))
-				H.adjustHealth(-round(S.get_reagent_amount("phosphorus")*0.75))
-				H.adjustNutri(round(S.get_reagent_amount("phosphorus")*0.1))
-				H.adjustWater(-round(S.get_reagent_amount("phosphorus")*0.5))
-				H.adjustWeeds(-rand(1,2))
-
-			// Plants should not have sugar, they can't use it and it prevents them getting water/ nutients, it is good for mold though...
-			if(S.has_reagent("sugar", 1))
-				H.adjustWeeds(rand(1,2))
-				H.adjustPests(rand(1,2))
-				H.adjustNutri(round(S.get_reagent_amount("sugar")*0.1))
-
-			// It is water!
-			if(S.has_reagent("water", 1))
-				H.adjustWater(round(S.get_reagent_amount("water")*1))
-
-			// Holy water. Mostly the same as water, it also heals the plant a little with the power of the spirits~
-			if(S.has_reagent("holywater", 1))
-				H.adjustWater(round(S.get_reagent_amount("holywater")*1))
-				H.adjustHealth(round(S.get_reagent_amount("holywater")*0.1))
-
-			// A variety of nutrients are dissolved in club soda, without sugar. These nutrients include carbon, oxygen, hydrogen, phosphorous, potassium, sulfur and sodium, all of which are needed for healthy plant growth.
-			if(S.has_reagent("sodawater", 1))
-				H.adjustWater(round(S.get_reagent_amount("sodawater")*1))
-				H.adjustHealth(round(S.get_reagent_amount("sodawater")*0.1))
-				H.adjustNutri(round(S.get_reagent_amount("sodawater")*0.1))
-
-			// Man, you guys are retards
-			if(S.has_reagent("sacid", 1))
-				H.adjustHealth(-round(S.get_reagent_amount("sacid")*1))
-				H.adjustToxic(round(S.get_reagent_amount("sacid")*1.5))
-				H.adjustWeeds(-rand(1,2))
-
-			// SERIOUSLY
-			if(S.has_reagent("pacid", 1))
-				H.adjustHealth(-round(S.get_reagent_amount("pacid")*2))
-				H.adjustToxic(round(S.get_reagent_amount("pacid")*3))
-				H.adjustWeeds(-rand(1,4))
-
-			// Plant-B-Gone is just as bad
-			if(S.has_reagent("plantbgone", 1))
-				H.adjustHealth(-round(S.get_reagent_amount("plantbgone")*2))
-				H.adjustToxic(-round(S.get_reagent_amount("plantbgone")*3))
-				H.adjustWeeds(-rand(4,8))
-
-			//Weed Spray
-			if(S.has_reagent("weedkiller", 1))
-				H.adjustToxic(round(S.get_reagent_amount("weedkiller")*0.5))
-				//old toxicity was 4, each spray is default 10 (minimal of 5) so 5 and 2.5 are the new ammounts
-				H.adjustWeeds(-rand(1,2))
-
-			//Pest Spray
-			if(S.has_reagent("pestkiller", 1))
-				H.adjustToxic(round(S.get_reagent_amount("pestkiller")*0.5))
-				H.adjustPests(-rand(1,2))
-
-			// Healing
-			if(S.has_reagent("cryoxadone", 1))
-				H.adjustHealth(round(S.get_reagent_amount("cryoxadone")*3))
-				H.adjustToxic(-round(S.get_reagent_amount("cryoxadone")*3))
-
-			// Ammonia is bad ass.
-			if(S.has_reagent("ammonia", 1))
-				H.adjustHealth(round(S.get_reagent_amount("ammonia")*0.5))
-				H.adjustNutri(round(S.get_reagent_amount("ammonia")*1))
-				H.adjustSYield(round(S.get_reagent_amount("ammonia")*0.01))
-
-			// This is more bad ass, and pests get hurt by the corrosive nature of it, not the plant.
-			if(S.has_reagent("diethylamine", 1))
-				H.adjustHealth(round(S.get_reagent_amount("diethylamine")*1))
-				H.adjustNutri(round(S.get_reagent_amount("diethylamine")*2))
-				H.adjustSYield(round(S.get_reagent_amount("diethylamine")*0.02))
-				H.adjustPests(-rand(1,2))
-
-
-			// Compost, effectively
-			if(S.has_reagent("nutriment", 1))
-				H.adjustHealth(round(S.get_reagent_amount("nutriment")*0.5))
-				H.adjustNutri(round(S.get_reagent_amount("nutriment")*1))
-
-			// Poor man's mutagen.
-			if(S.has_reagent("radium", 10) || S.has_reagent("uranium", 10))
-				switch(rand(100))
-					if(91  to 100)	H.plantdies()
-					if(81  to 90)  H.mutatespecie()
-					if(66	to 80)	H.hardmutate()
-					if(41  to 65)  H.mutate()
-					if(21  to 41)  user << "The plants don't seem to react..."
-					if(11	to 20)  H.mutateweed()
-					if(1   to 10)  H.mutatepest()
-					else 			user << "Nothing happens..."
-			// Can change the yield and other stats, but requires more than mutagen
-			else if(S.has_reagent("radium", 5) || S.has_reagent("uranium", 5))
-				H.hardmutate()
-			else if(S.has_reagent("radium", 2) || S.has_reagent("uranium", 2))
-				H.mutate()
-
-			// After handling the mutating, we now handle the damage from adding crude radioactives...
-			if(S.has_reagent("uranium", 1))
-				H.adjustHealth(-round(S.get_reagent_amount("uranium")*1))
-				H.adjustToxic(round(S.get_reagent_amount("uranium")*2))
-			if(S.has_reagent("radium", 1))
-				H.adjustHealth(-round(S.get_reagent_amount("radium")*1))
-				H.adjustToxic(round(S.get_reagent_amount("radium")*3)) // Radium is harsher (OOC: also easier to produce)
-
-			// The best stuff there is. For testing/debugging.
-			if(S.has_reagent("adminordrazine", 1))
-				H.adjustWater(round(S.get_reagent_amount("adminordrazine")*1))
-				H.adjustHealth(round(S.get_reagent_amount("adminordrazine")*1))
-				H.adjustNutri(round(S.get_reagent_amount("adminordrazine")*1))
-				H.adjustPests(-rand(1,5))
-				H.adjustWeeds(-rand(1,5))
-			if(S.has_reagent("adminordrazine", 5))
-				switch(rand(100))
-					if(66  to 100)  H.mutatespecie()
-					if(33	to 65)  H.mutateweed()
-					if(1   to 32)  H.mutatepest()
-					else 			user << "Nothing happens..."
-
-			S.clear_reagents()
-			del(S)
-			H.update_icon()
-		return 1
-
-	else if( istype(O, /obj/item/seeds/) )
-		if(!planted)
-			user.unEquip(O)
-			user << "You plant [O]."
-			dead = 0
-			myseed = O
-			planted = 1
-			age = 1
-			health = myseed.endurance
-			lastcycle = world.time
-			O.loc = src
-			if((user.client  && user.s_active != src))
-				user.client.screen -= O
-			O.dropped(user)
-			update_icon()
-
-		else
-			user << "<span class='warning'>[src] already has seeds in it!</span>"
-
-	else if(istype(O, /obj/item/device/analyzer/plant_analyzer))
-		if(planted && myseed)
-			user << "*** <B>[myseed.plantname]</B> ***" //Carn: now reports the plants growing, not the seeds.
-			user << "-Plant Age: <span class='notice'> [age]</span>"
-			user << "-Plant Endurance: <span class='notice'> [myseed.endurance]</span>"
-			user << "-Plant Lifespan: <span class='notice'> [myseed.lifespan]</span>"
-			if(myseed.yield != -1)
-				user << "-Plant Yield: <span class='notice'> [myseed.yield]</span>"
-			user << "-Plant Production: <span class='notice'> [myseed.production]</span>"
-			if(myseed.potency != -1)
-				user << "-Plant Potency: <span class='notice'> [myseed.potency]</span>"
-			user << "-Weed level: <span class='notice'> [weedlevel]/10</span>"
-			user << "-Pest level: <span class='notice'> [pestlevel]/10</span>"
-			user << "-Toxicity level: <span class='notice'> [toxic]/100</span>"
-			user << "-Water level: <span class='notice'> [waterlevel]/[maxwater]</span>"
-			user << "-Nutrition level: <span class='notice'> [nutrilevel]/[maxnutri]</span>"
-			user << ""
-		else
-			user << "<B>No plant found.</B>"
-			user << "-Weed level: <span class='notice'> [weedlevel]/10</span>"
-			user << "-Pest level: <span class='notice'> [pestlevel]/10</span>"
-			user << "-Toxicity level: <span class='notice'> [toxic]/100</span>"
-			user << "-Water level: <span class='notice'> [waterlevel]/[maxwater]</span>"
-			user << "-Nutrition level: <span class='notice'> [nutrilevel]/[maxnutri]</span>"
-			user << ""
-
-	else if(istype(O, /obj/item/weapon/minihoe))
-		if(weedlevel > 0)
-			user.visible_message("<span class='notice'>[user] uproots the weeds.</span>", "<span class='notice'>You remove the weeds from [src].</span>")
-			weedlevel = 0
-			update_icon()
-		else
-			user << "<span class='notice'>This plot is completely devoid of weeds. It doesn't need uprooting.</span>"
-
-	else if(istype(O, /obj/item/weapon/storage/bag/plants))
-		attack_hand(user)
-		var/obj/item/weapon/storage/bag/plants/S = O
-		for(var/obj/item/weapon/reagent_containers/food/snacks/grown/G in locate(user.x,user.y,user.z))
-			if(!S.can_be_inserted(G))
-				return
-			S.handle_item_insertion(G, 1)
-
-	else if(istype(O, /obj/item/weapon/wrench) && unwrenchable)
-		if(anchored==2)
-			user << "Unscrew the hoses first!"
-			return
-
-		if(!anchored && !isinspace())
-			playsound(loc, 'sound/items/Ratchet.ogg', 50, 1)
-			anchored = 1
-			user << "You wrench [src] in place."
-		else if(anchored)
-			playsound(loc, 'sound/items/Ratchet.ogg', 50, 1)
-			anchored = 0
-			user << "You unwrench [src]."
-
-	else if(istype(O, /obj/item/weapon/screwdriver))
-
-		if(anchored)
-			if(anchored==2)
-				playsound(src.loc, 'sound/items/Screwdriver.ogg', 50, 1)
-				anchored = 1
-				user << "You unscrew the [src]'s hoses."
-
-			else if(anchored==1)
-				playsound(src.loc, 'sound/items/Screwdriver.ogg', 50, 1)
-				anchored = 2
-				user << "You screw in the [src]'s hoses."
-
-			for(var/obj/machinery/hydroponics/h in range(1,src))
-				spawn()
-					h.update_icon()
-
-	return
-
-obj/machinery/hydroponics/constructable/attackby(var/obj/item/O as obj, var/mob/user as mob)
-	..()
-	if(istype(O, /obj/item/weapon/crowbar))
-		if(anchored==2)
-			user << "Unscrew the hoses first!"
-			return
-
-		if(istype(src, /obj/machinery/hydroponics/soil))
-			return
-		default_deconstruction_crowbar(O, 1)
-
-/obj/machinery/hydroponics/attack_hand(mob/user as mob)
-	if(istype(user, /mob/living/silicon))		//How does AI know what plant is?
-		return
-	if(harvest)
-		if(!user in range(1,src))
-			return
-		myseed.harvest()
-	else if(dead)
-		planted = 0
-		dead = 0
-		user << "You remove the dead plant from [src]."
-		del(myseed)
-		update_icon()
-	else
-		if(planted && !dead)
-			user << "[src] has <span class='info'>[myseed.plantname]</span> planted."
-			if(health <= (myseed.endurance / 2))
-				user << "The plant looks unhealthy."
-		else
-			user << "[src] is empty."
-		user << "Water: [waterlevel]/[maxwater]"
-		user << "Nutrient: [nutrilevel]/[maxnutri]"
-		if(weedlevel >= 5) // Visual aid for those blind
-			user << "[src] is filled with weeds!"
-		if(pestlevel >= 5) // Visual aid for those blind
-			user << "[src] is filled with tiny worms!"
-		user << "" // Empty line for readability.
-
-/obj/item/seeds/proc/harvest(mob/user = usr)
-	var/obj/machinery/hydroponics/parent = loc //for ease of access
-	var/t_amount = 0
-
-	while(t_amount < yield)
-		var/obj/item/weapon/reagent_containers/food/snacks/grown/t_prod = new product(user.loc, potency) // User gets a consumable
-		if(!t_prod)	return
-		t_prod.seed = type
-		t_prod.lifespan = lifespan
-		t_prod.endurance = endurance
-		t_prod.maturation = maturation
-		t_prod.production = production
-		t_prod.yield = yield
-		t_prod.potency = potency
-		t_prod.plant_type = plant_type
-		t_amount++
-
-	parent.update_tray()
-/*
-/obj/item/seeds/grassseed/harvest(mob/user = usr)
-	var/obj/machinery/hydroponics/parent = loc //for ease of access
-	var/t_yield = round(yield*parent.yieldmod)
-
-	if(t_yield > 0)
-		var/obj/item/stack/tile/grass/new_grass = new/obj/item/stack/tile/grass(user.loc)
-		new_grass.amount = t_yield
-
-	parent.update_tray()
-
-/obj/item/seeds/gibtomato/harvest(mob/user = usr)
-	var/obj/machinery/hydroponics/parent = loc //for ease of access
-	var/t_amount = 0
-
-	while ( t_amount < (yield * parent.yieldmod ))
-		var/obj/item/weapon/reagent_containers/food/snacks/grown/t_prod = new product(user.loc, potency) // User gets a consumable
-
-		t_prod.seed = type
-		t_prod.lifespan = lifespan
-		t_prod.endurance = endurance
-		t_prod.maturation = maturation
-		t_prod.production = production
-		t_prod.yield = yield
-		t_prod.potency = potency
-		t_prod.plant_type = plant_type
-		t_amount++
-
-	parent.update_tray()
-*/
-/obj/item/seeds/nettleseed/harvest(mob/user = usr)
-	var/obj/machinery/hydroponics/parent = loc //for ease of access
-	var/t_amount = 0
-
-	while(t_amount < yield)
-		var/obj/item/weapon/grown/t_prod = new product(user.loc, potency) // User gets a consumable -QualityVan
-		t_prod.seed = type
-		t_prod.lifespan = lifespan
-		t_prod.endurance = endurance
-		t_prod.maturation = maturation
-		t_prod.production = production
-		t_prod.yield = yield
-		t_prod.changePotency(potency) // -QualityVan
-		t_prod.plant_type = plant_type
-		t_amount++
-
-	parent.update_tray()
-
-/obj/item/seeds/deathnettleseed/harvest(mob/user = usr) //isn't a nettle subclass yet, so
-	var/obj/machinery/hydroponics/parent = loc //for ease of access
-	var/t_amount = 0
-
-	while(t_amount < yield)
-		var/obj/item/weapon/grown/t_prod = new product(user.loc, potency) // User gets a consumable -QualityVan
-		t_prod.seed = type
-		t_prod.lifespan = lifespan
-		t_prod.endurance = endurance
-		t_prod.maturation = maturation
-		t_prod.production = production
-		t_prod.yield = yield
-		t_prod.changePotency(potency) // -QualityVan
-		t_prod.plant_type = plant_type
-		t_amount++
-
-	parent.update_tray()
-
-/obj/item/seeds/eggyseed/harvest(mob/user = usr)
-	var/obj/machinery/hydroponics/parent = loc //for ease of access
-	var/t_amount = 0
-
-	while(t_amount < yield)
-		new product(user.loc)
-		t_amount++
-
-	parent.update_tray()
-
-/obj/item/seeds/replicapod/harvest(mob/user = usr) //now that one is fun -- Urist
-	var/obj/machinery/hydroponics/parent = loc
-	var/make_podman = 0
-	var/mob/ghost
-	if(ckey && config.revival_pod_plants)
-		ghost = find_dead_player("[ckey]")
-		if(ismob(ghost))
-			if(istype(ghost,/mob/dead/observer))
-				var/mob/dead/observer/O = ghost
-				if(istype(mind,/datum/mind))
-					if(O.can_reenter_corpse)
-						make_podman = 1
-			else
-				make_podman = 1
-
-	if(make_podman)	//all conditions met!
-		var/mob/living/carbon/human/podman = new /mob/living/carbon/human(parent.loc)
-		if(realName)
-			podman.real_name = realName
-		else
-			podman.real_name = "Pod Person [rand(0,999)]"
-		var/oldactive = mind.active
-		mind.active = 1
-		mind.transfer_to(podman)
-		mind.active = oldactive
-			// -- Mode/mind specific stuff goes here. TODO! Broken :( Should be merged into mob/living/Login
-		switch(ticker.mode.name)
-			if("revolution")
-				if(podman.mind in ticker.mode:revolutionaries)
-					ticker.mode:add_revolutionary(podman.mind)
-					ticker.mode:update_all_rev_icons() //So the icon actually appears
-				if(podman.mind in ticker.mode:head_revolutionaries)
-					ticker.mode:update_all_rev_icons()
-			if("nuclear emergency")
-				if(podman.mind in ticker.mode:syndicates)
-					ticker.mode:update_all_synd_icons()
-			if("cult")
-				if(podman.mind in ticker.mode:cult)
-					ticker.mode:add_cultist(podman.mind)
-					ticker.mode:update_all_cult_icons() //So the icon actually appears
-
-			// -- End mode specific stuff
-
-		podman.gender = ghost.gender
-
-		//dna stuff
-		hardset_dna(podman, ui, se, null, !prob(potency) ? "plant" : null)	//makes sure podman has dna and sets the dna's ui/se/mutantrace/real_name etc variables
-
-	else //else, one packet of seeds. maybe two
-		var/seed_count = 1
-		if(prob(yield * 20))
-			seed_count++
-		for(var/i=0,i<seed_count,i++)
-			var/obj/item/seeds/replicapod/harvestseeds = new /obj/item/seeds/replicapod(user.loc)
-			harvestseeds.lifespan = lifespan
-			harvestseeds.endurance = endurance
-			harvestseeds.maturation = maturation
-			harvestseeds.production = production
-			harvestseeds.yield = yield
-			harvestseeds.potency = potency
-
-	parent.update_tray()
-
-/obj/item/seeds/replicapod/attackby(obj/item/weapon/W as obj, mob/user as mob)
-	if(istype(W,/obj/item/weapon/reagent_containers))
-		if(ckey == null)
-			user << "You inject the contents of the syringe into the seeds."
-
-			for(var/datum/reagent/blood/bloodSample in W:reagents.reagent_list)
-				var/mob/living/carbon/human/source = bloodSample.data["donor"] //hacky, since it gets the CURRENT condition of the mob, not how it was when the blood sample was taken
-				if(!istype(source))
-					continue
-				//ui = bloodSample.data["blood_dna"] doesn't work for whatever reason
-				ui = source.dna.uni_identity
-				se = source.dna.struc_enzymes
-				if(source.ckey)
-					ckey = source.ckey
-				else if(source.mind)
-					ckey = ckey(source.mind.key)
-				realName = source.real_name
-				gender = source.gender
-
-				if(!isnull(source.mind))
-					mind = source.mind
-
-			W:reagents.clear_reagents()
-		else
-			user << "There is already a genetic sample in these seeds."
-	else
-		return ..()
-
-/obj/machinery/hydroponics/proc/update_tray(mob/user = usr)
-	harvest = 0
-	lastproduce = age
-	if(istype(myseed,/obj/item/seeds/replicapod/))
-		user << "You harvest from the [myseed.plantname]."
-<<<<<<< HEAD
-	else if(myseed.yield <= 0)
-		user << "\red You fail to harvest anything useful."
-=======
-	else if((yieldmod * myseed.yield) <= 0)
-		user << "<span class='warning'>You fail to harvest anything useful.</span>"
->>>>>>> af75d132
-	else
-		user << "You harvest [myseed.yield] items from the [myseed.plantname]."
-	if(myseed.oneharvest)
-		del(myseed)
-		planted = 0
-		dead = 0
-	update_icon()
-
-/// Tray Setters - The following procs adjust the tray or plants variables, and make sure that the stat doesn't go out of bounds.///
-/obj/machinery/hydroponics/proc/adjustNutri(var/adjustamt)
-	nutrilevel += adjustamt
-	nutrilevel = max(nutrilevel, 0)
-	nutrilevel = min(nutrilevel, maxnutri)
-
-/obj/machinery/hydroponics/proc/adjustWater(var/adjustamt)
-	waterlevel += adjustamt
-	waterlevel = max(waterlevel, 0)
-	waterlevel = min(waterlevel, maxwater)
-	if(adjustamt>0)
-		adjustToxic(-round(adjustamt/4))//Toxicity dilutation code. The more water you put in, the lesser the toxin concentration.
-
-/obj/machinery/hydroponics/proc/adjustHealth(var/adjustamt)
-	if(planted && !dead)
-		health += adjustamt
-		health = max(health, 0)
-		health = min(health, myseed.endurance)
-
-/obj/machinery/hydroponics/proc/adjustToxic(var/adjustamt)
-	toxic += adjustamt
-	toxic = max(toxic, 0)
-	toxic = min(toxic, 100)
-
-/obj/machinery/hydroponics/proc/adjustPests(var/adjustamt)
-	pestlevel += adjustamt
-	pestlevel = max(pestlevel, 0)
-	pestlevel = min(pestlevel, 10)
-
-/obj/machinery/hydroponics/proc/adjustWeeds(var/adjustamt)
-	weedlevel += adjustamt
-	weedlevel = max(weedlevel, 0)
-	weedlevel = min(weedlevel, 10)
-
-/// Seed Setters ///
-/obj/machinery/hydroponics/proc/adjustSYield(var/adjustamt)//0,10
-	if(myseed && myseed.yield != -1) // Unharvestable shouldn't suddenly turn harvestable
-		myseed.yield += adjustamt
-		myseed.yield = max(myseed.yield, 0)
-		myseed.yield = min(myseed.yield, 10)
-		if(myseed.yield <= 0 && myseed.plant_type == 2)
-			myseed.yield = 1 // Mushrooms always have a minimum yield of 1.
-
-/obj/machinery/hydroponics/proc/adjustSLife(var/adjustamt)//10,100
-	if(myseed)
-		myseed.lifespan += adjustamt
-		myseed.lifespan = max(myseed.lifespan, 10)
-		myseed.lifespan = min(myseed.lifespan, 100)
-
-/obj/machinery/hydroponics/proc/adjustSEnd(var/adjustamt)//10,100
-	if(myseed)
-		myseed.endurance += adjustamt
-		myseed.endurance = max(myseed.endurance, 10)
-		myseed.endurance = min(myseed.endurance, 100)
-
-/obj/machinery/hydroponics/proc/adjustSProduct(var/adjustamt)//2,10
-	if(myseed)
-		myseed.production += adjustamt
-		myseed.production = max(myseed.production, 2)
-		myseed.production = min(myseed.production, 10)
-
-/obj/machinery/hydroponics/proc/adjustSPot(var/adjustamt)//0,100
-	if(myseed && myseed.potency != -1) //Not all plants have a potency
-		myseed.potency += adjustamt
-		myseed.potency = max(myseed.potency, 0)
-		myseed.potency = min(myseed.potency, 100)
-
-///////////////////////////////////////////////////////////////////////////////
-/obj/machinery/hydroponics/soil //Not actually hydroponics at all! Honk!
-	name = "soil"
-	icon = 'icons/obj/hydroponics.dmi'
-	icon_state = "soil"
-	density = 0
-	use_power = 0
-	unwrenchable = 0
-
-	update_icon() // Same as normal but with the overlays removed - Cheridan.
-		overlays.Cut()
-
-		UpdateDescription()
-
-		if(planted)
-			if(dead)
-				overlays += image('icons/obj/hydroponics.dmi', icon_state="[myseed.species]-dead")
-			else if(harvest)
-				if(myseed.plant_type == 2) // Shrooms don't have a -harvest graphic
-					overlays += image('icons/obj/hydroponics.dmi', icon_state="[myseed.species]-grow[myseed.growthstages]")
-				else
-					overlays += image('icons/obj/hydroponics.dmi', icon_state="[myseed.species]-harvest")
-			else if(age < myseed.maturation)
-				var/t_growthstate = ((age / myseed.maturation) * myseed.growthstages )
-				overlays += image('icons/obj/hydroponics.dmi', icon_state="[myseed.species]-grow[round(t_growthstate)]")
-				lastproduce = age
-			else
-				overlays += image('icons/obj/hydroponics.dmi', icon_state="[myseed.species]-grow[myseed.growthstages]")
-
-		if(!luminosity)
-			if(istype(myseed,/obj/item/seeds/glowshroom))
-				SetLuminosity(round(myseed.potency/10))
-		else
-			SetLuminosity(0)
-		return
-
-	attackby(var/obj/item/O as obj, var/mob/user as mob)
-		..()
-		if(istype(O, /obj/item/weapon/shovel))
-			user << "You clear up [src]!"
+/obj/machinery/hydroponics
+	name = "hydroponics tray"
+	icon = 'icons/obj/hydroponics.dmi'
+	icon_state = "hydrotray"
+	density = 1
+	anchored = 1
+	var/waterlevel = 100	//The amount of water in the tray (max 100)
+	var/maxwater = 100		//The maximum amount of water in the tray
+	var/nutrilevel = 10		//The amount of nutrient in the tray (max 10)
+	var/maxnutri = 10		//The maximum nutrient of water in the tray
+	var/pestlevel = 0		//The amount of pests in the tray (max 10)
+	var/weedlevel = 0		//The amount of weeds in the tray (max 10)
+	var/toxic = 0			//Toxicity in the tray?
+	var/age = 0				//Current age
+	var/dead = 0			//Is it dead?
+	var/health = 0			//Its health.
+	var/lastproduce = 0		//Last time it was harvested
+	var/lastcycle = 0		//Used for timing of cycles.
+	var/cycledelay = 200	//About 10 seconds / cycle
+	var/planted = 0			//Is it occupied?
+	var/harvest = 0			//Ready to harvest?
+	var/obj/item/seeds/myseed = null	//The currently planted seed
+	var/unwrenchable = 1
+
+	pixel_y=8
+
+/obj/machinery/hydroponics/constructable
+	name = "hydroponics tray"
+	icon = 'icons/obj/hydroponics.dmi'
+	icon_state = "hydrotray3"
+
+/obj/machinery/hydroponics/constructable/New()
+	..()
+	component_parts = list()
+	component_parts += new /obj/item/weapon/circuitboard/hydroponics(null)
+	component_parts += new /obj/item/weapon/stock_parts/matter_bin(null)
+	component_parts += new /obj/item/weapon/stock_parts/matter_bin(null)
+	component_parts += new /obj/item/weapon/stock_parts/console_screen(null)
+	RefreshParts()
+
+/obj/machinery/hydroponics/constructable/RefreshParts()
+	var tmp_capacity = 0
+	for (var/obj/item/weapon/stock_parts/matter_bin/M in component_parts)
+		tmp_capacity += M.rating
+	maxwater = tmp_capacity * 50 // Up to 300
+	maxnutri = tmp_capacity * 5 // Up to 30
+	waterlevel = maxwater
+	nutrilevel = 3
+
+
+/obj/machinery/hydroponics/proc/FindConnected()
+
+	var/list/connected = list()
+	var/list/processing_atoms = list(src)
+
+	while(processing_atoms.len)
+
+		var/atom/a = processing_atoms[1]
+
+		for(var/step_dir in cardinal)
+			var/obj/machinery/hydroponics/h = locate() in get_step(a, step_dir)
+			if(h && h.anchored==2 && !(h in connected) && !(h in processing_atoms))
+				processing_atoms += h
+
+		processing_atoms -= a
+		connected += a
+
+	return connected
+
+
+/obj/machinery/hydroponics/bullet_act(var/obj/item/projectile/Proj) //Works with the Somatoray to modify plant variables.
+	if(!planted)
+		..()
+		return
+	if(istype(Proj ,/obj/item/projectile/energy/floramut))
+		mutate()
+	else if(istype(Proj ,/obj/item/projectile/energy/florayield))
+		if(myseed.yield == 0)//Oh god don't divide by zero you'll doom us all.
+			adjustSYield(1)
+			//world << "Yield increased by 1, from 0, to a total of [myseed.yield]"
+		else if(prob(1/(myseed.yield * myseed.yield) *100))//This formula gives you diminishing returns based on yield. 100% with 1 yield, decreasing to 25%, 11%, 6, 4, 2...
+			adjustSYield(1)
+			//world << "Yield increased by 1, to a total of [myseed.yield]"
+	else
+		..()
+		return
+
+obj/machinery/hydroponics/process()
+
+	var/needs_update = 0 // Checks if the icon needs updating so we don't redraw empty trays every time
+
+	if(myseed && (myseed.loc != src))
+		myseed.loc = src
+
+	if(world.time > (lastcycle + cycledelay))
+		lastcycle = world.time
+		if(planted && !dead)
+			// Advance age
+			age++
+			needs_update = 1
+
+//Nutrients//////////////////////////////////////////////////////////////
+			// Nutrients deplete slowly
+			if(prob(50))
+				adjustNutri(-1)
+
+			// Lack of nutrients hurts non-weeds
+			if(nutrilevel <= 0 && myseed.plant_type != 1)
+				adjustHealth(-rand(1,3))
+
+//Photosynthesis/////////////////////////////////////////////////////////
+			// Lack of light hurts non-mushrooms
+			if(isturf(loc))
+				var/turf/currentTurf = loc
+				var/lightAmt = currentTurf.lighting_lumcount
+				if(myseed.plant_type == 2) // Mushroom
+					if(lightAmt < 2)
+						adjustHealth(-1)
+				else // Non-mushroom
+					if(lightAmt < 4)
+						adjustHealth(-2)
+
+//Water//////////////////////////////////////////////////////////////////
+			// Drink random amount of water
+			adjustWater(-rand(1,6))
+
+			// If the plant is dry, it loses health pretty fast, unless mushroom
+			if(waterlevel <= 10 && myseed.plant_type != 2)
+				adjustHealth(-rand(0,1))
+				if(waterlevel <= 0)
+					adjustHealth(-rand(0,2))
+
+			// Sufficient water level and nutrient level = plant healthy
+			else if(waterlevel > 10 && nutrilevel > 0)
+				adjustHealth(rand(1,2))
+				if(prob(5))  //5 percent chance the weed population will increase
+					adjustWeeds(1)
+
+//Toxins/////////////////////////////////////////////////////////////////
+
+			// Too much toxins cause harm, but when the plant drinks the contaiminated water, the toxins disappear slowly
+			if(toxic >= 40 && toxic < 80)
+				adjustHealth(-1)
+				adjustToxic(-rand(1,10))
+			else if(toxic >= 80) // I don't think it ever gets here tbh unless above is commented out
+				adjustHealth(-3)
+				adjustToxic(-rand(1,10))
+
+//Pests & Weeds//////////////////////////////////////////////////////////
+
+			else if(pestlevel >= 5)
+				adjustHealth(-1)
+
+			// If it's a weed, it doesn't stunt the growth
+			if(weedlevel >= 5 && myseed.plant_type != 1 )
+				adjustHealth(-1)
+
+//Health & Age///////////////////////////////////////////////////////////
+
+			// Plant dies if health <= 0
+			if(health <= 0)
+				plantdies()
+				adjustWeeds(1) // Weeds flourish
+
+			// If the plant is too old, lose health fast
+			if(age > myseed.lifespan)
+				adjustHealth(-rand(1,5))
+
+			// Harvest code
+			if(age > myseed.production && (age - lastproduce) > myseed.production && (!harvest && !dead))
+				if(prob(85))
+					mutate()
+				else if(prob(30))
+					hardmutate()
+				else if(prob(5))
+					mutatespecie()
+
+				if(myseed && myseed.yield != -1) // Unharvestable shouldn't be harvested
+					harvest = 1
+				else
+					lastproduce = age
+			if(prob(5))  // On each tick, there's a 5 percent chance the pest population will increase
+				adjustPests(1)
+		else
+			if(waterlevel > 10 && nutrilevel > 0 && prob(10))  // If there's no plant, the percentage chance is 10%
+				adjustWeeds(1)
+
+		// Weeeeeeeeeeeeeeedddssss
+
+		if(weedlevel >= 10 && prob(50)) // At this point the plant is kind of fucked. Weeds can overtake the plant spot.
+			if(planted)
+				if(myseed.plant_type == 0) // If a normal plant
+					weedinvasion()
+			else
+				weedinvasion() // Weed invasion into empty tray
+			needs_update = 1
+		if (needs_update)
+			update_icon()
+	return
+
+
+
+obj/machinery/hydroponics/update_icon()
+
+	//Refreshes the icon and sets the luminosity
+	overlays.Cut()
+
+	var/n = 0
+
+	for(var/Dir in cardinal)
+
+		var/obj/machinery/hydroponics/t = locate() in get_step(src,Dir)
+		if(t && t.anchored==2 && src.anchored==2)
+			n += Dir
+
+	icon_state = "hoses-[n]"
+
+	UpdateDescription()
+
+	if(planted)
+		if(dead)
+			overlays += image('icons/obj/hydroponics.dmi', icon_state="[myseed.species]-dead")
+		else if(harvest)
+			if(myseed.plant_type == 2) // Shrooms don't have a -harvest graphic
+				overlays += image('icons/obj/hydroponics.dmi', icon_state="[myseed.species]-grow[myseed.growthstages]")
+			else
+				overlays += image('icons/obj/hydroponics.dmi', icon_state="[myseed.species]-harvest")
+		else if(age < myseed.maturation)
+			var/t_growthstate = ((age / myseed.maturation) * myseed.growthstages ) // Make sure it won't crap out due to HERPDERP 6 stages only
+			overlays += image('icons/obj/hydroponics.dmi', icon_state="[myseed.species]-grow[round(t_growthstate)]")
+			lastproduce = age //Cheating by putting this here, it means that it isn't instantly ready to harvest
+		else
+			overlays += image('icons/obj/hydroponics.dmi', icon_state="[myseed.species]-grow[myseed.growthstages]") // Same
+
+		if(waterlevel <= 10)
+			overlays += image('icons/obj/hydroponics.dmi', icon_state="over_lowwater3")
+		if(nutrilevel <= 2)
+			overlays += image('icons/obj/hydroponics.dmi', icon_state="over_lownutri3")
+		if(health <= (myseed.endurance / 2))
+			overlays += image('icons/obj/hydroponics.dmi', icon_state="over_lowhealth3")
+		if(weedlevel >= 5 || pestlevel >= 5 || toxic >= 40)
+			overlays += image('icons/obj/hydroponics.dmi', icon_state="over_alert3")
+		if(harvest)
+			overlays += image('icons/obj/hydroponics.dmi', icon_state="over_harvest3")
+
+	if(istype(myseed,/obj/item/seeds/glowshroom))
+		SetLuminosity(round(myseed.potency / 10))
+	else
+		SetLuminosity(0)
+
+	return
+
+obj/machinery/hydroponics/proc/UpdateDescription()
+	desc = null
+	if (planted)
+		desc = "[src] has <span class='info'>[myseed.plantname]</span> planted."
+		if (dead)
+			desc += " It's dead."
+		else if (harvest)
+			desc += " It's ready to harvest."
+
+obj/machinery/hydroponics/proc/weedinvasion() // If a weed growth is sufficient, this happens.
+	dead = 0
+	var/oldPlantName
+	if(myseed) // In case there's nothing in the tray beforehand
+		oldPlantName = myseed.plantname
+		del(myseed)
+	else
+		oldPlantName = "Empty tray"
+	switch(rand(1,18))		// randomly pick predominative weed
+		if(16 to 18)
+			myseed = new /obj/item/seeds/reishimycelium
+		if(14 to 15)
+			myseed = new /obj/item/seeds/nettleseed
+		if(12 to 13)
+			myseed = new /obj/item/seeds/harebell
+		if(10 to 11)
+			myseed = new /obj/item/seeds/amanitamycelium
+		if(8 to 9)
+			myseed = new /obj/item/seeds/chantermycelium
+		if(6 to 7)
+			myseed = new /obj/item/seeds/towermycelium
+		if(4 to 5)
+			myseed = new /obj/item/seeds/plumpmycelium
+		else
+			myseed = new /obj/item/seeds/weeds
+	planted = 1
+	age = 0
+	health = myseed.endurance
+	lastcycle = world.time
+	harvest = 0
+	weedlevel = 0 // Reset
+	pestlevel = 0 // Reset
+	update_icon()
+	visible_message("<span class='info'>[oldPlantName] overtaken by [myseed.plantname].</span>")
+
+
+obj/machinery/hydroponics/proc/mutate(var/lifemut=2, var/endmut=5, var/productmut=1, var/yieldmut=2, var/potmut=25) // Mutates the current seed
+	if(!planted)
+		return
+	adjustSLife(rand(-lifemut,lifemut))
+	adjustSEnd(rand(-endmut,endmut))
+	adjustSProduct(rand(-productmut,productmut))
+	adjustSYield(rand(-yieldmut,yieldmut))
+	adjustSPot(rand(-potmut,potmut))
+
+
+obj/machinery/hydroponics/proc/hardmutate()
+	mutate(4, 10, 2, 4, 50)
+
+
+obj/machinery/hydroponics/proc/mutatespecie() // Mutagent produced a new plant!
+	if(!planted || dead)
+		return
+
+	var/oldPlantName = myseed.plantname
+	if(myseed.mutatelist.len > 0)
+		var/mutantseed = pick(myseed.mutatelist)
+		del(myseed)
+		myseed = new mutantseed
+
+	else
+		return
+
+	dead = 0
+	hardmutate()
+	planted = 1
+	age = 0
+	health = myseed.endurance
+	lastcycle = world.time
+	harvest = 0
+	weedlevel = 0 // Reset
+
+	spawn(5) // Wait a while
+	update_icon()
+	visible_message("<span class='warning'>[oldPlantName] suddenly mutated into [myseed.plantname]!</span>")
+
+
+obj/machinery/hydroponics/proc/mutateweed() // If the weeds gets the mutagent instead. Mind you, this pretty much destroys the old plant
+	if( weedlevel > 5 )
+		if(myseed)
+			del(myseed)
+		var/newWeed = pick(/obj/item/seeds/libertymycelium, /obj/item/seeds/angelmycelium, /obj/item/seeds/deathnettleseed, /obj/item/seeds/kudzuseed)
+		myseed = new newWeed
+		dead = 0
+		hardmutate()
+		planted = 1
+		age = 0
+		health = myseed.endurance
+		lastcycle = world.time
+		harvest = 0
+		weedlevel = 0 // Reset
+
+		spawn(5) // Wait a while
+		update_icon()
+		visible_message("<span class='warning'>The mutated weeds in [src] spawned a [myseed.plantname]!</span>")
+	else
+		usr << "The few weeds in [src] seem to react, but only for a moment..."
+
+
+obj/machinery/hydroponics/proc/plantdies() // OH NOES!!!!! I put this all in one function to make things easier
+	health = 0
+	harvest = 0
+	pestlevel = 0 // Pests die
+	if(!dead)
+		update_icon()
+		dead = 1
+
+
+obj/machinery/hydroponics/proc/mutatepest()
+	if(pestlevel > 5)
+		visible_message("The pests seem to behave oddly...")
+		for(var/i=0, i<3, i++)
+			var/obj/effect/spider/spiderling/S = new(src.loc)
+			S.grow_as = /mob/living/simple_animal/hostile/giant_spider/hunter
+	else
+		usr << "The pests seem to behave oddly, but quickly settle down..."
+
+
+obj/machinery/hydroponics/attackby(var/obj/item/O as obj, var/mob/user as mob)
+
+	//Called when mob user "attacks" it with object O
+	if(istype(O, /obj/item/weapon/reagent_containers) )  // Syringe stuff (and other reagent containers now too)
+		var/obj/item/weapon/reagent_containers/reagent_source = O
+
+		if(istype(reagent_source, /obj/item/weapon/reagent_containers/syringe))
+			var/obj/item/weapon/reagent_containers/syringe/syr = reagent_source
+			if(syr.mode != 1)
+				user << "You can't get any extract out of this plant."
+				return
+
+		if(!reagent_source.reagents.total_volume)
+			user << "<span class='notice'>[reagent_source] is empty.</span>"
+			return 1
+
+		var/list/trays = list(src)//makes the list just this in cases of syringes and compost etc
+		var/target = myseed ? myseed.plantname : src
+		var/visi_msg = ""
+
+		if(istype(reagent_source, /obj/item/weapon/reagent_containers/food/snacks) || istype(reagent_source, /obj/item/weapon/reagent_containers/pill))
+			visi_msg="[user] composts [reagent_source], spreading it through [target]"
+		else
+			if(istype(reagent_source, /obj/item/weapon/reagent_containers/syringe/))
+				var/obj/item/weapon/reagent_containers/syringe/syr = reagent_source
+				visi_msg="[user] injects [target] with [syr]"
+				if(syr.reagents.total_volume <= 0)
+					syr.mode = 0
+					syr.update_icon()
+			else if(istype(reagent_source, /obj/item/weapon/reagent_containers/spray/))
+				visi_msg="[user] sprays [target] with [reagent_source]"
+				playsound(loc, 'sound/effects/spray3.ogg', 50, 1, -6)
+			else if(reagent_source.amount_per_transfer_from_this) // Droppers, cans, beakers, what have you.
+				visi_msg="[user] uses [reagent_source] on [target]"
+			// Beakers, bottles, buckets, etc.  Can't use is_open_container though.
+			if(istype(reagent_source, /obj/item/weapon/reagent_containers/glass/))
+				playsound(loc, 'sound/effects/slosh.ogg', 25, 1)
+
+		if(reagent_source.amount_per_transfer_from_this>30 && reagent_source.reagents.total_volume>=reagent_source.amount_per_transfer_from_this)
+			trays=FindConnected()
+			visi_msg+=" setting off the irrigation system"
+
+		if(visi_msg)
+			visible_message("<span class='notice'>[visi_msg].</span>")
+
+		var/split = round(reagent_source.amount_per_transfer_from_this/trays.len)
+
+		for(var/obj/machinery/hydroponics/H in trays)
+		//cause I don't want to feel like im juggling 15 tamagotchis and I can get to my real work of ripping flooring apart in hopes of validating my life choices of becoming a space-gardener
+
+			var/datum/reagents/S = new /datum/reagents()
+			S.my_atom = H
+
+			reagent_source.reagents.trans_to(S,split)
+			if(istype(reagent_source, /obj/item/weapon/reagent_containers/food/snacks) || istype(reagent_source, /obj/item/weapon/reagent_containers/pill))
+				del(reagent_source)
+
+
+
+			// Requires 5 mutagen to possibly change species.
+			if(S.has_reagent("mutagen", 5))
+				switch(rand(100))
+					if(91  to 100)	H.plantdies()
+					if(81  to 90)  H.mutatespecie()
+					if(66	to 80)	H.hardmutate()
+					if(41  to 65)  H.mutate()
+					if(21  to 41)  user << "The plants don't seem to react..."
+					if(11	to 20)  H.mutateweed()
+					if(1   to 10)  H.mutatepest()
+					else 			user << "Nothing happens..."
+
+			// 2 or 1 units is enough to change the yield and other stats.
+			else if(S.has_reagent("mutagen", 2))
+				H.hardmutate()
+			else if(S.has_reagent("mutagen", 1))
+				H.mutate()
+
+			// Antitoxin binds shit pretty well. So the tox goes significantly down
+			if(S.has_reagent("anti_toxin", 1))
+				H.adjustToxic(-round(S.get_reagent_amount("anti_toxin")*2))
+
+			// NIGGA, YOU JUST WENT ON FULL RETARD.
+			if(S.has_reagent("toxin", 1))
+				H.adjustToxic(round(S.get_reagent_amount("toxin")*2))
+
+			// Milk is good for humans, but bad for plants. The sugars canot be used by plants, and the milk fat fucks up growth. Not shrooms though. I can't deal with this now...
+			if(S.has_reagent("milk", 1))
+				H.adjustNutri(round(S.get_reagent_amount("milk")*0.1))
+				H.adjustWater(round(S.get_reagent_amount("milk")*0.9))
+
+			// Beer is a chemical composition of alcohol and various other things. It's a shitty nutrient but hey, it's still one. Also alcohol is bad, mmmkay?
+			if(S.has_reagent("beer", 1))
+				H.adjustHealth(-round(S.get_reagent_amount("beer")*0.05))
+				H.adjustNutri(round(S.get_reagent_amount("beer")*0.25))
+				H.adjustWater(round(S.get_reagent_amount("beer")*0.7))
+
+			// You're an idiot for thinking that one of the most corrosive and deadly gasses would be beneficial
+			if(S.has_reagent("fluorine", 1))
+				H.adjustHealth(-round(S.get_reagent_amount("fluorine")*2))
+				H.adjustToxic(round(S.get_reagent_amount("flourine")*2.5))
+				H.adjustWater(-round(S.get_reagent_amount("flourine")*0.5))
+				H.adjustWeeds(-rand(1,4))
+
+			// You're an idiot for thinking that one of the most corrosive and deadly gasses would be beneficial
+			if(S.has_reagent("chlorine", 1))
+				H.adjustHealth(-round(S.get_reagent_amount("chlorine")*1))
+				H.adjustToxic(round(S.get_reagent_amount("chlorine")*1.5))
+				H.adjustWater(-round(S.get_reagent_amount("chlorine")*0.5))
+				H.adjustWeeds(-rand(1,3))
+
+			// White Phosphorous + water -> phosphoric acid. That's not a good thing really. Phosphoric salts are beneficial though. And even if the plant suffers, in the long run the tray gets some nutrients. The benefit isn't worth that much.
+			if(S.has_reagent("phosphorus", 1))
+				H.adjustHealth(-round(S.get_reagent_amount("phosphorus")*0.75))
+				H.adjustNutri(round(S.get_reagent_amount("phosphorus")*0.1))
+				H.adjustWater(-round(S.get_reagent_amount("phosphorus")*0.5))
+				H.adjustWeeds(-rand(1,2))
+
+			// Plants should not have sugar, they can't use it and it prevents them getting water/ nutients, it is good for mold though...
+			if(S.has_reagent("sugar", 1))
+				H.adjustWeeds(rand(1,2))
+				H.adjustPests(rand(1,2))
+				H.adjustNutri(round(S.get_reagent_amount("sugar")*0.1))
+
+			// It is water!
+			if(S.has_reagent("water", 1))
+				H.adjustWater(round(S.get_reagent_amount("water")*1))
+
+			// Holy water. Mostly the same as water, it also heals the plant a little with the power of the spirits~
+			if(S.has_reagent("holywater", 1))
+				H.adjustWater(round(S.get_reagent_amount("holywater")*1))
+				H.adjustHealth(round(S.get_reagent_amount("holywater")*0.1))
+
+			// A variety of nutrients are dissolved in club soda, without sugar. These nutrients include carbon, oxygen, hydrogen, phosphorous, potassium, sulfur and sodium, all of which are needed for healthy plant growth.
+			if(S.has_reagent("sodawater", 1))
+				H.adjustWater(round(S.get_reagent_amount("sodawater")*1))
+				H.adjustHealth(round(S.get_reagent_amount("sodawater")*0.1))
+				H.adjustNutri(round(S.get_reagent_amount("sodawater")*0.1))
+
+			// Man, you guys are retards
+			if(S.has_reagent("sacid", 1))
+				H.adjustHealth(-round(S.get_reagent_amount("sacid")*1))
+				H.adjustToxic(round(S.get_reagent_amount("sacid")*1.5))
+				H.adjustWeeds(-rand(1,2))
+
+			// SERIOUSLY
+			if(S.has_reagent("pacid", 1))
+				H.adjustHealth(-round(S.get_reagent_amount("pacid")*2))
+				H.adjustToxic(round(S.get_reagent_amount("pacid")*3))
+				H.adjustWeeds(-rand(1,4))
+
+			// Plant-B-Gone is just as bad
+			if(S.has_reagent("plantbgone", 1))
+				H.adjustHealth(-round(S.get_reagent_amount("plantbgone")*2))
+				H.adjustToxic(-round(S.get_reagent_amount("plantbgone")*3))
+				H.adjustWeeds(-rand(4,8))
+
+			//Weed Spray
+			if(S.has_reagent("weedkiller", 1))
+				H.adjustToxic(round(S.get_reagent_amount("weedkiller")*0.5))
+				//old toxicity was 4, each spray is default 10 (minimal of 5) so 5 and 2.5 are the new ammounts
+				H.adjustWeeds(-rand(1,2))
+
+			//Pest Spray
+			if(S.has_reagent("pestkiller", 1))
+				H.adjustToxic(round(S.get_reagent_amount("pestkiller")*0.5))
+				H.adjustPests(-rand(1,2))
+
+			// Healing
+			if(S.has_reagent("cryoxadone", 1))
+				H.adjustHealth(round(S.get_reagent_amount("cryoxadone")*3))
+				H.adjustToxic(-round(S.get_reagent_amount("cryoxadone")*3))
+
+			// Ammonia is bad ass.
+			if(S.has_reagent("ammonia", 1))
+				H.adjustHealth(round(S.get_reagent_amount("ammonia")*0.5))
+				H.adjustNutri(round(S.get_reagent_amount("ammonia")*1))
+				H.adjustSYield(round(S.get_reagent_amount("ammonia")*0.01))
+
+			// This is more bad ass, and pests get hurt by the corrosive nature of it, not the plant.
+			if(S.has_reagent("diethylamine", 1))
+				H.adjustHealth(round(S.get_reagent_amount("diethylamine")*1))
+				H.adjustNutri(round(S.get_reagent_amount("diethylamine")*2))
+				H.adjustSYield(round(S.get_reagent_amount("diethylamine")*0.02))
+				H.adjustPests(-rand(1,2))
+
+
+			// Compost, effectively
+			if(S.has_reagent("nutriment", 1))
+				H.adjustHealth(round(S.get_reagent_amount("nutriment")*0.5))
+				H.adjustNutri(round(S.get_reagent_amount("nutriment")*1))
+
+			// Poor man's mutagen.
+			if(S.has_reagent("radium", 10) || S.has_reagent("uranium", 10))
+				switch(rand(100))
+					if(91  to 100)	H.plantdies()
+					if(81  to 90)  H.mutatespecie()
+					if(66	to 80)	H.hardmutate()
+					if(41  to 65)  H.mutate()
+					if(21  to 41)  user << "The plants don't seem to react..."
+					if(11	to 20)  H.mutateweed()
+					if(1   to 10)  H.mutatepest()
+					else 			user << "Nothing happens..."
+			// Can change the yield and other stats, but requires more than mutagen
+			else if(S.has_reagent("radium", 5) || S.has_reagent("uranium", 5))
+				H.hardmutate()
+			else if(S.has_reagent("radium", 2) || S.has_reagent("uranium", 2))
+				H.mutate()
+
+			// After handling the mutating, we now handle the damage from adding crude radioactives...
+			if(S.has_reagent("uranium", 1))
+				H.adjustHealth(-round(S.get_reagent_amount("uranium")*1))
+				H.adjustToxic(round(S.get_reagent_amount("uranium")*2))
+			if(S.has_reagent("radium", 1))
+				H.adjustHealth(-round(S.get_reagent_amount("radium")*1))
+				H.adjustToxic(round(S.get_reagent_amount("radium")*3)) // Radium is harsher (OOC: also easier to produce)
+
+			// The best stuff there is. For testing/debugging.
+			if(S.has_reagent("adminordrazine", 1))
+				H.adjustWater(round(S.get_reagent_amount("adminordrazine")*1))
+				H.adjustHealth(round(S.get_reagent_amount("adminordrazine")*1))
+				H.adjustNutri(round(S.get_reagent_amount("adminordrazine")*1))
+				H.adjustPests(-rand(1,5))
+				H.adjustWeeds(-rand(1,5))
+			if(S.has_reagent("adminordrazine", 5))
+				switch(rand(100))
+					if(66  to 100)  H.mutatespecie()
+					if(33	to 65)  H.mutateweed()
+					if(1   to 32)  H.mutatepest()
+					else 			user << "Nothing happens..."
+
+			S.clear_reagents()
+			del(S)
+			H.update_icon()
+		return 1
+
+	else if( istype(O, /obj/item/seeds/) )
+		if(!planted)
+			user.unEquip(O)
+			user << "You plant [O]."
+			dead = 0
+			myseed = O
+			planted = 1
+			age = 1
+			health = myseed.endurance
+			lastcycle = world.time
+			O.loc = src
+			if((user.client  && user.s_active != src))
+				user.client.screen -= O
+			O.dropped(user)
+			update_icon()
+
+		else
+			user << "<span class='warning'>[src] already has seeds in it!</span>"
+
+	else if(istype(O, /obj/item/device/analyzer/plant_analyzer))
+		if(planted && myseed)
+			user << "*** <B>[myseed.plantname]</B> ***" //Carn: now reports the plants growing, not the seeds.
+			user << "-Plant Age: <span class='notice'> [age]</span>"
+			user << "-Plant Endurance: <span class='notice'> [myseed.endurance]</span>"
+			user << "-Plant Lifespan: <span class='notice'> [myseed.lifespan]</span>"
+			if(myseed.yield != -1)
+				user << "-Plant Yield: <span class='notice'> [myseed.yield]</span>"
+			user << "-Plant Production: <span class='notice'> [myseed.production]</span>"
+			if(myseed.potency != -1)
+				user << "-Plant Potency: <span class='notice'> [myseed.potency]</span>"
+			user << "-Weed level: <span class='notice'> [weedlevel]/10</span>"
+			user << "-Pest level: <span class='notice'> [pestlevel]/10</span>"
+			user << "-Toxicity level: <span class='notice'> [toxic]/100</span>"
+			user << "-Water level: <span class='notice'> [waterlevel]/[maxwater]</span>"
+			user << "-Nutrition level: <span class='notice'> [nutrilevel]/[maxnutri]</span>"
+			user << ""
+		else
+			user << "<B>No plant found.</B>"
+			user << "-Weed level: <span class='notice'> [weedlevel]/10</span>"
+			user << "-Pest level: <span class='notice'> [pestlevel]/10</span>"
+			user << "-Toxicity level: <span class='notice'> [toxic]/100</span>"
+			user << "-Water level: <span class='notice'> [waterlevel]/[maxwater]</span>"
+			user << "-Nutrition level: <span class='notice'> [nutrilevel]/[maxnutri]</span>"
+			user << ""
+
+	else if(istype(O, /obj/item/weapon/minihoe))
+		if(weedlevel > 0)
+			user.visible_message("<span class='notice'>[user] uproots the weeds.</span>", "<span class='notice'>You remove the weeds from [src].</span>")
+			weedlevel = 0
+			update_icon()
+		else
+			user << "<span class='notice'>This plot is completely devoid of weeds. It doesn't need uprooting.</span>"
+
+	else if(istype(O, /obj/item/weapon/storage/bag/plants))
+		attack_hand(user)
+		var/obj/item/weapon/storage/bag/plants/S = O
+		for(var/obj/item/weapon/reagent_containers/food/snacks/grown/G in locate(user.x,user.y,user.z))
+			if(!S.can_be_inserted(G))
+				return
+			S.handle_item_insertion(G, 1)
+
+	else if(istype(O, /obj/item/weapon/wrench) && unwrenchable)
+		if(anchored==2)
+			user << "Unscrew the hoses first!"
+			return
+
+		if(!anchored && !isinspace())
+			playsound(loc, 'sound/items/Ratchet.ogg', 50, 1)
+			anchored = 1
+			user << "You wrench [src] in place."
+		else if(anchored)
+			playsound(loc, 'sound/items/Ratchet.ogg', 50, 1)
+			anchored = 0
+			user << "You unwrench [src]."
+
+	else if(istype(O, /obj/item/weapon/screwdriver))
+
+		if(anchored)
+			if(anchored==2)
+				playsound(src.loc, 'sound/items/Screwdriver.ogg', 50, 1)
+				anchored = 1
+				user << "You unscrew the [src]'s hoses."
+
+			else if(anchored==1)
+				playsound(src.loc, 'sound/items/Screwdriver.ogg', 50, 1)
+				anchored = 2
+				user << "You screw in the [src]'s hoses."
+
+			for(var/obj/machinery/hydroponics/h in range(1,src))
+				spawn()
+					h.update_icon()
+
+	return
+
+obj/machinery/hydroponics/constructable/attackby(var/obj/item/O as obj, var/mob/user as mob)
+	..()
+	if(istype(O, /obj/item/weapon/crowbar))
+		if(anchored==2)
+			user << "Unscrew the hoses first!"
+			return
+
+		if(istype(src, /obj/machinery/hydroponics/soil))
+			return
+		default_deconstruction_crowbar(O, 1)
+
+/obj/machinery/hydroponics/attack_hand(mob/user as mob)
+	if(istype(user, /mob/living/silicon))		//How does AI know what plant is?
+		return
+	if(harvest)
+		if(!user in range(1,src))
+			return
+		myseed.harvest()
+	else if(dead)
+		planted = 0
+		dead = 0
+		user << "You remove the dead plant from [src]."
+		del(myseed)
+		update_icon()
+	else
+		if(planted && !dead)
+			user << "[src] has <span class='info'>[myseed.plantname]</span> planted."
+			if(health <= (myseed.endurance / 2))
+				user << "The plant looks unhealthy."
+		else
+			user << "[src] is empty."
+		user << "Water: [waterlevel]/[maxwater]"
+		user << "Nutrient: [nutrilevel]/[maxnutri]"
+		if(weedlevel >= 5) // Visual aid for those blind
+			user << "[src] is filled with weeds!"
+		if(pestlevel >= 5) // Visual aid for those blind
+			user << "[src] is filled with tiny worms!"
+		user << "" // Empty line for readability.
+
+/obj/item/seeds/proc/harvest(mob/user = usr)
+	var/obj/machinery/hydroponics/parent = loc //for ease of access
+	var/t_amount = 0
+
+	while(t_amount < yield)
+		var/obj/item/weapon/reagent_containers/food/snacks/grown/t_prod = new product(user.loc, potency) // User gets a consumable
+		if(!t_prod)	return
+		t_prod.seed = type
+		t_prod.lifespan = lifespan
+		t_prod.endurance = endurance
+		t_prod.maturation = maturation
+		t_prod.production = production
+		t_prod.yield = yield
+		t_prod.potency = potency
+		t_prod.plant_type = plant_type
+		t_amount++
+
+	parent.update_tray()
+/*
+/obj/item/seeds/grassseed/harvest(mob/user = usr)
+	var/obj/machinery/hydroponics/parent = loc //for ease of access
+	var/t_yield = round(yield*parent.yieldmod)
+
+	if(t_yield > 0)
+		var/obj/item/stack/tile/grass/new_grass = new/obj/item/stack/tile/grass(user.loc)
+		new_grass.amount = t_yield
+
+	parent.update_tray()
+
+/obj/item/seeds/gibtomato/harvest(mob/user = usr)
+	var/obj/machinery/hydroponics/parent = loc //for ease of access
+	var/t_amount = 0
+
+	while ( t_amount < (yield * parent.yieldmod ))
+		var/obj/item/weapon/reagent_containers/food/snacks/grown/t_prod = new product(user.loc, potency) // User gets a consumable
+
+		t_prod.seed = type
+		t_prod.lifespan = lifespan
+		t_prod.endurance = endurance
+		t_prod.maturation = maturation
+		t_prod.production = production
+		t_prod.yield = yield
+		t_prod.potency = potency
+		t_prod.plant_type = plant_type
+		t_amount++
+
+	parent.update_tray()
+*/
+/obj/item/seeds/nettleseed/harvest(mob/user = usr)
+	var/obj/machinery/hydroponics/parent = loc //for ease of access
+	var/t_amount = 0
+
+	while(t_amount < yield)
+		var/obj/item/weapon/grown/t_prod = new product(user.loc, potency) // User gets a consumable -QualityVan
+		t_prod.seed = type
+		t_prod.lifespan = lifespan
+		t_prod.endurance = endurance
+		t_prod.maturation = maturation
+		t_prod.production = production
+		t_prod.yield = yield
+		t_prod.changePotency(potency) // -QualityVan
+		t_prod.plant_type = plant_type
+		t_amount++
+
+	parent.update_tray()
+
+/obj/item/seeds/deathnettleseed/harvest(mob/user = usr) //isn't a nettle subclass yet, so
+	var/obj/machinery/hydroponics/parent = loc //for ease of access
+	var/t_amount = 0
+
+	while(t_amount < yield)
+		var/obj/item/weapon/grown/t_prod = new product(user.loc, potency) // User gets a consumable -QualityVan
+		t_prod.seed = type
+		t_prod.lifespan = lifespan
+		t_prod.endurance = endurance
+		t_prod.maturation = maturation
+		t_prod.production = production
+		t_prod.yield = yield
+		t_prod.changePotency(potency) // -QualityVan
+		t_prod.plant_type = plant_type
+		t_amount++
+
+	parent.update_tray()
+
+/obj/item/seeds/eggyseed/harvest(mob/user = usr)
+	var/obj/machinery/hydroponics/parent = loc //for ease of access
+	var/t_amount = 0
+
+	while(t_amount < yield)
+		new product(user.loc)
+		t_amount++
+
+	parent.update_tray()
+
+/obj/item/seeds/replicapod/harvest(mob/user = usr) //now that one is fun -- Urist
+	var/obj/machinery/hydroponics/parent = loc
+	var/make_podman = 0
+	var/mob/ghost
+	if(ckey && config.revival_pod_plants)
+		ghost = find_dead_player("[ckey]")
+		if(ismob(ghost))
+			if(istype(ghost,/mob/dead/observer))
+				var/mob/dead/observer/O = ghost
+				if(istype(mind,/datum/mind))
+					if(O.can_reenter_corpse)
+						make_podman = 1
+			else
+				make_podman = 1
+
+	if(make_podman)	//all conditions met!
+		var/mob/living/carbon/human/podman = new /mob/living/carbon/human(parent.loc)
+		if(realName)
+			podman.real_name = realName
+		else
+			podman.real_name = "Pod Person [rand(0,999)]"
+		var/oldactive = mind.active
+		mind.active = 1
+		mind.transfer_to(podman)
+		mind.active = oldactive
+			// -- Mode/mind specific stuff goes here. TODO! Broken :( Should be merged into mob/living/Login
+		switch(ticker.mode.name)
+			if("revolution")
+				if(podman.mind in ticker.mode:revolutionaries)
+					ticker.mode:add_revolutionary(podman.mind)
+					ticker.mode:update_all_rev_icons() //So the icon actually appears
+				if(podman.mind in ticker.mode:head_revolutionaries)
+					ticker.mode:update_all_rev_icons()
+			if("nuclear emergency")
+				if(podman.mind in ticker.mode:syndicates)
+					ticker.mode:update_all_synd_icons()
+			if("cult")
+				if(podman.mind in ticker.mode:cult)
+					ticker.mode:add_cultist(podman.mind)
+					ticker.mode:update_all_cult_icons() //So the icon actually appears
+
+			// -- End mode specific stuff
+
+		podman.gender = ghost.gender
+
+		//dna stuff
+		hardset_dna(podman, ui, se, null, !prob(potency) ? "plant" : null)	//makes sure podman has dna and sets the dna's ui/se/mutantrace/real_name etc variables
+
+	else //else, one packet of seeds. maybe two
+		var/seed_count = 1
+		if(prob(yield * 20))
+			seed_count++
+		for(var/i=0,i<seed_count,i++)
+			var/obj/item/seeds/replicapod/harvestseeds = new /obj/item/seeds/replicapod(user.loc)
+			harvestseeds.lifespan = lifespan
+			harvestseeds.endurance = endurance
+			harvestseeds.maturation = maturation
+			harvestseeds.production = production
+			harvestseeds.yield = yield
+			harvestseeds.potency = potency
+
+	parent.update_tray()
+
+/obj/item/seeds/replicapod/attackby(obj/item/weapon/W as obj, mob/user as mob)
+	if(istype(W,/obj/item/weapon/reagent_containers))
+		if(ckey == null)
+			user << "You inject the contents of the syringe into the seeds."
+
+			for(var/datum/reagent/blood/bloodSample in W:reagents.reagent_list)
+				var/mob/living/carbon/human/source = bloodSample.data["donor"] //hacky, since it gets the CURRENT condition of the mob, not how it was when the blood sample was taken
+				if(!istype(source))
+					continue
+				//ui = bloodSample.data["blood_dna"] doesn't work for whatever reason
+				ui = source.dna.uni_identity
+				se = source.dna.struc_enzymes
+				if(source.ckey)
+					ckey = source.ckey
+				else if(source.mind)
+					ckey = ckey(source.mind.key)
+				realName = source.real_name
+				gender = source.gender
+
+				if(!isnull(source.mind))
+					mind = source.mind
+
+			W:reagents.clear_reagents()
+		else
+			user << "There is already a genetic sample in these seeds."
+	else
+		return ..()
+
+/obj/machinery/hydroponics/proc/update_tray(mob/user = usr)
+	harvest = 0
+	lastproduce = age
+	if(istype(myseed,/obj/item/seeds/replicapod/))
+		user << "You harvest from the [myseed.plantname]."
+	else if(myseed.yield <= 0)
+		user << "<span class='warning'>You fail to harvest anything useful.</span>"
+	else
+		user << "You harvest [myseed.yield] items from the [myseed.plantname]."
+	if(myseed.oneharvest)
+		del(myseed)
+		planted = 0
+		dead = 0
+	update_icon()
+
+/// Tray Setters - The following procs adjust the tray or plants variables, and make sure that the stat doesn't go out of bounds.///
+/obj/machinery/hydroponics/proc/adjustNutri(var/adjustamt)
+	nutrilevel += adjustamt
+	nutrilevel = max(nutrilevel, 0)
+	nutrilevel = min(nutrilevel, maxnutri)
+
+/obj/machinery/hydroponics/proc/adjustWater(var/adjustamt)
+	waterlevel += adjustamt
+	waterlevel = max(waterlevel, 0)
+	waterlevel = min(waterlevel, maxwater)
+	if(adjustamt>0)
+		adjustToxic(-round(adjustamt/4))//Toxicity dilutation code. The more water you put in, the lesser the toxin concentration.
+
+/obj/machinery/hydroponics/proc/adjustHealth(var/adjustamt)
+	if(planted && !dead)
+		health += adjustamt
+		health = max(health, 0)
+		health = min(health, myseed.endurance)
+
+/obj/machinery/hydroponics/proc/adjustToxic(var/adjustamt)
+	toxic += adjustamt
+	toxic = max(toxic, 0)
+	toxic = min(toxic, 100)
+
+/obj/machinery/hydroponics/proc/adjustPests(var/adjustamt)
+	pestlevel += adjustamt
+	pestlevel = max(pestlevel, 0)
+	pestlevel = min(pestlevel, 10)
+
+/obj/machinery/hydroponics/proc/adjustWeeds(var/adjustamt)
+	weedlevel += adjustamt
+	weedlevel = max(weedlevel, 0)
+	weedlevel = min(weedlevel, 10)
+
+/// Seed Setters ///
+/obj/machinery/hydroponics/proc/adjustSYield(var/adjustamt)//0,10
+	if(myseed && myseed.yield != -1) // Unharvestable shouldn't suddenly turn harvestable
+		myseed.yield += adjustamt
+		myseed.yield = max(myseed.yield, 0)
+		myseed.yield = min(myseed.yield, 10)
+		if(myseed.yield <= 0 && myseed.plant_type == 2)
+			myseed.yield = 1 // Mushrooms always have a minimum yield of 1.
+
+/obj/machinery/hydroponics/proc/adjustSLife(var/adjustamt)//10,100
+	if(myseed)
+		myseed.lifespan += adjustamt
+		myseed.lifespan = max(myseed.lifespan, 10)
+		myseed.lifespan = min(myseed.lifespan, 100)
+
+/obj/machinery/hydroponics/proc/adjustSEnd(var/adjustamt)//10,100
+	if(myseed)
+		myseed.endurance += adjustamt
+		myseed.endurance = max(myseed.endurance, 10)
+		myseed.endurance = min(myseed.endurance, 100)
+
+/obj/machinery/hydroponics/proc/adjustSProduct(var/adjustamt)//2,10
+	if(myseed)
+		myseed.production += adjustamt
+		myseed.production = max(myseed.production, 2)
+		myseed.production = min(myseed.production, 10)
+
+/obj/machinery/hydroponics/proc/adjustSPot(var/adjustamt)//0,100
+	if(myseed && myseed.potency != -1) //Not all plants have a potency
+		myseed.potency += adjustamt
+		myseed.potency = max(myseed.potency, 0)
+		myseed.potency = min(myseed.potency, 100)
+
+///////////////////////////////////////////////////////////////////////////////
+/obj/machinery/hydroponics/soil //Not actually hydroponics at all! Honk!
+	name = "soil"
+	icon = 'icons/obj/hydroponics.dmi'
+	icon_state = "soil"
+	density = 0
+	use_power = 0
+	unwrenchable = 0
+
+/obj/machinery/hydroponics/soil/update_icon() // Same as normal but with the overlays removed - Cheridan.
+		overlays.Cut()
+
+		UpdateDescription()
+
+		if(planted)
+			if(dead)
+				overlays += image('icons/obj/hydroponics.dmi', icon_state="[myseed.species]-dead")
+			else if(harvest)
+				if(myseed.plant_type == 2) // Shrooms don't have a -harvest graphic
+					overlays += image('icons/obj/hydroponics.dmi', icon_state="[myseed.species]-grow[myseed.growthstages]")
+				else
+					overlays += image('icons/obj/hydroponics.dmi', icon_state="[myseed.species]-harvest")
+			else if(age < myseed.maturation)
+				var/t_growthstate = ((age / myseed.maturation) * myseed.growthstages )
+				overlays += image('icons/obj/hydroponics.dmi', icon_state="[myseed.species]-grow[round(t_growthstate)]")
+				lastproduce = age
+			else
+				overlays += image('icons/obj/hydroponics.dmi', icon_state="[myseed.species]-grow[myseed.growthstages]")
+
+		if(!luminosity)
+			if(istype(myseed,/obj/item/seeds/glowshroom))
+				SetLuminosity(round(myseed.potency/10))
+		else
+			SetLuminosity(0)
+		return
+
+/obj/machinery/hydroponics/soil/attackby(var/obj/item/O as obj, var/mob/user as mob)
+		..()
+		if(istype(O, /obj/item/weapon/shovel))
+			user << "You clear up [src]!"
 			del(src)