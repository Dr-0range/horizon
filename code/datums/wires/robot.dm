--- conflicted
+++ resolved
@@ -1,130 +1,66 @@
-/datum/wires/robot
-	holder_type = /mob/living/silicon/robot
-	randomize = TRUE
-
-/datum/wires/robot/New(atom/holder)
-	wires = list(
-		WIRE_AI, WIRE_CAMERA,
-		WIRE_LAWSYNC, WIRE_LOCKDOWN
-	)
-	add_duds(2)
-	..()
-
-/datum/wires/robot/interactable(mob/user)
-	var/mob/living/silicon/robot/R = holder
-	if(R.wiresexposed)
-		return TRUE
-
-/datum/wires/robot/get_status()
-	var/mob/living/silicon/robot/R = holder
-<<<<<<< HEAD
-	switch(index)
-		if(BORG_WIRE_LAWCHECK) //Cut the law wire, and the borg will no longer receive law updates from its AI
-			if(!mended)
-				if (R.lawupdate == 1)
-					R << "LawSync protocol engaged."
-					R.show_laws()
-			else
-				if (R.lawupdate == 0 && !R.emagged)
-					R.lawupdate = 1
-
-		if (BORG_WIRE_AI_CONTROL) //Cut the AI wire to reset AI control
-			if(!mended)
-				if (R.connected_ai)
-					R.connected_ai = null
-
-		if (BORG_WIRE_CAMERA)
-			if(!isnull(R.camera) && !R.scrambledcodes)
-				R.camera.status = mended
-				R.camera.toggle_cam(usr, 0) // Will kick anyone who is watching the Cyborg's camera.
-
-		if(BORG_WIRE_LAWCHECK)	//Forces a law update if the borg is set to receive them. Since an update would happen when the borg checks its laws anyway, not much use, but eh
-			if (R.lawupdate)
-				R.lawsync()
-
-		if(BORG_WIRE_LOCKED_DOWN)
-			R.SetLockdown(!mended)
-
-
-/datum/wires/robot/UpdatePulsed(index)
-
-=======
-	var/list/status = list()
-	status += "The law sync module is [R.lawupdate ? "on" : "off"]."
-	status += "The intelligence link display shows [R.connected_ai ? R.connected_ai.name : "NULL"]."
-	status += "The camera light is [!isnull(R.camera) && R.camera.status ? "on" : "off"]."
-	status += "The lockdown indicator is [R.lockcharge ? "on" : "off"]."
-	return status
-
-/datum/wires/robot/on_pulse(wire)
->>>>>>> 213d324d
-	var/mob/living/silicon/robot/R = holder
-	switch(wire)
-		if(WIRE_AI) // Pulse to pick a new AI.
-			if(!R.emagged)
-				var/new_ai = select_active_ai(R)
-				if(new_ai && (new_ai != R.connected_ai))
-					R.connected_ai = new_ai
-<<<<<<< HEAD
-					R.notify_ai(1)
-				var/numberer = 1  // Send images the Cyborg has taken to the AI's album upon sync.
-				for(var/datum/picture/z in R.aicamera.aipictures)
-					if(R.connected_ai.aicamera.aipictures.len == 0)
-						var/datum/picture/p = new/datum/picture()
-						p = z
-						p.fields["name"] = "Uploaded Image [numberer] (synced from [R.name])"
-						R.connected_ai.aicamera.aipictures += p
-						numberer++
-						continue
-					for(var/datum/picture/t in R.connected_ai.aicamera.aipictures) //Hopefully to prevent someone spamming images to silicons, by spamming this wire
-						if((z.fields["pixel_y"] != t.fields["pixel_y"]) && (z.fields["pixel_x"] != t.fields["pixel_x"])) //~2.26 out of 1000 chance this will stop something it shouldn't
-							var/datum/picture/p = new/datum/picture()
-							p = z
-							p.fields["name"] = "Uploaded Image [numberer] (synced from [R.name])"
-							R.connected_ai.aicamera.aipictures += p
-						else
-							continue
-					numberer++
-				if(R.aicamera.aipictures.len > 0)
-					R << "<span class='notice'>Locally saved images synced with AI. Images were retained in local database in case of loss of connection with the AI.</span>"
-
-		if (BORG_WIRE_CAMERA)
-			if(!isnull(R.camera) && R.camera.can_use() && !R.scrambledcodes)
-				R.camera.toggle_cam(usr, 0) // Kick anyone watching the Cyborg's camera, doesn't display you disconnecting the camera.
-				R.visible_message("<span class='notice'>[R]'s camera lense focuses loudly.</span>","<span class='notice'>Your camera lense focuses loudly.</span>")
-
-		if(BORG_WIRE_LOCKED_DOWN)
-=======
-					R.notify_ai(TRUE)
-		if(WIRE_CAMERA) // Pulse to disable the camera.
-			if(!isnull(R.camera) && !R.scrambledcodes)
-				R.camera.deactivate(usr, 0)
-				R.visible_message("[R]'s camera lense focuses loudly.", "Your camera lense focuses loudly.")
-		if(WIRE_LAWSYNC) // Forces a law update if possible.
-			if(R.lawupdate)
-				R.visible_message("[R] gently chimes.", "LawSync protocol engaged.")
-				R.lawsync()
-				R.show_laws()
-		if(WIRE_LOCKDOWN)
->>>>>>> 213d324d
-			R.SetLockdown(!R.lockcharge) // Toggle
-
-/datum/wires/robot/on_cut(wire, mend)
-	var/mob/living/silicon/robot/R = holder
-	switch(wire)
-		if(WIRE_AI) // Cut the AI wire to reset AI control.
-			if(!mend)
-				R.connected_ai = null
-		if(WIRE_LAWSYNC) // Cut the law wire, and the borg will no longer receive law updates from its AI. Repair and it will re-sync.
-			if(mend)
-				if(!R.emagged)
-					R.lawupdate = TRUE
-			else
-				R.lawupdate = FALSE
-		if (WIRE_CAMERA) // Disable the camera.
-			if(!isnull(R.camera) && !R.scrambledcodes)
-				R.camera.status = mend
-				R.camera.deactivate(usr, 0)
-				R.visible_message("[R]'s camera lense focuses loudly.", "Your camera lense focuses loudly.")
-		if(WIRE_LOCKDOWN) // Simple lockdown.
-			R.SetLockdown(!mend)
+/datum/wires/robot
+	holder_type = /mob/living/silicon/robot
+	randomize = TRUE
+
+/datum/wires/robot/New(atom/holder)
+	wires = list(
+		WIRE_AI, WIRE_CAMERA,
+		WIRE_LAWSYNC, WIRE_LOCKDOWN
+	)
+	add_duds(2)
+	..()
+
+/datum/wires/robot/interactable(mob/user)
+	var/mob/living/silicon/robot/R = holder
+	if(R.wiresexposed)
+		return TRUE
+
+/datum/wires/robot/get_status()
+	var/mob/living/silicon/robot/R = holder
+	var/list/status = list()
+	status += "The law sync module is [R.lawupdate ? "on" : "off"]."
+	status += "The intelligence link display shows [R.connected_ai ? R.connected_ai.name : "NULL"]."
+	status += "The camera light is [!isnull(R.camera) && R.camera.status ? "on" : "off"]."
+	status += "The lockdown indicator is [R.lockcharge ? "on" : "off"]."
+	return status
+
+/datum/wires/robot/on_pulse(wire)
+	var/mob/living/silicon/robot/R = holder
+	switch(wire)
+		if(WIRE_AI) // Pulse to pick a new AI.
+			if(!R.emagged)
+				var/new_ai = select_active_ai(R)
+				if(new_ai && (new_ai != R.connected_ai))
+					R.connected_ai = new_ai
+					R.notify_ai(TRUE)
+		if(WIRE_CAMERA) // Pulse to disable the camera.
+			if(!isnull(R.camera) && !R.scrambledcodes)
+				R.camera.toggle_cam(usr, 0)
+				R.visible_message("[R]'s camera lense focuses loudly.", "Your camera lense focuses loudly.")
+		if(WIRE_LAWSYNC) // Forces a law update if possible.
+			if(R.lawupdate)
+				R.visible_message("[R] gently chimes.", "LawSync protocol engaged.")
+				R.lawsync()
+				R.show_laws()
+		if(WIRE_LOCKDOWN)
+			R.SetLockdown(!R.lockcharge) // Toggle
+
+/datum/wires/robot/on_cut(wire, mend)
+	var/mob/living/silicon/robot/R = holder
+	switch(wire)
+		if(WIRE_AI) // Cut the AI wire to reset AI control.
+			if(!mend)
+				R.connected_ai = null
+		if(WIRE_LAWSYNC) // Cut the law wire, and the borg will no longer receive law updates from its AI. Repair and it will re-sync.
+			if(mend)
+				if(!R.emagged)
+					R.lawupdate = TRUE
+			else
+				R.lawupdate = FALSE
+		if (WIRE_CAMERA) // Disable the camera.
+			if(!isnull(R.camera) && !R.scrambledcodes)
+				R.camera.status = mend
+				R.camera.toggle_cam(usr, 0)
+				R.visible_message("[R]'s camera lense focuses loudly.", "Your camera lense focuses loudly.")
+		if(WIRE_LOCKDOWN) // Simple lockdown.
+			R.SetLockdown(!mend)