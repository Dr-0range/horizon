--- conflicted
+++ resolved
@@ -1,184 +1,179 @@
-/datum/component
-	var/enabled = TRUE
-	var/dupe_mode = COMPONENT_DUPE_HIGHLANDER
-	var/list/signal_procs
-	var/datum/parent
-
-/datum/component/New(datum/P, ...)
-	var/dm = dupe_mode
-	if(dm != COMPONENT_DUPE_ALLOWED)
-		var/datum/component/old = P.GetExactComponent(type)
-		if(old)
-			switch(dm)
-				if(COMPONENT_DUPE_HIGHLANDER)
-					InheritComponent(old, FALSE)
-					qdel(old)
-				if(COMPONENT_DUPE_UNIQUE)
-					old.InheritComponent(src, TRUE)
-					qdel(src)
-					return
-	P.SendSignal(COMSIG_COMPONENT_ADDED, src)
-	
-	//lazy init the parent's dc list
-	var/list/dc = P.datum_components
-	if(!dc)
-		P.datum_components = dc = list()
-	
-	//set up the typecache
-	var/our_type = type
-	for(var/I in _GetInverseTypeListExceptRoot(our_type))
-		var/test = dc[I]
-		if(test)	//already another component of this type here
-			var/list/components_of_type
-			if(!islist(test))
-				components_of_type = list(test)
-				dc[I] = components_of_type
-			else
-				components_of_type = test
-			if(I == our_type)	//exact match, take priority
-				var/inserted = FALSE
-				for(var/J in 1 to components_of_type.len)
-					var/datum/component/C = components_of_type[J]
-					if(C.type != our_type) //but not over other exact matches
-						components_of_type.Insert(J, I)
-						inserted = TRUE
-						break
-				if(!inserted)
-					components_of_type += src
-			else	//indirect match, back of the line with ya
-				components_of_type += src
-		else	//only component of this type, no list
-			dc[I] = src
-
-	parent = P
-
-/datum/component/Destroy()
-	enabled = FALSE
-	var/datum/P = parent
-	if(P)
-		_RemoveNoSignal()
-		P.SendSignal(COMSIG_COMPONENT_REMOVING, src)
-	LAZYCLEARLIST(signal_procs)
-	return ..()
-
-/datum/component/proc/_RemoveNoSignal()
-	var/datum/P = parent
-	if(P)
-		var/list/dc = P.datum_components
-		var/our_type = type
-		for(var/I in _GetInverseTypeListExceptRoot(our_type))
-			var/list/components_of_type = dc[I]
-			if(islist(components_of_type))	//
-				var/list/subtracted = components_of_type - src
-				if(subtracted.len == 1)	//only 1 guy left
-					dc[I] = subtracted[1]	//make him special
-				else
-					dc[I] = subtracted
-			else	//just us
-				dc -= I
-		if(!dc.len)
-			P.datum_components = null
-		parent = null
-
-/datum/component/proc/RegisterSignal(sig_type, proc_on_self, override = FALSE)
-	if(QDELETED(src))
-		return
-	var/list/procs = signal_procs
-	if(!procs)
-		procs = list()
-		signal_procs = procs
-	
-	if(!override)
-		. = procs[sig_type]
-		if(.)
-			stack_trace("[sig_type] overridden. Use override = TRUE to suppress this warning")
-	
-	procs[sig_type] = CALLBACK(src, proc_on_self)    
-
-/datum/component/proc/ReceiveSignal(sigtype, ...)
-	var/list/sps = signal_procs
-	var/datum/callback/CB = LAZYACCESS(sps, sigtype)
-	if(!CB)
-		return FALSE
-	var/list/arguments = args.Copy()
-	arguments.Cut(1, 2)
-	return CB.InvokeAsync(arglist(arguments))
-
-/datum/component/proc/InheritComponent(datum/component/C, i_am_original)
-	return
-
-/datum/component/proc/OnTransfer(datum/new_parent)
-	return
-
-<<<<<<< HEAD
-=======
-/datum/component/proc/_GetInverseTypeListExceptRoot(our_type_cached)
-	var/datum/component/current_type = our_type_cached
-	. = list()
-	while (current_type != /datum/component)
-		. += current_type
-		current_type = type2parent(current_type)
-
-/datum/var/list/datum_components //special typecache of /datum/component
-
->>>>>>> b3a27215
-/datum/proc/SendSignal(sigtype, ...)
-	var/list/comps = datum_components
-	. = FALSE
-	for(var/I in comps)
-		var/datum/component/C = I
-		if(!C.enabled)
-			continue
-		if(C.ReceiveSignal(arglist(args)))
-			ComponentActivated(C)
-			. = TRUE
-
-/datum/proc/ComponentActivated(datum/component/C)
-	return
-
-/datum/proc/GetComponent(c_type)
-	var/list/dc = datum_components
-	if(!dc)
-		return null
-	. = dc[c_type]
-	if(islist(.))
-		return .[1]
-
-/datum/proc/GetExactComponent(c_type)
-	var/list/dc = datum_components
-	if(!dc)
-		return null
-	var/datum/component/C = dc[c_type]
-	if(C)
-		if(islist(C))
-			C = C[1]
-		if(C.type == c_type)
-			return C
-	return null
-
-/datum/proc/GetComponents(c_type)
-	var/list/dc = datum_components
-	if(!dc)
-		return null
-	. = dc[c_type]
-	if(!islist(.))
-		return list(.)
-
-/datum/proc/AddComponent(new_type, ...)
-	var/nt = new_type
-	args[1] = src
-	var/datum/component/C = new nt(arglist(args))
-	return QDELING(C) ? GetComponent(new_type) : C
-
-/datum/proc/TakeComponent(datum/component/C)
-	if(!C)
-		return
-	var/datum/helicopter = C.parent
-	if(helicopter == src)
-		//wat
-		return
-	C._RemoveNoSignal()
-	helicopter.SendSignal(COMSIG_COMPONENT_REMOVING, C)
-	C.OnTransfer(src)
-	C.parent = src
-	SendSignal(COMSIG_COMPONENT_ADDED, C)
+/datum/component
+	var/enabled = TRUE
+	var/dupe_mode = COMPONENT_DUPE_HIGHLANDER
+	var/list/signal_procs
+	var/datum/parent
+
+/datum/component/New(datum/P, ...)
+	var/dm = dupe_mode
+	if(dm != COMPONENT_DUPE_ALLOWED)
+		var/datum/component/old = P.GetExactComponent(type)
+		if(old)
+			switch(dm)
+				if(COMPONENT_DUPE_HIGHLANDER)
+					InheritComponent(old, FALSE)
+					qdel(old)
+				if(COMPONENT_DUPE_UNIQUE)
+					old.InheritComponent(src, TRUE)
+					qdel(src)
+					return
+	P.SendSignal(COMSIG_COMPONENT_ADDED, src)
+	
+	//lazy init the parent's dc list
+	var/list/dc = P.datum_components
+	if(!dc)
+		P.datum_components = dc = list()
+	
+	//set up the typecache
+	var/our_type = type
+	for(var/I in _GetInverseTypeListExceptRoot(our_type))
+		var/test = dc[I]
+		if(test)	//already another component of this type here
+			var/list/components_of_type
+			if(!islist(test))
+				components_of_type = list(test)
+				dc[I] = components_of_type
+			else
+				components_of_type = test
+			if(I == our_type)	//exact match, take priority
+				var/inserted = FALSE
+				for(var/J in 1 to components_of_type.len)
+					var/datum/component/C = components_of_type[J]
+					if(C.type != our_type) //but not over other exact matches
+						components_of_type.Insert(J, I)
+						inserted = TRUE
+						break
+				if(!inserted)
+					components_of_type += src
+			else	//indirect match, back of the line with ya
+				components_of_type += src
+		else	//only component of this type, no list
+			dc[I] = src
+
+	parent = P
+
+/datum/component/Destroy()
+	enabled = FALSE
+	var/datum/P = parent
+	if(P)
+		_RemoveNoSignal()
+		P.SendSignal(COMSIG_COMPONENT_REMOVING, src)
+	LAZYCLEARLIST(signal_procs)
+	return ..()
+
+/datum/component/proc/_RemoveNoSignal()
+	var/datum/P = parent
+	if(P)
+		var/list/dc = P.datum_components
+		var/our_type = type
+		for(var/I in _GetInverseTypeListExceptRoot(our_type))
+			var/list/components_of_type = dc[I]
+			if(islist(components_of_type))	//
+				var/list/subtracted = components_of_type - src
+				if(subtracted.len == 1)	//only 1 guy left
+					dc[I] = subtracted[1]	//make him special
+				else
+					dc[I] = subtracted
+			else	//just us
+				dc -= I
+		if(!dc.len)
+			P.datum_components = null
+		parent = null
+
+/datum/component/proc/RegisterSignal(sig_type, proc_on_self, override = FALSE)
+	if(QDELETED(src))
+		return
+	var/list/procs = signal_procs
+	if(!procs)
+		procs = list()
+		signal_procs = procs
+	
+	if(!override)
+		. = procs[sig_type]
+		if(.)
+			stack_trace("[sig_type] overridden. Use override = TRUE to suppress this warning")
+	
+	procs[sig_type] = CALLBACK(src, proc_on_self)    
+
+/datum/component/proc/ReceiveSignal(sigtype, ...)
+	var/list/sps = signal_procs
+	var/datum/callback/CB = LAZYACCESS(sps, sigtype)
+	if(!CB)
+		return FALSE
+	var/list/arguments = args.Copy()
+	arguments.Cut(1, 2)
+	return CB.InvokeAsync(arglist(arguments))
+
+/datum/component/proc/InheritComponent(datum/component/C, i_am_original)
+	return
+
+/datum/component/proc/OnTransfer(datum/new_parent)
+	return
+
+/datum/component/proc/_GetInverseTypeListExceptRoot(our_type_cached)
+	var/datum/component/current_type = our_type_cached
+	. = list()
+	while (current_type != /datum/component)
+		. += current_type
+		current_type = type2parent(current_type)
+
+/datum/proc/SendSignal(sigtype, ...)
+	var/list/comps = datum_components
+	. = FALSE
+	for(var/I in comps)
+		var/datum/component/C = I
+		if(!C.enabled)
+			continue
+		if(C.ReceiveSignal(arglist(args)))
+			ComponentActivated(C)
+			. = TRUE
+
+/datum/proc/ComponentActivated(datum/component/C)
+	return
+
+/datum/proc/GetComponent(c_type)
+	var/list/dc = datum_components
+	if(!dc)
+		return null
+	. = dc[c_type]
+	if(islist(.))
+		return .[1]
+
+/datum/proc/GetExactComponent(c_type)
+	var/list/dc = datum_components
+	if(!dc)
+		return null
+	var/datum/component/C = dc[c_type]
+	if(C)
+		if(islist(C))
+			C = C[1]
+		if(C.type == c_type)
+			return C
+	return null
+
+/datum/proc/GetComponents(c_type)
+	var/list/dc = datum_components
+	if(!dc)
+		return null
+	. = dc[c_type]
+	if(!islist(.))
+		return list(.)
+
+/datum/proc/AddComponent(new_type, ...)
+	var/nt = new_type
+	args[1] = src
+	var/datum/component/C = new nt(arglist(args))
+	return QDELING(C) ? GetComponent(new_type) : C
+
+/datum/proc/TakeComponent(datum/component/C)
+	if(!C)
+		return
+	var/datum/helicopter = C.parent
+	if(helicopter == src)
+		//wat
+		return
+	C._RemoveNoSignal()
+	helicopter.SendSignal(COMSIG_COMPONENT_REMOVING, C)
+	C.OnTransfer(src)
+	C.parent = src
+	SendSignal(COMSIG_COMPONENT_ADDED, C)