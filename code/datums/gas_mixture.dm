--- conflicted
+++ resolved
@@ -1,514 +1,506 @@
- /*
-What are the archived variables for?
-	Calculations are done using the archived variables with the results merged into the regular variables.
-	This prevents race conditions that arise based on the order of tile processing.
-*/
-
-#define SPECIFIC_HEAT_TOXIN		200
-#define SPECIFIC_HEAT_AIR		20
-#define SPECIFIC_HEAT_CDO		30
-#define HEAT_CAPACITY_CALCULATION(oxygen,carbon_dioxide,nitrogen,toxins) \
-	(carbon_dioxide*SPECIFIC_HEAT_CDO + (oxygen+nitrogen)*SPECIFIC_HEAT_AIR + toxins*SPECIFIC_HEAT_TOXIN)
-
-#define MINIMUM_HEAT_CAPACITY	0.0003
-#define QUANTIZE(variable)		(round(variable,0.0000001))/*I feel the need to document what happens here. Basically this is used to catch most rounding errors, however it's previous value made it so that
-															once gases got hot enough, most procedures wouldnt occur due to the fact that the mole counts would get rounded away. Thus, we lowered it a few orders of magnititude */
-/*
-/datum/gas
-	var/moles = 0
-	var/specific_heat = 0
-
-	var/moles_archived = 0
-
-/datum/gas/sleeping_agent
-		specific_heat = 40
-
-/datum/gas/oxygen_agent_b
-		specific_heat = 300
-
-/datum/gas/volatile_fuel
-		specific_heat = 30
-*/
-var/list/meta_gas_info = list( //this is also the list that decides what gases exist and in what order
-	list(20, "Oxygen"), 			//GAS_O2
-	list(20, "Nitrogen"), 			//GAS_N2
-	list(30, "Carbon Dioxide"),		//GAS_C02
-	list(200, "Plasma"),			//GAS_PLASMA
-	list(40, "Nitrous Oxide"),		//GAS_N20
-	list(300, "Oxygen Agent B"),	//GAS_AGENT_B
-	list(30, "Volatile Fuel")		//GAS_V_FUEL
-)
-
-var/list/cached_gases_list = null
-
-
-/proc/gaseslist()
-	var/gascount = meta_gas_info.len
-	. = new /list(gascount)
-	for (var/i in 1 to gascount)
-		.[i] = gaslist(i)
-
-
-/proc/gaslist(gasid)
-	if (!cached_gases_list)
-		cached_gases_list = new /list(meta_gas_info.len)
-	if (!cached_gases_list[gasid])
-		cached_gases_list[gasid] = list (
-			0,					//MOLES
-			0,					//ARCHIVE
-			gasid,				//GAS_INDEX
-		)
-		cached_gases_list[gasid] += meta_gas_info[gasid]	//All the rest
-	var/list/gas = cached_gases_list[gasid]
-	. = gas.Copy()
-
-/datum/gas_mixture
-	/*
-	var/oxygen = 0
-	var/carbon_dioxide = 0
-	var/nitrogen = 0
-	var/toxins = 0
-	*/
-	var/volume = CELL_VOLUME
-
-	var/temperature //in Kelvin
-
-	var/last_share
-
-	//var/list/datum/gas/trace_gases = list()
-	var/list/gases
-
-	/*
-	var/tmp/oxygen_archived
-	var/tmp/carbon_dioxide_archived
-	var/tmp/nitrogen_archived
-	var/tmp/toxins_archived
-	*/
-	var/tmp/temperature_archived
-
-	var/tmp/fuel_burnt
-
-/datum/gas_mixture/New(Volume = CELL_VOLUME)
-	. = ..()
-<<<<<<< HEAD
-	src.volume = volume
-	if(!cached_gases_list)
-		cached_gases_list = gaseslist()
-	gases = cached_gases_list.Copy()
-=======
-	gases = gaseslist()
-	temperature = 0
-	temperature_archived = 0
-	volume = Volume
-	last_share = 0
-	fuel_burnt = 0
->>>>>>> 5115807a
-
-	//PV=nRT - related procedures
-/datum/gas_mixture/proc/heat_capacity()
-	for(var/gas in gases)
-		. += gas[MOLES]*gas[SPECIFIC_HEAT]
-
-/datum/gas_mixture/proc/heat_capacity_archived()
-	for(var/gas in gases)
-		. += gas[ARCHIVE]*gas[SPECIFIC_HEAT]
-
-/datum/gas_mixture/proc/total_moles()
-	for(var/gas in gases)
-		. += gas[MOLES]
-
-/datum/gas_mixture/proc/return_pressure()
-	if(volume>0)
-		return total_moles()*R_IDEAL_GAS_EQUATION*temperature/volume
-	return 0
-
-/datum/gas_mixture/proc/return_temperature()
-	return temperature
-
-
-/datum/gas_mixture/proc/return_volume()
-	return max(0, volume)
-
-
-/datum/gas_mixture/proc/thermal_energy()
-	return temperature*heat_capacity()
-
-
-//Procedures used for very specific events
-
-
-/datum/gas_mixture/proc/react(atom/dump_location)
-	var/list/procgases = gases //this speeds things up because >byond
-	var/reacting = 0 //set to 1 if a notable reaction occured (used by pipe_network)
-	if(temperature < TCMB)
-		temperature = TCMB
-	if(temperature > 900)
-		if(procgases[GAS_PL][MOLES] > MINIMUM_HEAT_CAPACITY && procgases[GAS_CO2][MOLES] > MINIMUM_HEAT_CAPACITY)
-			if(procgases[GAS_AGENT_B][MOLES])
-				var/reaction_rate = min(procgases[GAS_CO2][MOLES]*0.75, procgases[GAS_PL][MOLES]*0.25, procgases[GAS_AGENT_B][MOLES]*0.05)
-				procgases[GAS_CO2][MOLES] -= reaction_rate
-				procgases[GAS_O2][MOLES] += reaction_rate
-
-				procgases[GAS_AGENT_B][MOLES] -= reaction_rate*0.05
-
-				temperature -= (reaction_rate*20000)/heat_capacity()
-
-				reacting = 1
-	if(thermal_energy() > (PLASMA_BINDING_ENERGY*10))
-		if(procgases[GAS_PL][MOLES] > MINIMUM_HEAT_CAPACITY && procgases[GAS_CO2][MOLES] > MINIMUM_HEAT_CAPACITY && (procgases[GAS_PL][MOLES]+procgases[GAS_CO2][MOLES])/total_moles() >= FUSION_PURITY_THRESHOLD)//Fusion wont occur if the level of impurities is too high.
-			//world << "pre [temperature, [toxins], [carbon_dioxide]
-			var/old_heat_capacity = heat_capacity()
-			var/carbon_efficency = min(procgases[GAS_PL][MOLES]/procgases[GAS_CO2][MOLES],MAX_CARBON_EFFICENCY)
-			var/reaction_energy = thermal_energy()
-			var/moles_impurities = total_moles()-(procgases[GAS_PL][MOLES]+procgases[GAS_CO2][MOLES])
-			var/plasma_fused = (PLASMA_FUSED_COEFFICENT*carbon_efficency)*(temperature/PLASMA_BINDING_ENERGY)
-			var/carbon_catalyzed = (CARBON_CATALYST_COEFFICENT*carbon_efficency)*(temperature/PLASMA_BINDING_ENERGY)
-			var/oxygen_added = carbon_catalyzed
-			var/nitrogen_added = (plasma_fused-oxygen_added)-(thermal_energy()/PLASMA_BINDING_ENERGY)
-
-			reaction_energy = max(reaction_energy+((carbon_efficency*procgases[GAS_PL][MOLES])/((moles_impurities/carbon_efficency)+2)*10)+((plasma_fused/(moles_impurities/carbon_efficency))*PLASMA_BINDING_ENERGY),0)
-			procgases[GAS_PL][MOLES] = max(procgases[GAS_PL][MOLES]-plasma_fused,0)
-			procgases[GAS_CO2][MOLES] = max(procgases[GAS_CO2][MOLES]-carbon_catalyzed,0)
-			procgases[GAS_O2][MOLES] = max(procgases[GAS_O2][MOLES]+oxygen_added,0)
-			procgases[GAS_N2][MOLES] = max(procgases[GAS_N2][MOLES]+nitrogen_added,0)
-			if(reaction_energy > 0)
-				reacting = 1
-				var/new_heat_capacity = heat_capacity()
-				if(new_heat_capacity > MINIMUM_HEAT_CAPACITY)
-					temperature = max(((temperature*old_heat_capacity + reaction_energy)/new_heat_capacity),TCMB)
-					//Prevents whatever mechanism is causing it to hit negative temperatures.
-				//world << "post [temperature], [toxins], [carbon_dioxide]
-
-
-
-	fuel_burnt = 0
-	if(temperature > FIRE_MINIMUM_TEMPERATURE_TO_EXIST)
-		//world << "pre [temperature], [oxygen], [toxins]"
-		if(fire())
-			reacting = 1
-		//world << "post [temperature], [oxygen], [toxins]"
-
-	return reacting
-
-/datum/gas_mixture/proc/fire()
-	var/energy_released = 0
-	var/old_heat_capacity = heat_capacity()
-	var/list/procgases = gases //this speeds things up because accessing datum vars is slow
-
-	if(procgases[GAS_V_FUEL][MOLES]) //General volatile gas burn
-		var/burned_fuel = 0
-
-		if(procgases[GAS_O2][MOLES] < procgases[GAS_V_FUEL][MOLES])
-			burned_fuel = procgases[GAS_O2][MOLES]
-			procgases[GAS_V_FUEL][MOLES] -= burned_fuel
-			procgases[GAS_O2][MOLES] = 0
-		else
-			burned_fuel = procgases[GAS_V_FUEL][MOLES]
-			procgases[GAS_O2][MOLES] -= procgases[GAS_V_FUEL][MOLES]
-
-		energy_released += FIRE_CARBON_ENERGY_RELEASED * burned_fuel
-		procgases[GAS_CO2][MOLES] += burned_fuel
-		fuel_burnt += burned_fuel
-
-	//Handle plasma burning
-	if(procgases[GAS_PL][MOLES] > MINIMUM_HEAT_CAPACITY)
-		var/plasma_burn_rate = 0
-		var/oxygen_burn_rate = 0
-		//more plasma released at higher temperatures
-		var/temperature_scale
-		if(temperature > PLASMA_UPPER_TEMPERATURE)
-			temperature_scale = 1
-		else
-			temperature_scale = (temperature-PLASMA_MINIMUM_BURN_TEMPERATURE)/(PLASMA_UPPER_TEMPERATURE-PLASMA_MINIMUM_BURN_TEMPERATURE)
-		if(temperature_scale > 0)
-			oxygen_burn_rate = OXYGEN_BURN_RATE_BASE - temperature_scale
-			if(procgases[GAS_O2][MOLES] > procgases[GAS_PL][MOLES]*PLASMA_OXYGEN_FULLBURN)
-				plasma_burn_rate = (procgases[GAS_PL][MOLES]*temperature_scale)/PLASMA_BURN_RATE_DELTA
-			else
-				plasma_burn_rate = (temperature_scale*(procgases[GAS_O2][MOLES]/PLASMA_OXYGEN_FULLBURN))/PLASMA_BURN_RATE_DELTA
-			if(plasma_burn_rate > MINIMUM_HEAT_CAPACITY)
-				procgases[GAS_PL][MOLES] -= plasma_burn_rate
-				procgases[GAS_O2][MOLES] -= plasma_burn_rate*oxygen_burn_rate
-				procgases[GAS_CO2][MOLES] += plasma_burn_rate
-
-				energy_released += FIRE_PLASMA_ENERGY_RELEASED * (plasma_burn_rate)
-
-				fuel_burnt += (plasma_burn_rate)*(1+oxygen_burn_rate)
-
-	if(energy_released > 0)
-		var/new_heat_capacity = heat_capacity()
-		if(new_heat_capacity > MINIMUM_HEAT_CAPACITY)
-			temperature = (temperature*old_heat_capacity + energy_released)/new_heat_capacity
-
-	return fuel_burnt
-
-/datum/gas_mixture/proc/archive()
-	//Update archived versions of variables
-	//Returns: 1 in all cases
-
-/datum/gas_mixture/proc/merge(datum/gas_mixture/giver)
-	//Merges all air from giver into self. Deletes giver.
-	//Returns: 1 on success (no failure cases yet)
-
-/datum/gas_mixture/proc/remove(amount)
-	//Proportionally removes amount of gas from the gas_mixture
-	//Returns: gas_mixture with the gases removed
-
-/datum/gas_mixture/proc/remove_ratio(ratio)
-	//Proportionally removes amount of gas from the gas_mixture
-	//Returns: gas_mixture with the gases removed
-
-/datum/gas_mixture/proc/copy_from(datum/gas_mixture/sample)
-	//Copies variables from sample
-
-/datum/gas_mixture/proc/share(datum/gas_mixture/sharer)
-	//Performs air sharing calculations between two gas_mixtures assuming only 1 boundary length
-	//Return: amount of gas exchanged (+ if sharer received)
-/datum/gas_mixture/proc/mimic(turf/model)
-	//Similar to share(...), except the model is not modified
-	//Return: amount of gas exchanged
-
-/datum/gas_mixture/proc/check_turf(turf/model)
-	//Returns: 0 if self-check failed or 1 if check passes
-
-/datum/gas_mixture/proc/temperature_mimic(turf/model, conduction_coefficient) //I want this proc to die a painful death
-
-/datum/gas_mixture/proc/temperature_share(datum/gas_mixture/sharer, conduction_coefficient)
-
-/datum/gas_mixture/proc/temperature_turf_share(turf/simulated/sharer, conduction_coefficient)
-
-/datum/gas_mixture/proc/compare(datum/gas_mixture/sample)
-	//Compares sample to self to see if within acceptable ranges that group processing may be enabled
-
-/datum/gas_mixture/proc/copy_from_turf(turf/model)
-	//Copies all gas info from the turf into the gas list along with copying temperature, then archives
-
-/datum/gas_mixture/archive()
-	for(var/gas in gases)
-		gas[ARCHIVE] = gas[MOLES]
-	temperature_archived = temperature
-	. = 1
-
-/datum/gas_mixture/merge(datum/gas_mixture/giver)
-	if(!giver)
-		return 0
-
-	if(abs(temperature-giver.temperature)>MINIMUM_TEMPERATURE_DELTA_TO_CONSIDER)
-		var/self_heat_capacity = heat_capacity()
-		var/giver_heat_capacity = giver.heat_capacity()
-		var/combined_heat_capacity = giver_heat_capacity + self_heat_capacity
-		if(combined_heat_capacity != 0)
-			temperature = (giver.temperature*giver_heat_capacity + temperature*self_heat_capacity)/combined_heat_capacity
-	var/list/giver_gases = giver.gases //accessing datum vars is slower than proc vars
-	for(var/gas in gases)
-		gas[MOLES] += giver_gases[gas[GAS_INDEX]][MOLES]
-
-	. = 1
-
-/datum/gas_mixture/remove(amount)
-
-	var/sum = total_moles()
-	amount = min(amount,sum) //Can not take more air than tile has!
-	if(amount <= 0)
-		return null
-
-	var/datum/gas_mixture/removed = new
-	var/list/removed_gases = removed.gases //accessing datum vars is slower than proc vars
-
-	for(var/gas in gases)
-		removed_gases[gas[GAS_INDEX]][MOLES] = QUANTIZE((gas[MOLES]/sum)*amount)
-		gas[MOLES] -= removed_gases[gas[GAS_INDEX]][MOLES]
-
-	removed.temperature = temperature
-
-	. = removed
-
-/datum/gas_mixture/remove_ratio(ratio)
-
-	if(ratio <= 0)
-		return null
-
-	ratio = min(ratio, 1)
-
-	var/datum/gas_mixture/removed = new
-	var/list/removed_gases = removed.gases //accessing datum vars is slower than proc vars
-	for(var/gas in gases)
-		removed_gases[gas[GAS_INDEX]][MOLES] = QUANTIZE(gas[MOLES]*ratio)
-		gas[MOLES] -= removed_gases[gas[GAS_INDEX]][MOLES]
-
-	removed.temperature = temperature
-
-	. = removed
-
-/datum/gas_mixture/copy_from(datum/gas_mixture/sample)
-	var/list/sample_gases = sample.gases //accessing datum vars is slower than proc vars
-	for(var/gas in gases)
-		gas[MOLES] = sample_gases[gas[GAS_INDEX]][MOLES]
-	temperature = sample.temperature
-
-	return 1
-
-/datum/gas_mixture/check_turf(turf/model, atmos_adjacent_turfs = 4)
-	var/datum/gas_mixture/copied = new
-	copied.copy_from_turf(model)
-	. = compare(copied, datatype = ARCHIVE, adjacents = atmos_adjacent_turfs)
-
-/datum/gas_mixture/share(datum/gas_mixture/sharer, atmos_adjacent_turfs = 4)
-	. = 0
-	if(!sharer)
-		return
-
-	var/moved_moles = 0
-	var/abs_moved_moles = 0
-	//make this local to the proc for sanic speed
-	var/list/sharercache = sharer.gases
-
-	var/delta_temperature = (temperature_archived - sharer.temperature_archived)
-
-	var/old_self_heat_capacity = 0
-	var/old_sharer_heat_capacity = 0
-
-	if(abs(delta_temperature) > MINIMUM_TEMPERATURE_DELTA_TO_CONSIDER)
-		old_self_heat_capacity = heat_capacity()
-		old_sharer_heat_capacity = sharer.heat_capacity()
-
-	var/heat_capacity_self_to_sharer = 0
-	var/heat_capacity_sharer_to_self = 0
-	for(var/gas in gases)
-		var/sharergas = sharercache[gas[GAS_INDEX]]
-		var/delta = QUANTIZE(gas[ARCHIVE] - sharergas[ARCHIVE])/(atmos_adjacent_turfs+1)
-
-		if(delta && abs(delta_temperature) > MINIMUM_TEMPERATURE_DELTA_TO_CONSIDER)
-			var/gas_heat_capacity = abs(gas[MOLES] * gas[SPECIFIC_HEAT])
-			if(delta > 0)
-				heat_capacity_self_to_sharer += gas_heat_capacity
-			else
-				heat_capacity_sharer_to_self += gas_heat_capacity
-		gas[MOLES] -= delta
-		sharergas[MOLES] += delta
-		moved_moles += delta
-		abs_moved_moles += abs(delta)
-
-	last_share = abs_moved_moles
-	if(abs(delta_temperature) > MINIMUM_TEMPERATURE_DELTA_TO_CONSIDER)
-		var/new_self_heat_capacity = old_self_heat_capacity + heat_capacity_sharer_to_self - heat_capacity_self_to_sharer
-		var/new_sharer_heat_capacity = old_sharer_heat_capacity + heat_capacity_self_to_sharer - heat_capacity_sharer_to_self
-
-		if(new_self_heat_capacity > MINIMUM_HEAT_CAPACITY)
-			temperature = (old_self_heat_capacity*temperature - heat_capacity_self_to_sharer*temperature_archived + heat_capacity_sharer_to_self*sharer.temperature_archived)/new_self_heat_capacity
-
-		if(new_sharer_heat_capacity > MINIMUM_HEAT_CAPACITY)
-			sharer.temperature = (old_sharer_heat_capacity*sharer.temperature-heat_capacity_sharer_to_self*sharer.temperature_archived + heat_capacity_self_to_sharer*temperature_archived)/new_sharer_heat_capacity
-
-			if(abs(old_sharer_heat_capacity) > MINIMUM_HEAT_CAPACITY)
-				if(abs(new_sharer_heat_capacity/old_sharer_heat_capacity - 1) < 0.10) // <10% change in sharer heat capacity
-					temperature_share(sharer, OPEN_HEAT_TRANSFER_COEFFICIENT)
-
-	if((delta_temperature > MINIMUM_TEMPERATURE_TO_MOVE) || abs(moved_moles) > MINIMUM_MOLES_DELTA_TO_MOVE)
-		var/delta_pressure = temperature_archived*(total_moles() + moved_moles) - sharer.temperature_archived*(sharer.total_moles() - moved_moles)
-		. = delta_pressure*R_IDEAL_GAS_EQUATION/volume
-
-/datum/gas_mixture/mimic(turf/model, atmos_adjacent_turfs = 4)
-	var/datum/gas_mixture/copied = new
-	copied.copy_from_turf(model)
-	. = share(copied, atmos_adjacent_turfs)
-
-/datum/gas_mixture/temperature_share(datum/gas_mixture/sharer, conduction_coefficient)
-
-	var/delta_temperature = (temperature_archived - sharer.temperature_archived)
-	if(abs(delta_temperature) > MINIMUM_TEMPERATURE_DELTA_TO_CONSIDER)
-		var/self_heat_capacity = heat_capacity_archived()
-		var/sharer_heat_capacity = sharer.heat_capacity_archived()
-
-		if((sharer_heat_capacity > MINIMUM_HEAT_CAPACITY) && (self_heat_capacity > MINIMUM_HEAT_CAPACITY))
-			var/heat = conduction_coefficient*delta_temperature* \
-				(self_heat_capacity*sharer_heat_capacity/(self_heat_capacity+sharer_heat_capacity))
-
-			temperature -= heat/self_heat_capacity
-			sharer.temperature += heat/sharer_heat_capacity
-
-/datum/gas_mixture/temperature_mimic(turf/model, conduction_coefficient)
-	var/delta_temperature = (temperature - model.temperature)
-	if(abs(delta_temperature) > MINIMUM_TEMPERATURE_DELTA_TO_CONSIDER)
-		var/self_heat_capacity = heat_capacity()
-
-		if((model.heat_capacity > MINIMUM_HEAT_CAPACITY) && (self_heat_capacity > MINIMUM_HEAT_CAPACITY))
-			var/heat = conduction_coefficient*delta_temperature* \
-				(self_heat_capacity*model.heat_capacity/(self_heat_capacity+model.heat_capacity))
-
-			temperature -= heat/self_heat_capacity
-
-/datum/gas_mixture/temperature_turf_share(turf/simulated/sharer, conduction_coefficient)
-	var/delta_temperature = (temperature_archived - sharer.temperature)
-	if(abs(delta_temperature) > MINIMUM_TEMPERATURE_DELTA_TO_CONSIDER)
-		var/self_heat_capacity = heat_capacity()
-
-		if((sharer.heat_capacity > MINIMUM_HEAT_CAPACITY) && (self_heat_capacity > MINIMUM_HEAT_CAPACITY))
-			var/heat = conduction_coefficient*delta_temperature* \
-				(self_heat_capacity*sharer.heat_capacity/(self_heat_capacity+sharer.heat_capacity))
-
-			temperature -= heat/self_heat_capacity
-			sharer.temperature += heat/sharer.heat_capacity
-
-/datum/gas_mixture/compare(datum/gas_mixture/sample, datatype = MOLES, adjacents = 0)
-	. = 0
-	var/list/sample_gases = sample.gases //accessing datum vars is slower than proc vars
-	for(var/gas in gases)
-		var/delta = abs(gas[datatype] - sample_gases[gas[GAS_INDEX]][datatype])/(adjacents+1)
-		if(delta > MINIMUM_AIR_TO_SUSPEND && \
-			delta > gas[datatype]*MINIMUM_AIR_RATIO_TO_SUSPEND)
-			return
-
-	if(total_moles() > MINIMUM_AIR_TO_SUSPEND)
-		var/temp
-		var/sample_temp
-		switch(datatype)
-			if(MOLES)
-				temp = temperature
-				sample_temp = sample.temperature
-			if(ARCHIVE)
-				temp = temperature_archived
-				sample_temp = sample.temperature_archived
-		var/delta_temperature = abs(temp-sample_temp)
-		if((delta_temperature > MINIMUM_TEMPERATURE_DELTA_TO_SUSPEND) && \
-			delta_temperature > MINIMUM_TEMPERATURE_DELTA_TO_SUSPEND*temp)
-			return
-	. = 1
-
-
-/datum/gas_mixture/copy_from_turf(turf/model)
-	gases[GAS_O2][MOLES] = model.oxygen
-	gases[GAS_N2][MOLES] = model.nitrogen
-	gases[GAS_PL][MOLES] = model.toxins
-	gases[GAS_CO2][MOLES] = model.carbon_dioxide
-	for(var/i in 5 to gases.len)
-		gases[i][MOLES] = 0 //turfs don't account for anything other than the four old hardcoded gases
-	temperature = model.temperature
-
-//Takes the amount of the gas you want to PP as an argument
-//So I don't have to do some hacky switches/defines/magic strings
-
-//eg:
-//Tox_PP = get_partial_pressure(gas_mixture.toxins)
-//O2_PP = get_partial_pressure(gas_mixture.oxygen)
-
-//Does handle trace gases!
-
-/datum/gas_mixture/proc/get_breath_partial_pressure(gas_pressure)
-	return (gas_pressure*R_IDEAL_GAS_EQUATION*temperature)/BREATH_VOLUME
-
-
-//Reverse of the above
-/datum/gas_mixture/proc/get_true_breath_pressure(breath_pp)
-	return (breath_pp*BREATH_VOLUME)/(R_IDEAL_GAS_EQUATION*temperature)
-
-//Mathematical proofs:
-/*
-
-get_breath_partial_pressure(gas_pp) --> gas_pp/total_moles()*breath_pp = pp
-get_true_breath_pressure(pp) --> gas_pp = pp/breath_pp*total_moles()
-
-10/20*5 = 2.5
-10 = 2.5/5*20
-
-*/
+ /*
+What are the archived variables for?
+	Calculations are done using the archived variables with the results merged into the regular variables.
+	This prevents race conditions that arise based on the order of tile processing.
+*/
+
+#define SPECIFIC_HEAT_TOXIN		200
+#define SPECIFIC_HEAT_AIR		20
+#define SPECIFIC_HEAT_CDO		30
+#define HEAT_CAPACITY_CALCULATION(oxygen,carbon_dioxide,nitrogen,toxins) \
+	(carbon_dioxide*SPECIFIC_HEAT_CDO + (oxygen+nitrogen)*SPECIFIC_HEAT_AIR + toxins*SPECIFIC_HEAT_TOXIN)
+
+#define MINIMUM_HEAT_CAPACITY	0.0003
+#define QUANTIZE(variable)		(round(variable,0.0000001))/*I feel the need to document what happens here. Basically this is used to catch most rounding errors, however it's previous value made it so that
+															once gases got hot enough, most procedures wouldnt occur due to the fact that the mole counts would get rounded away. Thus, we lowered it a few orders of magnititude */
+/*
+/datum/gas
+	var/moles = 0
+	var/specific_heat = 0
+
+	var/moles_archived = 0
+
+/datum/gas/sleeping_agent
+		specific_heat = 40
+
+/datum/gas/oxygen_agent_b
+		specific_heat = 300
+
+/datum/gas/volatile_fuel
+		specific_heat = 30
+*/
+var/list/meta_gas_info = list( //this is also the list that decides what gases exist and in what order
+	list(20, "Oxygen"), 			//GAS_O2
+	list(20, "Nitrogen"), 			//GAS_N2
+	list(30, "Carbon Dioxide"),		//GAS_C02
+	list(200, "Plasma"),			//GAS_PLASMA
+	list(40, "Nitrous Oxide"),		//GAS_N20
+	list(300, "Oxygen Agent B"),	//GAS_AGENT_B
+	list(30, "Volatile Fuel")		//GAS_V_FUEL
+)
+
+var/list/cached_gases_list = null
+
+
+/proc/gaseslist()
+	var/gascount = meta_gas_info.len
+	. = new /list(gascount)
+	for (var/i in 1 to gascount)
+		.[i] = gaslist(i)
+
+
+/proc/gaslist(gasid)
+	if (!cached_gases_list)
+		cached_gases_list = new /list(meta_gas_info.len)
+	if (!cached_gases_list[gasid])
+		cached_gases_list[gasid] = list (
+			0,					//MOLES
+			0,					//ARCHIVE
+			gasid,				//GAS_INDEX
+		)
+		cached_gases_list[gasid] += meta_gas_info[gasid]	//All the rest
+	var/list/gas = cached_gases_list[gasid]
+	. = gas.Copy()
+
+/datum/gas_mixture
+	/*
+	var/oxygen = 0
+	var/carbon_dioxide = 0
+	var/nitrogen = 0
+	var/toxins = 0
+	*/
+	var/volume = CELL_VOLUME
+
+	var/temperature //in Kelvin
+
+	var/last_share
+
+	//var/list/datum/gas/trace_gases = list()
+	var/list/gases
+
+	/*
+	var/tmp/oxygen_archived
+	var/tmp/carbon_dioxide_archived
+	var/tmp/nitrogen_archived
+	var/tmp/toxins_archived
+	*/
+	var/tmp/temperature_archived
+
+	var/tmp/fuel_burnt
+
+/datum/gas_mixture/New(Volume = CELL_VOLUME)
+	. = ..()
+	gases = gaseslist()
+	temperature = 0
+	temperature_archived = 0
+	volume = Volume
+	last_share = 0
+	fuel_burnt = 0
+	//PV=nRT - related procedures
+/datum/gas_mixture/proc/heat_capacity()
+	for(var/gas in gases)
+		. += gas[MOLES]*gas[SPECIFIC_HEAT]
+
+/datum/gas_mixture/proc/heat_capacity_archived()
+	for(var/gas in gases)
+		. += gas[ARCHIVE]*gas[SPECIFIC_HEAT]
+
+/datum/gas_mixture/proc/total_moles()
+	for(var/gas in gases)
+		. += gas[MOLES]
+
+/datum/gas_mixture/proc/return_pressure()
+	if(volume>0)
+		return total_moles()*R_IDEAL_GAS_EQUATION*temperature/volume
+	return 0
+
+/datum/gas_mixture/proc/return_temperature()
+	return temperature
+
+
+/datum/gas_mixture/proc/return_volume()
+	return max(0, volume)
+
+
+/datum/gas_mixture/proc/thermal_energy()
+	return temperature*heat_capacity()
+
+
+//Procedures used for very specific events
+
+
+/datum/gas_mixture/proc/react(atom/dump_location)
+	var/list/procgases = gases //this speeds things up because >byond
+	var/reacting = 0 //set to 1 if a notable reaction occured (used by pipe_network)
+	if(temperature < TCMB)
+		temperature = TCMB
+	if(temperature > 900)
+		if(procgases[GAS_PL][MOLES] > MINIMUM_HEAT_CAPACITY && procgases[GAS_CO2][MOLES] > MINIMUM_HEAT_CAPACITY)
+			if(procgases[GAS_AGENT_B][MOLES])
+				var/reaction_rate = min(procgases[GAS_CO2][MOLES]*0.75, procgases[GAS_PL][MOLES]*0.25, procgases[GAS_AGENT_B][MOLES]*0.05)
+				procgases[GAS_CO2][MOLES] -= reaction_rate
+				procgases[GAS_O2][MOLES] += reaction_rate
+
+				procgases[GAS_AGENT_B][MOLES] -= reaction_rate*0.05
+
+				temperature -= (reaction_rate*20000)/heat_capacity()
+
+				reacting = 1
+	if(thermal_energy() > (PLASMA_BINDING_ENERGY*10))
+		if(procgases[GAS_PL][MOLES] > MINIMUM_HEAT_CAPACITY && procgases[GAS_CO2][MOLES] > MINIMUM_HEAT_CAPACITY && (procgases[GAS_PL][MOLES]+procgases[GAS_CO2][MOLES])/total_moles() >= FUSION_PURITY_THRESHOLD)//Fusion wont occur if the level of impurities is too high.
+			//world << "pre [temperature, [toxins], [carbon_dioxide]
+			var/old_heat_capacity = heat_capacity()
+			var/carbon_efficency = min(procgases[GAS_PL][MOLES]/procgases[GAS_CO2][MOLES],MAX_CARBON_EFFICENCY)
+			var/reaction_energy = thermal_energy()
+			var/moles_impurities = total_moles()-(procgases[GAS_PL][MOLES]+procgases[GAS_CO2][MOLES])
+			var/plasma_fused = (PLASMA_FUSED_COEFFICENT*carbon_efficency)*(temperature/PLASMA_BINDING_ENERGY)
+			var/carbon_catalyzed = (CARBON_CATALYST_COEFFICENT*carbon_efficency)*(temperature/PLASMA_BINDING_ENERGY)
+			var/oxygen_added = carbon_catalyzed
+			var/nitrogen_added = (plasma_fused-oxygen_added)-(thermal_energy()/PLASMA_BINDING_ENERGY)
+
+			reaction_energy = max(reaction_energy+((carbon_efficency*procgases[GAS_PL][MOLES])/((moles_impurities/carbon_efficency)+2)*10)+((plasma_fused/(moles_impurities/carbon_efficency))*PLASMA_BINDING_ENERGY),0)
+			procgases[GAS_PL][MOLES] = max(procgases[GAS_PL][MOLES]-plasma_fused,0)
+			procgases[GAS_CO2][MOLES] = max(procgases[GAS_CO2][MOLES]-carbon_catalyzed,0)
+			procgases[GAS_O2][MOLES] = max(procgases[GAS_O2][MOLES]+oxygen_added,0)
+			procgases[GAS_N2][MOLES] = max(procgases[GAS_N2][MOLES]+nitrogen_added,0)
+			if(reaction_energy > 0)
+				reacting = 1
+				var/new_heat_capacity = heat_capacity()
+				if(new_heat_capacity > MINIMUM_HEAT_CAPACITY)
+					temperature = max(((temperature*old_heat_capacity + reaction_energy)/new_heat_capacity),TCMB)
+					//Prevents whatever mechanism is causing it to hit negative temperatures.
+				//world << "post [temperature], [toxins], [carbon_dioxide]
+
+
+
+	fuel_burnt = 0
+	if(temperature > FIRE_MINIMUM_TEMPERATURE_TO_EXIST)
+		//world << "pre [temperature], [oxygen], [toxins]"
+		if(fire())
+			reacting = 1
+		//world << "post [temperature], [oxygen], [toxins]"
+
+	return reacting
+
+/datum/gas_mixture/proc/fire()
+	var/energy_released = 0
+	var/old_heat_capacity = heat_capacity()
+	var/list/procgases = gases //this speeds things up because accessing datum vars is slow
+
+	if(procgases[GAS_V_FUEL][MOLES]) //General volatile gas burn
+		var/burned_fuel = 0
+
+		if(procgases[GAS_O2][MOLES] < procgases[GAS_V_FUEL][MOLES])
+			burned_fuel = procgases[GAS_O2][MOLES]
+			procgases[GAS_V_FUEL][MOLES] -= burned_fuel
+			procgases[GAS_O2][MOLES] = 0
+		else
+			burned_fuel = procgases[GAS_V_FUEL][MOLES]
+			procgases[GAS_O2][MOLES] -= procgases[GAS_V_FUEL][MOLES]
+
+		energy_released += FIRE_CARBON_ENERGY_RELEASED * burned_fuel
+		procgases[GAS_CO2][MOLES] += burned_fuel
+		fuel_burnt += burned_fuel
+
+	//Handle plasma burning
+	if(procgases[GAS_PL][MOLES] > MINIMUM_HEAT_CAPACITY)
+		var/plasma_burn_rate = 0
+		var/oxygen_burn_rate = 0
+		//more plasma released at higher temperatures
+		var/temperature_scale
+		if(temperature > PLASMA_UPPER_TEMPERATURE)
+			temperature_scale = 1
+		else
+			temperature_scale = (temperature-PLASMA_MINIMUM_BURN_TEMPERATURE)/(PLASMA_UPPER_TEMPERATURE-PLASMA_MINIMUM_BURN_TEMPERATURE)
+		if(temperature_scale > 0)
+			oxygen_burn_rate = OXYGEN_BURN_RATE_BASE - temperature_scale
+			if(procgases[GAS_O2][MOLES] > procgases[GAS_PL][MOLES]*PLASMA_OXYGEN_FULLBURN)
+				plasma_burn_rate = (procgases[GAS_PL][MOLES]*temperature_scale)/PLASMA_BURN_RATE_DELTA
+			else
+				plasma_burn_rate = (temperature_scale*(procgases[GAS_O2][MOLES]/PLASMA_OXYGEN_FULLBURN))/PLASMA_BURN_RATE_DELTA
+			if(plasma_burn_rate > MINIMUM_HEAT_CAPACITY)
+				procgases[GAS_PL][MOLES] -= plasma_burn_rate
+				procgases[GAS_O2][MOLES] -= plasma_burn_rate*oxygen_burn_rate
+				procgases[GAS_CO2][MOLES] += plasma_burn_rate
+
+				energy_released += FIRE_PLASMA_ENERGY_RELEASED * (plasma_burn_rate)
+
+				fuel_burnt += (plasma_burn_rate)*(1+oxygen_burn_rate)
+
+	if(energy_released > 0)
+		var/new_heat_capacity = heat_capacity()
+		if(new_heat_capacity > MINIMUM_HEAT_CAPACITY)
+			temperature = (temperature*old_heat_capacity + energy_released)/new_heat_capacity
+
+	return fuel_burnt
+
+/datum/gas_mixture/proc/archive()
+	//Update archived versions of variables
+	//Returns: 1 in all cases
+
+/datum/gas_mixture/proc/merge(datum/gas_mixture/giver)
+	//Merges all air from giver into self. Deletes giver.
+	//Returns: 1 on success (no failure cases yet)
+
+/datum/gas_mixture/proc/remove(amount)
+	//Proportionally removes amount of gas from the gas_mixture
+	//Returns: gas_mixture with the gases removed
+
+/datum/gas_mixture/proc/remove_ratio(ratio)
+	//Proportionally removes amount of gas from the gas_mixture
+	//Returns: gas_mixture with the gases removed
+
+/datum/gas_mixture/proc/copy_from(datum/gas_mixture/sample)
+	//Copies variables from sample
+
+/datum/gas_mixture/proc/share(datum/gas_mixture/sharer)
+	//Performs air sharing calculations between two gas_mixtures assuming only 1 boundary length
+	//Return: amount of gas exchanged (+ if sharer received)
+/datum/gas_mixture/proc/mimic(turf/model)
+	//Similar to share(...), except the model is not modified
+	//Return: amount of gas exchanged
+
+/datum/gas_mixture/proc/check_turf(turf/model)
+	//Returns: 0 if self-check failed or 1 if check passes
+
+/datum/gas_mixture/proc/temperature_mimic(turf/model, conduction_coefficient) //I want this proc to die a painful death
+
+/datum/gas_mixture/proc/temperature_share(datum/gas_mixture/sharer, conduction_coefficient)
+
+/datum/gas_mixture/proc/temperature_turf_share(turf/simulated/sharer, conduction_coefficient)
+
+/datum/gas_mixture/proc/compare(datum/gas_mixture/sample)
+	//Compares sample to self to see if within acceptable ranges that group processing may be enabled
+
+/datum/gas_mixture/proc/copy_from_turf(turf/model)
+	//Copies all gas info from the turf into the gas list along with copying temperature, then archives
+
+/datum/gas_mixture/archive()
+	for(var/gas in gases)
+		gas[ARCHIVE] = gas[MOLES]
+	temperature_archived = temperature
+	. = 1
+
+/datum/gas_mixture/merge(datum/gas_mixture/giver)
+	if(!giver)
+		return 0
+
+	if(abs(temperature-giver.temperature)>MINIMUM_TEMPERATURE_DELTA_TO_CONSIDER)
+		var/self_heat_capacity = heat_capacity()
+		var/giver_heat_capacity = giver.heat_capacity()
+		var/combined_heat_capacity = giver_heat_capacity + self_heat_capacity
+		if(combined_heat_capacity != 0)
+			temperature = (giver.temperature*giver_heat_capacity + temperature*self_heat_capacity)/combined_heat_capacity
+	var/list/giver_gases = giver.gases //accessing datum vars is slower than proc vars
+	for(var/gas in gases)
+		gas[MOLES] += giver_gases[gas[GAS_INDEX]][MOLES]
+
+	. = 1
+
+/datum/gas_mixture/remove(amount)
+
+	var/sum = total_moles()
+	amount = min(amount,sum) //Can not take more air than tile has!
+	if(amount <= 0)
+		return null
+
+	var/datum/gas_mixture/removed = new
+	var/list/removed_gases = removed.gases //accessing datum vars is slower than proc vars
+
+	for(var/gas in gases)
+		removed_gases[gas[GAS_INDEX]][MOLES] = QUANTIZE((gas[MOLES]/sum)*amount)
+		gas[MOLES] -= removed_gases[gas[GAS_INDEX]][MOLES]
+
+	removed.temperature = temperature
+
+	. = removed
+
+/datum/gas_mixture/remove_ratio(ratio)
+
+	if(ratio <= 0)
+		return null
+
+	ratio = min(ratio, 1)
+
+	var/datum/gas_mixture/removed = new
+	var/list/removed_gases = removed.gases //accessing datum vars is slower than proc vars
+	for(var/gas in gases)
+		removed_gases[gas[GAS_INDEX]][MOLES] = QUANTIZE(gas[MOLES]*ratio)
+		gas[MOLES] -= removed_gases[gas[GAS_INDEX]][MOLES]
+
+	removed.temperature = temperature
+
+	. = removed
+
+/datum/gas_mixture/copy_from(datum/gas_mixture/sample)
+	var/list/sample_gases = sample.gases //accessing datum vars is slower than proc vars
+	for(var/gas in gases)
+		gas[MOLES] = sample_gases[gas[GAS_INDEX]][MOLES]
+	temperature = sample.temperature
+
+	return 1
+
+/datum/gas_mixture/check_turf(turf/model, atmos_adjacent_turfs = 4)
+	var/datum/gas_mixture/copied = new
+	copied.copy_from_turf(model)
+	. = compare(copied, datatype = ARCHIVE, adjacents = atmos_adjacent_turfs)
+
+/datum/gas_mixture/share(datum/gas_mixture/sharer, atmos_adjacent_turfs = 4)
+	. = 0
+	if(!sharer)
+		return
+
+	var/moved_moles = 0
+	var/abs_moved_moles = 0
+	//make this local to the proc for sanic speed
+	var/list/sharercache = sharer.gases
+
+	var/delta_temperature = (temperature_archived - sharer.temperature_archived)
+
+	var/old_self_heat_capacity = 0
+	var/old_sharer_heat_capacity = 0
+
+	if(abs(delta_temperature) > MINIMUM_TEMPERATURE_DELTA_TO_CONSIDER)
+		old_self_heat_capacity = heat_capacity()
+		old_sharer_heat_capacity = sharer.heat_capacity()
+
+	var/heat_capacity_self_to_sharer = 0
+	var/heat_capacity_sharer_to_self = 0
+	for(var/gas in gases)
+		var/sharergas = sharercache[gas[GAS_INDEX]]
+		var/delta = QUANTIZE(gas[ARCHIVE] - sharergas[ARCHIVE])/(atmos_adjacent_turfs+1)
+
+		if(delta && abs(delta_temperature) > MINIMUM_TEMPERATURE_DELTA_TO_CONSIDER)
+			var/gas_heat_capacity = abs(gas[MOLES] * gas[SPECIFIC_HEAT])
+			if(delta > 0)
+				heat_capacity_self_to_sharer += gas_heat_capacity
+			else
+				heat_capacity_sharer_to_self += gas_heat_capacity
+		gas[MOLES] -= delta
+		sharergas[MOLES] += delta
+		moved_moles += delta
+		abs_moved_moles += abs(delta)
+
+	last_share = abs_moved_moles
+	if(abs(delta_temperature) > MINIMUM_TEMPERATURE_DELTA_TO_CONSIDER)
+		var/new_self_heat_capacity = old_self_heat_capacity + heat_capacity_sharer_to_self - heat_capacity_self_to_sharer
+		var/new_sharer_heat_capacity = old_sharer_heat_capacity + heat_capacity_self_to_sharer - heat_capacity_sharer_to_self
+
+		if(new_self_heat_capacity > MINIMUM_HEAT_CAPACITY)
+			temperature = (old_self_heat_capacity*temperature - heat_capacity_self_to_sharer*temperature_archived + heat_capacity_sharer_to_self*sharer.temperature_archived)/new_self_heat_capacity
+
+		if(new_sharer_heat_capacity > MINIMUM_HEAT_CAPACITY)
+			sharer.temperature = (old_sharer_heat_capacity*sharer.temperature-heat_capacity_sharer_to_self*sharer.temperature_archived + heat_capacity_self_to_sharer*temperature_archived)/new_sharer_heat_capacity
+
+			if(abs(old_sharer_heat_capacity) > MINIMUM_HEAT_CAPACITY)
+				if(abs(new_sharer_heat_capacity/old_sharer_heat_capacity - 1) < 0.10) // <10% change in sharer heat capacity
+					temperature_share(sharer, OPEN_HEAT_TRANSFER_COEFFICIENT)
+
+	if((delta_temperature > MINIMUM_TEMPERATURE_TO_MOVE) || abs(moved_moles) > MINIMUM_MOLES_DELTA_TO_MOVE)
+		var/delta_pressure = temperature_archived*(total_moles() + moved_moles) - sharer.temperature_archived*(sharer.total_moles() - moved_moles)
+		. = delta_pressure*R_IDEAL_GAS_EQUATION/volume
+
+/datum/gas_mixture/mimic(turf/model, atmos_adjacent_turfs = 4)
+	var/datum/gas_mixture/copied = new
+	copied.copy_from_turf(model)
+	. = share(copied, atmos_adjacent_turfs)
+
+/datum/gas_mixture/temperature_share(datum/gas_mixture/sharer, conduction_coefficient)
+
+	var/delta_temperature = (temperature_archived - sharer.temperature_archived)
+	if(abs(delta_temperature) > MINIMUM_TEMPERATURE_DELTA_TO_CONSIDER)
+		var/self_heat_capacity = heat_capacity_archived()
+		var/sharer_heat_capacity = sharer.heat_capacity_archived()
+
+		if((sharer_heat_capacity > MINIMUM_HEAT_CAPACITY) && (self_heat_capacity > MINIMUM_HEAT_CAPACITY))
+			var/heat = conduction_coefficient*delta_temperature* \
+				(self_heat_capacity*sharer_heat_capacity/(self_heat_capacity+sharer_heat_capacity))
+
+			temperature -= heat/self_heat_capacity
+			sharer.temperature += heat/sharer_heat_capacity
+
+/datum/gas_mixture/temperature_mimic(turf/model, conduction_coefficient)
+	var/delta_temperature = (temperature - model.temperature)
+	if(abs(delta_temperature) > MINIMUM_TEMPERATURE_DELTA_TO_CONSIDER)
+		var/self_heat_capacity = heat_capacity()
+
+		if((model.heat_capacity > MINIMUM_HEAT_CAPACITY) && (self_heat_capacity > MINIMUM_HEAT_CAPACITY))
+			var/heat = conduction_coefficient*delta_temperature* \
+				(self_heat_capacity*model.heat_capacity/(self_heat_capacity+model.heat_capacity))
+
+			temperature -= heat/self_heat_capacity
+
+/datum/gas_mixture/temperature_turf_share(turf/simulated/sharer, conduction_coefficient)
+	var/delta_temperature = (temperature_archived - sharer.temperature)
+	if(abs(delta_temperature) > MINIMUM_TEMPERATURE_DELTA_TO_CONSIDER)
+		var/self_heat_capacity = heat_capacity()
+
+		if((sharer.heat_capacity > MINIMUM_HEAT_CAPACITY) && (self_heat_capacity > MINIMUM_HEAT_CAPACITY))
+			var/heat = conduction_coefficient*delta_temperature* \
+				(self_heat_capacity*sharer.heat_capacity/(self_heat_capacity+sharer.heat_capacity))
+
+			temperature -= heat/self_heat_capacity
+			sharer.temperature += heat/sharer.heat_capacity
+
+/datum/gas_mixture/compare(datum/gas_mixture/sample, datatype = MOLES, adjacents = 0)
+	. = 0
+	var/list/sample_gases = sample.gases //accessing datum vars is slower than proc vars
+	for(var/gas in gases)
+		var/delta = abs(gas[datatype] - sample_gases[gas[GAS_INDEX]][datatype])/(adjacents+1)
+		if(delta > MINIMUM_AIR_TO_SUSPEND && \
+			delta > gas[datatype]*MINIMUM_AIR_RATIO_TO_SUSPEND)
+			return
+
+	if(total_moles() > MINIMUM_AIR_TO_SUSPEND)
+		var/temp
+		var/sample_temp
+		switch(datatype)
+			if(MOLES)
+				temp = temperature
+				sample_temp = sample.temperature
+			if(ARCHIVE)
+				temp = temperature_archived
+				sample_temp = sample.temperature_archived
+		var/delta_temperature = abs(temp-sample_temp)
+		if((delta_temperature > MINIMUM_TEMPERATURE_DELTA_TO_SUSPEND) && \
+			delta_temperature > MINIMUM_TEMPERATURE_DELTA_TO_SUSPEND*temp)
+			return
+	. = 1
+
+
+/datum/gas_mixture/copy_from_turf(turf/model)
+	gases[GAS_O2][MOLES] = model.oxygen
+	gases[GAS_N2][MOLES] = model.nitrogen
+	gases[GAS_PL][MOLES] = model.toxins
+	gases[GAS_CO2][MOLES] = model.carbon_dioxide
+	for(var/i in 5 to gases.len)
+		gases[i][MOLES] = 0 //turfs don't account for anything other than the four old hardcoded gases
+	temperature = model.temperature
+
+//Takes the amount of the gas you want to PP as an argument
+//So I don't have to do some hacky switches/defines/magic strings
+
+//eg:
+//Tox_PP = get_partial_pressure(gas_mixture.toxins)
+//O2_PP = get_partial_pressure(gas_mixture.oxygen)
+
+//Does handle trace gases!
+
+/datum/gas_mixture/proc/get_breath_partial_pressure(gas_pressure)
+	return (gas_pressure*R_IDEAL_GAS_EQUATION*temperature)/BREATH_VOLUME
+
+
+//Reverse of the above
+/datum/gas_mixture/proc/get_true_breath_pressure(breath_pp)
+	return (breath_pp*BREATH_VOLUME)/(R_IDEAL_GAS_EQUATION*temperature)
+
+//Mathematical proofs:
+/*
+
+get_breath_partial_pressure(gas_pp) --> gas_pp/total_moles()*breath_pp = pp
+get_true_breath_pressure(pp) --> gas_pp = pp/breath_pp*total_moles()
+
+10/20*5 = 2.5
+10 = 2.5/5*20
+
+*/