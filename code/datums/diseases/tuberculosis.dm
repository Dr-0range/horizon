--- conflicted
+++ resolved
@@ -3,13 +3,8 @@
 	name = "Fungal tuberculosis"
 	max_stages = 5
 	spread_text = "Airborne"
-<<<<<<< HEAD
 	cure_text = "Spaceacillin & Perfluorodecalin"
-	cures = list("spaceacillin", "perfluorodecalin")
-=======
-	cure_text = "Spaceacillin & salbutamol"
-	cures = list(/datum/reagent/medicine/spaceacillin, /datum/reagent/medicine/salbutamol)
->>>>>>> 67998db9
+  cures = list(/datum/reagent/medicine/spaceacillin, /datum/reagent/medicine/perfluorodecalin)
 	agent = "Fungal Tubercle bacillus Cosmosis"
 	viable_mobtypes = list(/mob/living/carbon/human)
 	cure_chance = 5//like hell are you getting out of hell
